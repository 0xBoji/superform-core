--- conflicted
+++ resolved
@@ -1751,38 +1751,36 @@
                 vm.stopPrank();
             }
         }
-<<<<<<< HEAD
-
-        /// @dev decimals = 6 for USDC, 18 for DAI, ETH, WETH
-        uint256 decimalsExternalToken = args.externalToken == getContract(args.srcChainId, "USDC") ? 6 : 18;
+
+        vm.selectFork(FORKS[args.srcChainId]);
+
+        (, int256 USDPerExternalToken,,,) =
+            AggregatorV3Interface(tokenPriceFeeds[args.srcChainId][args.externalToken]).latestRoundData();
+
+        console.log("args.amount before", args.amount);
 
         vm.selectFork(FORKS[args.toChainId]);
 
-        uint256 decimalsUnderlyingTokenDst = args.underlyingTokenDst == getContract(args.toChainId, "USDC") ? 6 : 18;
+        v.decimal2 = args.underlyingTokenDst != NATIVE_TOKEN ? MockERC20(args.underlyingTokenDst).decimals() : 18;
         (, int256 USDPerUnderlyingDst,,,) =
             AggregatorV3Interface(tokenPriceFeeds[args.toChainId][args.underlyingTokenDst]).latestRoundData();
 
-        vm.selectFork(FORKS[args.srcChainId]);
-
-        (, int256 USDPerExternalToken,,,) =
-            AggregatorV3Interface(tokenPriceFeeds[args.srcChainId][args.externalToken]).latestRoundData();
-
-        console.log("args.amount before", args.amount);
         /// @dev for e.g. externalToken = DAI, underlyingTokenDst = USDC, daiAmount = 100
         /// => usdcAmount = ((USDPerDai / 10e18) / (USDPerUsdc / 10e6)) * daiAmount
-        args.amount = (uint256(USDPerExternalToken) * args.amount * (10 ** decimalsUnderlyingTokenDst))
-            / (uint256(USDPerUnderlyingDst) * (10 ** decimalsExternalToken));
-        console.log("args.amount after", args.amount);
-=======
-        vm.selectFork(FORKS[args.toChainId]);
-        v.decimal2 = args.underlyingTokenDst != NATIVE_TOKEN ? MockERC20(args.underlyingTokenDst).decimals() : 18;
+        // if (v.decimal1 > v.decimal2) {
+        //     v.amount = (args.amount * uint256(USDPerExternalToken))
+        //         / (uint256(USDPerUnderlyingDst) * 10 ** (v.decimal1 - v.decimal2));
+        // } else {
+        //     v.amount = (args.amount * uint256(USDPerExternalToken) * 10 ** (v.decimal2 - v.decimal1))
+        //         / uint256(USDPerUnderlyingDst);
+        // }
 
         if (v.decimal1 > v.decimal2) {
             v.amount = args.amount / 10 ** (v.decimal1 - v.decimal2);
         } else {
             v.amount = args.amount * 10 ** (v.decimal2 - v.decimal1);
         }
->>>>>>> d7439885
+        console.log("args.amount after", v.amount);
 
         vm.selectFork(v.initialFork);
         /// @dev extraData is unused here so false is encoded (it is currently used to send in the partialWithdraw
