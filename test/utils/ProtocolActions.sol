--- conflicted
+++ resolved
@@ -125,7 +125,6 @@
     {
         console.log("new-action");
 
-<<<<<<< HEAD
         uint256 initialFork = vm.activeFork();
         vm.selectFork(FORKS[CHAIN_0]);
         address token;
@@ -146,9 +145,7 @@
             }
         }
         vm.selectFork(initialFork);
-=======
         if (action.multiTx) MULTI_TX_SLIPPAGE_SHARE = 40;
->>>>>>> e0bb220d
 
         /// @dev builds superformRouter request data
         (multiSuperformsData, singleSuperformsData, vars) = _stage1_buildReqData(action, act);
