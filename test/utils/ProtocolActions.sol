/// SPDX-License-Identifier: Apache-2.0
pragma solidity 0.8.19;

import "./BaseSetup.sol";
import { IPermit2 } from "src/vendor/dragonfly-xyz/IPermit2.sol";
import { ISocketRegistry } from "src/vendor/socket/ISocketRegistry.sol";
import { ILiFi } from "src/vendor/lifi/ILiFi.sol";
import { IERC20 } from "openzeppelin-contracts/contracts/interfaces/IERC20.sol";
import { SocketRouterMock } from "../mocks/SocketRouterMock.sol";
import { LiFiMock } from "../mocks/LiFiMock.sol";
import { ISuperRegistry } from "src/interfaces/ISuperRegistry.sol";
import { ITwoStepsFormStateRegistry } from "src/interfaces/ITwoStepsFormStateRegistry.sol";
import { IERC1155A } from "ERC1155A/interfaces/IERC1155A.sol";
import { IBaseForm } from "src/interfaces/IBaseForm.sol";
import { IBaseStateRegistry } from "src/interfaces/IBaseStateRegistry.sol";
import { Error } from "src/utils/Error.sol";

abstract contract ProtocolActions is BaseSetup {
    using DataLib for uint256;

    event FailedXChainDeposits(uint256 indexed payloadId);

    /// @dev counts for each chain in each testAction the number of timelocked superforms
    mapping(uint256 chainIdIndex => uint256) countTimelocked;

    /// @dev array of ambIds
    uint8[] public AMBs;

    /// @dev TODO - sujith to comment
    uint8[][] public MultiDstAMBs;

    /// @dev this is always the originating chain of the action
    uint64 public CHAIN_0;

    /// @dev array of destination chains
    uint64[] public DST_CHAINS;

    /// @dev for multiDst scenarios, sometimes its important to consider the number of uniqueDSTs because pigeon
    /// aggregates deliveries per destination
    uint64[] public uniqueDSTs;

    uint256 public msgValue;
    uint256 public dstValue;

    /// @dev to hold reverting superForms per action kind and for timelocked
    uint256[][] public revertingDepositSFs;
    uint256[][] public revertingWithdrawSFs;
    uint256[][] public revertingWithdrawTimelockedSFs;

    /// @dev dynamic arrays to insert in the double array above
    uint256[] public revertingDepositSFsPerDst;
    uint256[] public revertingWithdrawSFsPerDst;
    uint256[] public revertingWithdrawTimelockedSFsPerDst;

    /// @dev for multiDst tests with repeating destinations
    struct UniqueDSTInfo {
        uint256 payloadNumber;
        uint256 nRepetitions;
    }
    /// @dev used for assertions to calculate proper amounts per dst

    /// @dev test slippage and max slippage are global params
    uint256 SLIPPAGE;
    uint256 MAX_SLIPPAGE;

    /// @dev bool to flag if scenario should have txData fullfiled on destination for a withdraw (used to test cases
    /// where txData expires in mainnet)
    bool GENERATE_WITHDRAW_TX_DATA_ON_DST;

    /// @dev to be aware which destinations have been 'used' already
    mapping(uint64 chainId => UniqueDSTInfo info) public usedDSTs;

    /// @dev used to detect which forms are timelocked
    mapping(uint64 chainId => mapping(uint256 timelockId => uint256 index)) public timeLockedIndexes;

    /// @dev all target underlyings used to build superforms
    mapping(uint64 chainId => mapping(uint256 action => uint256[] underlyingTokenIds)) public TARGET_UNDERLYINGS;

    /// @dev all target vaults used to build superforms
    mapping(uint64 chainId => mapping(uint256 action => uint256[] vaultIds)) public TARGET_VAULTS;

    /// @dev all target forms used to build superforms
    mapping(uint64 chainId => mapping(uint256 action => uint32[] formKinds)) public TARGET_FORM_KINDS;

    /// @dev all amounts for the action
    mapping(uint64 chainId => mapping(uint256 index => uint256[] action)) public AMOUNTS;

    /// @dev if the action is a partial withdraw (has no effect for deposits) - important for assertions
    mapping(uint64 chainId => mapping(uint256 index => bool[] action)) public PARTIAL;

    /// @dev holds txData for destination updates
    mapping(uint64 chainId => bytes[] generatedTxData) public TX_DATA_TO_UPDATE_ON_DST;

    /// @dev 1 for socket, 2 for lifi
    mapping(uint64 chainId => mapping(uint256 index => uint8[] liqBridgeId)) public LIQ_BRIDGES;

    mapping(uint64 chainId => mapping(uint256 index => TestType testType)) public TEST_TYPE_PER_DST;

    TestAction[] public actions;

    function setUp() public virtual override {
        super.setUp();
    }

    /*///////////////////////////////////////////////////////////////
                            MAIN INTERNAL
    //////////////////////////////////////////////////////////////*/

    function _runMainStages(
        TestAction memory action,
        uint256 act,
        MultiVaultSFData[] memory multiSuperformsData,
        SingleVaultSFData[] memory singleSuperformsData,
        MessagingAssertVars[] memory aV,
        StagesLocalVars memory vars,
        bool success
    )
        internal
    {
        console.log("new-action");
        /// @dev builds superformRouter request data
        (multiSuperformsData, singleSuperformsData, vars) = _stage1_buildReqData(action, act);

        uint256[][] memory spAmountSummed = new uint256[][](vars.nDestinations);
        uint256[] memory spAmountBeforeWithdrawPerDst;
        uint256 inputBalanceBefore;

        /// @dev asserts superPosition balances before calling superFormRouter
        (, spAmountSummed, spAmountBeforeWithdrawPerDst, inputBalanceBefore) =
            _assertBeforeAction(action, multiSuperformsData, singleSuperformsData, vars);
        bool sameChainDstHasRevertingVault;

        /// @dev passes request data and performs initial call
        /// @dev returns sameChainDstHasRevertingVault - this means that the request reverted, thus no payloadId
        /// increase happened nor there is any need for payload update or further assertion
        (vars, sameChainDstHasRevertingVault) =
            _stage2_run_src_action(action, multiSuperformsData, singleSuperformsData, vars);
        console.log("Stage 2 complete");

        /// @dev simulation of cross-chain message delivery (for x-chain actions)
        aV = _stage3_src_to_dst_amb_delivery(
            action, vars, multiSuperformsData, singleSuperformsData, sameChainDstHasRevertingVault
        );
        console.log("Stage 3 complete");

        /// @dev processing of message delivery on destination   (for x-chain actions)
        success =
            _stage4_process_src_dst_payload(action, vars, aV, singleSuperformsData, act, sameChainDstHasRevertingVault);

        if (!success) {
            console.log("Stage 4 failed");
            return;
        } else if (action.action == Actions.Withdraw && action.testType == TestType.Pass) {
            console.log("Stage 4 complete");

            /// @dev fully successful withdraws finish here and are asserted
            _assertAfterStage4Withdraw(
                action, multiSuperformsData, singleSuperformsData, vars, spAmountSummed, spAmountBeforeWithdrawPerDst
            );
        }

        if (
            (action.action == Actions.Deposit || action.action == Actions.DepositPermit2)
                && !(action.testType == TestType.RevertXChainDeposit)
        ) {
            /// @dev processing of superPositions mint from destination callback on source (for successful deposits)

            success = _stage5_process_superPositions_mint(action, vars, multiSuperformsData);
            if (!success) {
                console.log("Stage 5 failed");

                return;
            } else if (action.testType != TestType.RevertMainAction) {
                console.log("Stage 5 complete");

                /// @dev if we don't even process main action there is nothing to assert
                /// @dev assert superpositions mint
                _assertAfterDeposit(action, multiSuperformsData, singleSuperformsData, vars, inputBalanceBefore);
            }
        }

        uint256[][] memory amountsToRemintPerDst;

        /// @dev for all form kinds including timelocked (first stage)
        /// @dev if there is a failure we immediately re-mint superShares
        /// @dev stage 6 is only required if there is any failed cross chain withdraws
        /// @dev this is only for x-chain actions
        if (action.action == Actions.Withdraw) {
            bool toAssert;
            (success, toAssert) = _stage6_process_superPositions_withdraw(action, vars, multiSuperformsData);
            if (!success) {
                console.log("Stage 6 failed");
                return;
            } else if (toAssert) {
                amountsToRemintPerDst = _amountsToRemintPerDst(action, vars, multiSuperformsData, singleSuperformsData);
                console.log("Stage 6 complete - asserting");
                /// @dev assert superpositions re-mint
                _assertAfterFailedWithdraw(
                    action,
                    multiSuperformsData,
                    singleSuperformsData,
                    vars,
                    spAmountSummed,
                    spAmountBeforeWithdrawPerDst,
                    amountsToRemintPerDst
                );
            }
        }

        /// @dev stage 7 and 8 are only required for timelocked forms, but also including direct chain actions
        if (action.action == Actions.Withdraw) {
            _stage7_finalize_timelocked_payload(action, vars);

            console.log("Stage 7 complete");

            if (action.testType == TestType.Pass) {
                /// @dev assert superpositions were burned
                _assertAfterStage7Withdraw(
                    action,
                    multiSuperformsData,
                    singleSuperformsData,
                    vars,
                    spAmountSummed,
                    spAmountBeforeWithdrawPerDst
                );
            }
        }

        if (action.action == Actions.Withdraw) {
            /// @dev Process payload received on source from destination (withdraw callback, for failed withdraws)
            _stage8_process_failed_timelocked_xchain_remint(action, vars);

            console.log("Stage 8 complete");

            amountsToRemintPerDst =
                _amountsToRemintPerDstWithTimelocked(action, vars, multiSuperformsData, singleSuperformsData);
            /// @dev assert superpositions were re-minted
            _assertAfterTimelockFailedWithdraw(
                action,
                multiSuperformsData,
                singleSuperformsData,
                vars,
                spAmountSummed,
                spAmountBeforeWithdrawPerDst,
                amountsToRemintPerDst
            );
        }

        delete revertingDepositSFs;
        delete revertingWithdrawSFs;
        delete revertingWithdrawTimelockedSFs;

        for (uint256 i = 0; i < vars.nDestinations; ++i) {
            delete countTimelocked[i];
            delete TX_DATA_TO_UPDATE_ON_DST[DST_CHAINS[i]];
        }
    }

    struct BuildReqDataVars {
        uint256 i;
        uint256 j;
        uint256 k;
        uint256 finalAmount;
    }

    /// @dev STEP 1: Build Request Data for SuperformRouter
    function _stage1_buildReqData(
        TestAction memory action,
        uint256 actionIndex
    )
        internal
        returns (
            MultiVaultSFData[] memory multiSuperformsData,
            SingleVaultSFData[] memory singleSuperformsData,
            StagesLocalVars memory vars
        )
    {
        /// @dev just some common sanity checks on test actions
        if (action.revertError != bytes4(0) && action.testType == TestType.Pass) {
            revert MISMATCH_TEST_TYPE();
        }
        if (
            (action.testType != TestType.RevertUpdateStateRBAC && action.revertRole != bytes32(0))
                || (action.testType == TestType.RevertUpdateStateRBAC && action.revertRole == bytes32(0))
        ) revert MISMATCH_RBAC_TEST();

        /// @dev detects the index of originating chain
        for (uint256 i = 0; i < chainIds.length; i++) {
            if (CHAIN_0 == chainIds[i]) {
                vars.chain0Index = i;
                break;
            }
        }

        vars.lzEndpoint_0 = LZ_ENDPOINTS[CHAIN_0];
        vars.fromSrc = payable(getContract(CHAIN_0, "SuperformRouter"));

        vars.nDestinations = DST_CHAINS.length;

        vars.lzEndpoints_1 = new address[](vars.nDestinations);
        vars.toDst = new address[](vars.nDestinations);

        /// @dev the data we want to construct to output to stage 2
        if (action.multiVaults) {
            multiSuperformsData = new MultiVaultSFData[](vars.nDestinations);
        } else {
            singleSuperformsData = new SingleVaultSFData[](vars.nDestinations);
        }

        /// @dev in each destination we want to build our request data
        for (uint256 i = 0; i < vars.nDestinations; i++) {
            for (uint256 j = 0; j < chainIds.length; j++) {
                if (DST_CHAINS[i] == chainIds[j]) {
                    vars.chainDstIndex = j;
                    break;
                }
            }
            vars.lzEndpoints_1[i] = LZ_ENDPOINTS[DST_CHAINS[i]];
            /// @dev first the superformIds are obtained, together with token addresses for src and dst, vault addresses
            /// and information about vaults with partial withdraws (for assertions)
            (
                vars.targetSuperformIds,
                vars.underlyingSrcToken,
                vars.underlyingDstToken,
                vars.vaultMock,
                vars.partialWithdrawVaults
            ) = _targetVaults(CHAIN_0, DST_CHAINS[i], actionIndex, i);

            vars.toDst = new address[](vars.targetSuperformIds.length);

            /// @dev action is sameChain, if there is a liquidity swap it should go to the same form. In adition, in
            /// this case, if action is cross chain withdraw, user can select to receive a different kind of underlying
            /// from source
            /// @dev if action is cross-chain deposit, destination for liquidity is coreStateRegistry
            for (uint256 k = 0; k < vars.targetSuperformIds.length; k++) {
                if (CHAIN_0 == DST_CHAINS[i] || (action.action == Actions.Withdraw && CHAIN_0 != DST_CHAINS[i])) {
                    (vars.superformT,,) = vars.targetSuperformIds[k].getSuperform();
                    vars.toDst[k] = payable(vars.superformT);
                } else {
                    vars.toDst[k] = payable(getContract(DST_CHAINS[i], "CoreStateRegistry"));
                }
            }

            vars.amounts = AMOUNTS[DST_CHAINS[i]][actionIndex];

            vars.liqBridges = LIQ_BRIDGES[DST_CHAINS[i]][actionIndex];

            if (action.multiVaults) {
                multiSuperformsData[i] = _buildMultiVaultCallData(
                    MultiVaultCallDataArgs(
                        action.user,
                        vars.fromSrc,
                        action.externalToken == 3
                            ? NATIVE_TOKEN
                            : getContract(CHAIN_0, UNDERLYING_TOKENS[action.externalToken]),
                        vars.toDst,
                        vars.underlyingSrcToken,
                        vars.underlyingDstToken,
                        vars.targetSuperformIds,
                        vars.amounts,
                        vars.liqBridges,
                        MAX_SLIPPAGE,
                        vars.vaultMock,
                        CHAIN_0,
                        DST_CHAINS[i],
                        uint256(chainIds[vars.chain0Index]),
                        uint256(chainIds[vars.chainDstIndex]),
                        action.multiTx,
                        action.action,
                        action.slippage,
                        vars.partialWithdrawVaults
                    )
                );
            } else {
                uint256 finalAmount = vars.amounts[0];

                /// @dev FOR TESTING AND MAINNET: in sameChain deposit actions, slippage is encoded in the request
                /// (extracted from bridge api)
                /// @dev JUST FOR TESTING: for all withdraw actions we also encode slippage to simulate a maxWithdraw
                /// case (if we input same amount in scenario)
                /// @dev JUST FOR TESTING: for partial withdraws its negligible the effect of this extra slippage param
                /// as it is just for testing
                if (
                    action.slippage != 0
                        && (
                            (
                                CHAIN_0 == DST_CHAINS[i]
                                    && (action.action == Actions.Deposit || action.action == Actions.DepositPermit2)
                            ) || (action.action == Actions.Withdraw)
                        )
                ) {
                    finalAmount = (vars.amounts[0] * (10_000 - uint256(action.slippage))) / 10_000;
                }

                SingleVaultCallDataArgs memory singleVaultCallDataArgs = SingleVaultCallDataArgs(
                    action.user,
                    vars.fromSrc,
                    action.externalToken == 3
                        ? NATIVE_TOKEN
                        : getContract(CHAIN_0, UNDERLYING_TOKENS[action.externalToken]),
                    vars.toDst[0],
                    vars.underlyingSrcToken[0],
                    vars.underlyingDstToken[0],
                    vars.targetSuperformIds[0],
                    finalAmount,
                    vars.liqBridges[0],
                    MAX_SLIPPAGE,
                    vars.vaultMock[0],
                    CHAIN_0,
                    DST_CHAINS[i],
                    uint256(chainIds[vars.chain0Index]),
                    /// @dev these are just the originating and dst chain ids casted to uint256 (the liquidity bridge
                    /// chain ids)
                    uint256(chainIds[vars.chainDstIndex]),
                    /// @dev these are just the originating and dst chain ids casted to uint256 (the liquidity bridge
                    /// chain ids)
                    action.multiTx,
                    vars.partialWithdrawVaults.length > 0 ? vars.partialWithdrawVaults[0] : false
                );

                if (
                    action.action == Actions.Deposit || action.action == Actions.DepositPermit2
                        || action.action == Actions.RescueFailedDeposit
                ) {
                    singleSuperformsData[i] = _buildSingleVaultDepositCallData(singleVaultCallDataArgs, action.action);
                } else {
                    singleSuperformsData[i] = _buildSingleVaultWithdrawCallData(singleVaultCallDataArgs);
                }
            }
        }

        vm.selectFork(FORKS[CHAIN_0]);
    }

    /// @dev STEP 2: Run Source Chain Action
    function _stage2_run_src_action(
        TestAction memory action,
        MultiVaultSFData[] memory multiSuperformsData,
        SingleVaultSFData[] memory singleSuperformsData,
        StagesLocalVars memory vars
    )
        internal
        returns (StagesLocalVars memory, bool sameChainDstHasRevertingVault)
    {
        vm.selectFork(FORKS[CHAIN_0]);
        SuperformRouter superformRouter = SuperformRouter(vars.fromSrc);

        PaymentHelper paymentHelper = PaymentHelper(getContract(CHAIN_0, "PaymentHelper"));

        /// @dev this step atempts to detect if there are reverting vaults on direct chain calls, for either deposits or
        /// withdraws
        /// @dev notice we are not detecting reverts for timelocks. This is because timelock mocks currently do not
        /// revert on 1st stage (unlock)
        for (uint256 i = 0; i < vars.nDestinations; ++i) {
            if (CHAIN_0 == DST_CHAINS[i]) {
                if (revertingDepositSFs.length > 0) {
                    if (
                        revertingDepositSFs[i].length > 0
                            && (action.action == Actions.Deposit || action.action == Actions.DepositPermit2)
                    ) {
                        sameChainDstHasRevertingVault = true;
                        break;
                    }
                }
                if (revertingWithdrawSFs.length > 0) {
                    if (revertingWithdrawSFs[i].length > 0 && action.action == Actions.Withdraw) {
                        sameChainDstHasRevertingVault = true;
                        break;
                    }
                }
            }
        }
        /// @dev pigeon requires event logs to be recorded so that it can properly capture the variables it needs to
        /// fullfil messages. Check pigeon library docs for more info

        vm.recordLogs();
        if (action.multiVaults) {
            if (vars.nDestinations == 1) {
                /// @dev data built in step 1 is aggregated with AMBS and dstChains info
                vars.singleDstMultiVaultStateReq =
                    SingleXChainMultiVaultStateReq(AMBs, DST_CHAINS[0], multiSuperformsData[0]);

                if (action.action == Actions.Deposit || action.action == Actions.DepositPermit2) {
                    /// @dev payment estimation, differs according to the type of entry point used
                    (,, dstValue, msgValue) = CHAIN_0 != DST_CHAINS[0]
                        ? paymentHelper.estimateSingleXChainMultiVault(vars.singleDstMultiVaultStateReq, true)
                        : paymentHelper.estimateSingleDirectMultiVault(
                            SingleDirectMultiVaultStateReq(multiSuperformsData[0]), true
                        );

                    vm.prank(users[action.user]);

                    if (sameChainDstHasRevertingVault || action.testType == TestType.RevertMainAction) {
                        vm.expectRevert();
                    }
                    /// @dev the actual call to the entry point

                    CHAIN_0 != DST_CHAINS[0]
                        ? superformRouter.singleXChainMultiVaultDeposit{ value: msgValue }(vars.singleDstMultiVaultStateReq)
                        : superformRouter.singleDirectMultiVaultDeposit{ value: msgValue }(
                            SingleDirectMultiVaultStateReq(multiSuperformsData[0])
                        );
                } else if (action.action == Actions.Withdraw) {
                    /// @dev payment estimation, differs according to the type of entry point used
                    (,, dstValue, msgValue) = CHAIN_0 != DST_CHAINS[0]
                        ? paymentHelper.estimateSingleXChainMultiVault(vars.singleDstMultiVaultStateReq, false)
                        : paymentHelper.estimateSingleDirectMultiVault(
                            SingleDirectMultiVaultStateReq(multiSuperformsData[0]), false
                        );

                    vm.prank(users[action.user]);

                    if (sameChainDstHasRevertingVault || action.testType == TestType.RevertMainAction) {
                        vm.expectRevert();
                    }
                    /// @dev the actual call to the entry point

                    CHAIN_0 != DST_CHAINS[0]
                        ? superformRouter.singleXChainMultiVaultWithdraw{ value: msgValue }(
                            vars.singleDstMultiVaultStateReq
                        )
                        : superformRouter.singleDirectMultiVaultWithdraw{ value: msgValue }(
                            SingleDirectMultiVaultStateReq(multiSuperformsData[0])
                        );
                }
            } else if (vars.nDestinations > 1) {
                /// @dev data built in step 1 is aggregated with AMBS and dstChains info

                vars.multiDstMultiVaultStateReq =
                    MultiDstMultiVaultStateReq(MultiDstAMBs, DST_CHAINS, multiSuperformsData);

                if (action.action == Actions.Deposit || action.action == Actions.DepositPermit2) {
                    /// @dev payment estimation, differs according to the type of entry point used

                    (,, dstValue, msgValue) =
                        paymentHelper.estimateMultiDstMultiVault(vars.multiDstMultiVaultStateReq, true);
                    vm.prank(users[action.user]);

                    if (sameChainDstHasRevertingVault || action.testType == TestType.RevertMainAction) {
                        vm.expectRevert();
                    }

                    /// @dev the actual call to the entry point
                    superformRouter.multiDstMultiVaultDeposit{ value: msgValue }(vars.multiDstMultiVaultStateReq);
                } else if (action.action == Actions.Withdraw) {
                    /// @dev payment estimation, differs according to the type of entry point used

                    (,, dstValue, msgValue) =
                        paymentHelper.estimateMultiDstMultiVault(vars.multiDstMultiVaultStateReq, false);
                    vm.prank(users[action.user]);

                    if (sameChainDstHasRevertingVault || action.testType == TestType.RevertMainAction) {
                        vm.expectRevert();
                    }
                    /// @dev the actual call to the entry point

                    superformRouter.multiDstMultiVaultWithdraw{ value: msgValue }(vars.multiDstMultiVaultStateReq);
                }
            }
        } else {
            if (vars.nDestinations == 1) {
                if (CHAIN_0 != DST_CHAINS[0]) {
                    vars.singleXChainSingleVaultStateReq =
                        SingleXChainSingleVaultStateReq(AMBs, DST_CHAINS[0], singleSuperformsData[0]);

                    if (action.action == Actions.Deposit || action.action == Actions.DepositPermit2) {
                        /// @dev payment estimation, differs according to the type of entry point used

                        (,, dstValue, msgValue) =
                            paymentHelper.estimateSingleXChainSingleVault(vars.singleXChainSingleVaultStateReq, true);
                        vm.prank(users[action.user]);

                        if (sameChainDstHasRevertingVault || action.testType == TestType.RevertMainAction) {
                            vm.expectRevert();
                        }
                        /// @dev the actual call to the entry point

                        superformRouter.singleXChainSingleVaultDeposit{ value: msgValue }(
                            vars.singleXChainSingleVaultStateReq
                        );
                    } else if (action.action == Actions.Withdraw) {
                        /// @dev payment estimation, differs according to the type of entry point used

                        (,, dstValue, msgValue) =
                            paymentHelper.estimateSingleXChainSingleVault(vars.singleXChainSingleVaultStateReq, false);
                        vm.prank(users[action.user]);

                        if (sameChainDstHasRevertingVault || action.testType == TestType.RevertMainAction) {
                            vm.expectRevert();
                        }
                        /// @dev the actual call to the entry point

                        superformRouter.singleXChainSingleVaultWithdraw{ value: msgValue }(
                            vars.singleXChainSingleVaultStateReq
                        );
                    }
                } else {
                    vars.singleDirectSingleVaultStateReq = SingleDirectSingleVaultStateReq(singleSuperformsData[0]);

                    if (action.action == Actions.Deposit || action.action == Actions.DepositPermit2) {
                        /// @dev payment estimation, differs according to the type of entry point used

                        (,, dstValue, msgValue) =
                            paymentHelper.estimateSingleDirectSingleVault(vars.singleDirectSingleVaultStateReq, true);
                        vm.prank(users[action.user]);

                        if (sameChainDstHasRevertingVault || action.testType == TestType.RevertMainAction) {
                            vm.expectRevert();
                        }
                        /// @dev the actual call to the entry point

                        superformRouter.singleDirectSingleVaultDeposit{ value: msgValue }(
                            vars.singleDirectSingleVaultStateReq
                        );
                    } else if (action.action == Actions.Withdraw) {
                        /// @dev payment estimation, differs according to the type of entry point used

                        (,, dstValue, msgValue) =
                            paymentHelper.estimateSingleDirectSingleVault(vars.singleDirectSingleVaultStateReq, false);
                        vm.prank(users[action.user]);

                        if (sameChainDstHasRevertingVault || action.testType == TestType.RevertMainAction) {
                            vm.expectRevert();
                        }
                        /// @dev the actual call to the entry point

                        superformRouter.singleDirectSingleVaultWithdraw{ value: msgValue }(
                            vars.singleDirectSingleVaultStateReq
                        );
                    }
                }
            } else if (vars.nDestinations > 1) {
                vars.multiDstSingleVaultStateReq =
                    MultiDstSingleVaultStateReq(MultiDstAMBs, DST_CHAINS, singleSuperformsData);
                if (action.action == Actions.Deposit || action.action == Actions.DepositPermit2) {
                    /// @dev payment estimation, differs according to the type of entry point used
                    (,, dstValue, msgValue) =
                        paymentHelper.estimateMultiDstSingleVault(vars.multiDstSingleVaultStateReq, true);
                    vm.prank(users[action.user]);

                    if (sameChainDstHasRevertingVault || action.testType == TestType.RevertMainAction) {
                        vm.expectRevert();
                    }
                    /// @dev the actual call to the entry point

                    superformRouter.multiDstSingleVaultDeposit{ value: msgValue }(vars.multiDstSingleVaultStateReq);
                } else if (action.action == Actions.Withdraw) {
                    /// @dev payment estimation, differs according to the type of entry point used

                    (,, dstValue, msgValue) =
                        paymentHelper.estimateMultiDstSingleVault(vars.multiDstSingleVaultStateReq, true);
                    vm.prank(users[action.user]);

                    if (sameChainDstHasRevertingVault || action.testType == TestType.RevertMainAction) {
                        vm.expectRevert();
                    }
                    /// @dev the actual call to the entry point

                    superformRouter.multiDstSingleVaultWithdraw{ value: msgValue }(vars.multiDstSingleVaultStateReq);
                }
            }
        }

        return (vars, sameChainDstHasRevertingVault);
    }

    struct Stage3InternalVars {
        address[] toMailboxes;
        uint32[] expDstDomains;
        address[] endpoints;
        uint16[] lzChainIds;
        uint64[] celerChainIds;
        address[] celerBusses;
        uint256[] forkIds;
        uint256 k;
    }

    /// @dev STEP 3 X-CHAIN: Use corresponding AMB helper to get the message data and assert
    function _stage3_src_to_dst_amb_delivery(
        TestAction memory action,
        StagesLocalVars memory vars,
        MultiVaultSFData[] memory multiSuperformsData,
        SingleVaultSFData[] memory singleSuperformsData,
        bool sameChainDstHasRevertingVault
    )
        internal
        returns (MessagingAssertVars[] memory)
    {
        Stage3InternalVars memory internalVars;

        for (uint256 i = 0; i < vars.nDestinations; i++) {
            /// @dev if payloadNumber is = 0 still it means uniqueDst has not been found yet (1 repetition)
            if (usedDSTs[DST_CHAINS[i]].payloadNumber == 0) {
                /// @dev NOTE: re-set struct to null to reset repetitions for multi action
                delete usedDSTs[DST_CHAINS[i]];

                ++usedDSTs[DST_CHAINS[i]].payloadNumber;
                uniqueDSTs.push(DST_CHAINS[i]);
            } else {
                /// @dev add repetitions (for non unique destinations)
                ++usedDSTs[DST_CHAINS[i]].payloadNumber;
            }
        }
        vars.nUniqueDsts = uniqueDSTs.length;

        internalVars.toMailboxes = new address[](vars.nUniqueDsts);
        internalVars.expDstDomains = new uint32[](vars.nUniqueDsts);

        internalVars.endpoints = new address[](vars.nUniqueDsts);
        internalVars.lzChainIds = new uint16[](vars.nUniqueDsts);

        internalVars.celerBusses = new address[](vars.nUniqueDsts);
        internalVars.celerChainIds = new uint64[](vars.nUniqueDsts);

        internalVars.forkIds = new uint256[](vars.nUniqueDsts);

        internalVars.k = 0;
        for (uint256 i = 0; i < chainIds.length; i++) {
            for (uint256 j = 0; j < vars.nUniqueDsts; j++) {
                if (uniqueDSTs[j] == chainIds[i]) {
                    internalVars.toMailboxes[internalVars.k] = hyperlaneMailboxes[i];
                    internalVars.expDstDomains[internalVars.k] = hyperlane_chainIds[i];

                    internalVars.endpoints[internalVars.k] = lzEndpoints[i];
                    internalVars.lzChainIds[internalVars.k] = lz_chainIds[i];

                    internalVars.celerChainIds[internalVars.k] = celer_chainIds[i];
                    internalVars.celerBusses[internalVars.k] = celerMessageBusses[i];

                    internalVars.forkIds[internalVars.k] = FORKS[chainIds[i]];

                    internalVars.k++;
                }
            }
        }
        delete uniqueDSTs;
        vars.logs = vm.getRecordedLogs();

        for (uint256 index; index < AMBs.length; index++) {
            if (AMBs[index] == 1) {
                LayerZeroHelper(getContract(CHAIN_0, "LayerZeroHelper")).help(
                    internalVars.endpoints,
                    internalVars.lzChainIds,
                    5_000_000,
                    /// note: using some max limit
                    internalVars.forkIds,
                    vars.logs
                );
            }

            if (AMBs[index] == 2) {
                /// @dev see pigeon for this implementation
                HyperlaneHelper(getContract(CHAIN_0, "HyperlaneHelper")).help(
                    address(HyperlaneMailbox),
                    internalVars.toMailboxes,
                    internalVars.expDstDomains,
                    internalVars.forkIds,
                    vars.logs
                );
            }

            if (AMBs[index] == 3) {
                CelerHelper(getContract(CHAIN_0, "CelerHelper")).help(
                    CELER_CHAIN_IDS[CHAIN_0],
                    CELER_BUSSES[CHAIN_0],
                    internalVars.celerBusses,
                    internalVars.celerChainIds,
                    internalVars.forkIds,
                    vars.logs
                );
            }
        }

        MessagingAssertVars[] memory aV = new MessagingAssertVars[](
            vars.nDestinations
        );

        CoreStateRegistry stateRegistry;
        /// @dev assert good delivery of message on destination by analyzing superformIds and mounts
        for (uint256 i = 0; i < vars.nDestinations; i++) {
            aV[i].toChainId = DST_CHAINS[i];
            if (usedDSTs[aV[i].toChainId].nRepetitions == 0) {
                usedDSTs[aV[i].toChainId].nRepetitions = usedDSTs[aV[i].toChainId].payloadNumber;
            }
            vm.selectFork(FORKS[aV[i].toChainId]);

            if (CHAIN_0 != aV[i].toChainId && !sameChainDstHasRevertingVault) {
                stateRegistry = CoreStateRegistry(payable(getContract(aV[i].toChainId, "CoreStateRegistry")));

                /// @dev increase payloadIds and decode info
                aV[i].receivedPayloadId = stateRegistry.payloadsCount() - usedDSTs[aV[i].toChainId].payloadNumber + 1;
                aV[i].data = abi.decode(stateRegistry.payload(aV[i].receivedPayloadId), (AMBMessage));

                if (action.multiVaults) {
                    aV[i].expectedMultiVaultsData = multiSuperformsData[i];
                    aV[i].receivedMultiVaultData = abi.decode(aV[i].data.params, (InitMultiVaultData));

                    assertEq(aV[i].expectedMultiVaultsData.superformIds, aV[i].receivedMultiVaultData.superformIds);

                    assertEq(aV[i].expectedMultiVaultsData.amounts, aV[i].receivedMultiVaultData.amounts);
                } else {
                    aV[i].expectedSingleVaultData = singleSuperformsData[i];

                    aV[i].receivedSingleVaultData = abi.decode(aV[i].data.params, (InitSingleVaultData));

                    assertEq(aV[i].expectedSingleVaultData.superformId, aV[i].receivedSingleVaultData.superformId);

                    assertEq(aV[i].expectedSingleVaultData.amount, aV[i].receivedSingleVaultData.amount);
                }

                --usedDSTs[aV[i].toChainId].payloadNumber;
            }
        }
        return aV;
    }

    /// @dev STEP 4 X-CHAIN: Update state (for deposits), perform multiTxCall (when enabled) and process src to dst
    /// payload (for deposits/withdraws)
    function _stage4_process_src_dst_payload(
        TestAction memory action,
        StagesLocalVars memory vars,
        MessagingAssertVars[] memory aV,
        SingleVaultSFData[] memory singleSuperformsData,
        uint256 actionIndex,
        bool sameChainDstHasRevertingVault
    )
        internal
        returns (bool success)
    {
        success = true;
        if (!sameChainDstHasRevertingVault) {
            for (uint256 i = 0; i < vars.nDestinations; i++) {
                aV[i].toChainId = DST_CHAINS[i];
                if (CHAIN_0 != aV[i].toChainId) {
                    vm.selectFork(FORKS[aV[i].toChainId]);

                    if (action.action == Actions.Deposit || action.action == Actions.DepositPermit2) {
                        unchecked {
                            PAYLOAD_ID[aV[i].toChainId]++;
                        }

                        vars.multiVaultsPayloadArg = updateMultiVaultDepositPayloadArgs(
                            PAYLOAD_ID[aV[i].toChainId],
                            aV[i].receivedMultiVaultData.amounts,
                            action.slippage,
                            aV[i].toChainId,
                            action.testType,
                            action.revertError,
                            action.revertRole
                        );

                        vars.singleVaultsPayloadArg = updateSingleVaultDepositPayloadArgs(
                            PAYLOAD_ID[aV[i].toChainId],
                            aV[i].receivedSingleVaultData.amount,
                            action.slippage,
                            aV[i].toChainId,
                            action.testType,
                            action.revertError,
                            action.revertRole
                        );

                        if (action.testType == TestType.Pass) {
                            if (action.multiTx) {
                                /// @dev this calls targetVaults again only to obtain underlyingSrcToken and
                                /// underlyingDstToken. Call could be avoided if file is more optimized
                                (, vars.underlyingSrcToken, vars.underlyingDstToken,,) =
                                    _targetVaults(CHAIN_0, DST_CHAINS[i], actionIndex, i);
                                /// @dev first mulitTxCall is performed to ensure tokens reach CoreStateRegistry on
                                /// deposits
                                if (action.multiVaults) {
                                    vars.amounts = AMOUNTS[DST_CHAINS[i]][actionIndex];
                                    _batchProcessMultiTx(
                                        vars.liqBridges,
                                        CHAIN_0,
                                        aV[i].toChainId,
                                        vars.underlyingSrcToken,
                                        vars.underlyingDstToken,
                                        vars.amounts
                                    );
                                } else {
                                    _processMultiTx(
                                        vars.liqBridges[0],
                                        CHAIN_0,
                                        aV[i].toChainId,
                                        vars.underlyingSrcToken[0],
                                        vars.underlyingDstToken[0],
                                        singleSuperformsData[i].amount
                                    );
                                }
                            }

                            /// @dev this is the step where the amounts are updated taking into account the final
                            /// slippage
                            if (action.multiVaults) {
                                _updateMultiVaultDepositPayload(vars.multiVaultsPayloadArg);
                            } else if (singleSuperformsData.length > 0) {
                                _updateSingleVaultDepositPayload(vars.singleVaultsPayloadArg);
                            }
                            console.log("grabbing logs");

                            vm.recordLogs();

                            /// @dev payload processing. This performs the action down to the form level and builds any
                            /// acknowledgement data needed to bring it back to source
                            /// @dev hence the record logs before and after and payload delivery to source
                            success = _processPayload(
                                PAYLOAD_ID[aV[i].toChainId], aV[i].toChainId, action.testType, action.revertError
                            );
                            vars.logs = vm.getRecordedLogs();

                            _payloadDeliveryHelper(CHAIN_0, aV[i].toChainId, vars.logs);
                        } else if (action.testType == TestType.RevertProcessPayload) {
                            if (action.multiTx) {
                                /// @dev this calls targetVaults again only to obtain underlyingSrcToken and
                                /// underlyingDstToken. Call could be avoided if file is more optimized
                                (, vars.underlyingSrcToken, vars.underlyingDstToken,,) =
                                    _targetVaults(CHAIN_0, DST_CHAINS[i], actionIndex, i);
                                /// @dev this logic is essentially repeated from above
                                if (action.multiVaults) {
                                    vars.amounts = AMOUNTS[DST_CHAINS[i]][actionIndex];
                                    _batchProcessMultiTx(
                                        vars.liqBridges,
                                        CHAIN_0,
                                        aV[i].toChainId,
                                        vars.underlyingSrcToken,
                                        vars.underlyingDstToken,
                                        vars.amounts
                                    );
                                } else {
                                    _processMultiTx(
                                        vars.liqBridges[0],
                                        CHAIN_0,
                                        aV[i].toChainId,
                                        vars.underlyingSrcToken[0],
                                        vars.underlyingDstToken[0],
                                        singleSuperformsData[i].amount
                                    );
                                }
                            }
                            /// @dev this logic is essentially repeated from above
                            if (action.multiVaults) {
                                _updateMultiVaultDepositPayload(vars.multiVaultsPayloadArg);
                            } else if (singleSuperformsData.length > 0) {
                                _updateSingleVaultDepositPayload(vars.singleVaultsPayloadArg);
                            }
                            /// @dev process payload will revert in here
                            success = _processPayload(
                                PAYLOAD_ID[aV[i].toChainId], aV[i].toChainId, action.testType, action.revertError
                            );
                            if (!success) {
                                return success;
                            }
                        } else if (
                            action.testType == TestType.RevertUpdateStateSlippage
                                || action.testType == TestType.RevertUpdateStateRBAC
                        ) {
                            /// @dev branch used just for reverts of updatePayload (process payload is not even called)
                            if (action.multiVaults) {
                                success = _updateMultiVaultDepositPayload(vars.multiVaultsPayloadArg);
                            } else {
                                success = _updateSingleVaultDepositPayload(vars.singleVaultsPayloadArg);
                            }

                            if (!success) {
                                return success;
                            }
                        }
                    } else if (
                        action.action == Actions.Withdraw
                            && (action.testType == TestType.Pass || action.testType == TestType.RevertVaultsWithdraw)
                    ) {
                        unchecked {
                            PAYLOAD_ID[aV[i].toChainId]++;
                        }
                        console.log("grabbing logs");

                        /// @dev for scenarios with GENERATE_WITHDRAW_TX_DATA_ON_DST update txData on destination
                        if (GENERATE_WITHDRAW_TX_DATA_ON_DST) {
                            if (action.multiVaults) {
                                _updateMultiVaultWithdrawPayload(PAYLOAD_ID[aV[i].toChainId], aV[i].toChainId);
                            } else {
                                if (countTimelocked[i] == 0) {
                                    _updateSingleVaultWithdrawPayload(PAYLOAD_ID[aV[i].toChainId], aV[i].toChainId);
                                }
                            }
                        }

                        vm.recordLogs();

                        /// @dev payload processing. This performs the action down to the form level and builds any
                        /// acknowledgement data needed to bring it back to source
                        /// @dev hence the record logs before and after and payload delivery to source
                        success = _processPayload(
                            PAYLOAD_ID[aV[i].toChainId], aV[i].toChainId, action.testType, action.revertError
                        );
                        vars.logs = vm.getRecordedLogs();

                        _payloadDeliveryHelper(CHAIN_0, aV[i].toChainId, vars.logs);
                    }
                }
                vm.selectFork(aV[i].initialFork);
            }
        } else {
            success = false;
        }
    }

    /// @dev STEP 5 X-CHAIN: Process dst to src payload (mint of SuperPositions for deposits)
    function _stage5_process_superPositions_mint(
        TestAction memory action,
        StagesLocalVars memory vars,
        MultiVaultSFData[] memory multiSuperformsData
    )
        internal
        returns (bool success)
    {
        ///@dev assume it will pass by default
        success = true;

        console.log("stage5");
        vm.selectFork(FORKS[CHAIN_0]);

        uint256 toChainId;
        for (uint256 i = 0; i < vars.nDestinations; i++) {
            toChainId = DST_CHAINS[i];

            if (CHAIN_0 != toChainId) {
                if (action.testType == TestType.Pass) {
                    /// @dev only perform payload processing for successful deposits
                    /// @dev message is not delivered if ALL deposit vaults fail in a multi vault or single vault
                    if (action.multiVaults) {
                        if (revertingDepositSFs[i].length == multiSuperformsData[i].superformIds.length) {
                            continue;
                        }
                    } else {
                        if (revertingDepositSFs[i].length == 1) {
                            continue;
                        }
                    }
                    unchecked {
                        PAYLOAD_ID[CHAIN_0]++;
                    }

                    success = _processPayload(PAYLOAD_ID[CHAIN_0], CHAIN_0, action.testType, action.revertError);
                }
            }
        }
    }

    /// @dev STEP 6 X-CHAIN: Process payload back on source (re-mint of SuperPositions for failed withdraws (inc. 1st
    /// stage timelock failures - unlock request))
    function _stage6_process_superPositions_withdraw(
        TestAction memory action,
        StagesLocalVars memory vars,
        MultiVaultSFData[] memory multiSuperformsData
    )
        internal
        returns (bool success, bool toAssert)
    {
        /// @dev assume it will pass by default
        success = true;
        toAssert = false;
        vm.selectFork(FORKS[CHAIN_0]);

        uint256 toChainId;

        for (uint256 i = 0; i < vars.nDestinations; i++) {
            toChainId = DST_CHAINS[i];

            if (CHAIN_0 != toChainId) {
                /// @dev this must not be called if all vaults are reverting timelocked in a given destination (it is
                /// done in a later stage)
                if (action.multiVaults) {
                    if (revertingWithdrawTimelockedSFs[i].length == multiSuperformsData[i].superformIds.length) {
                        continue;
                    }
                } else {
                    if (revertingWithdrawTimelockedSFs[i].length == 1) {
                        continue;
                    }
                }
                /// @dev if there is any reverting withdraw normal vault, process payload on src
                if (revertingWithdrawSFs[i].length > 0) {
                    toAssert = true;
                    unchecked {
                        PAYLOAD_ID[CHAIN_0]++;
                    }

                    _processPayload(PAYLOAD_ID[CHAIN_0], CHAIN_0, action.testType, action.revertError);
                }
            }
        }
    }

    /// @dev STEP 7 DIRECT AND X-CHAIN: Finalize timelocked payload after time has passed
    function _stage7_finalize_timelocked_payload(TestAction memory action, StagesLocalVars memory vars) internal {
        uint256 initialFork;
        uint256 currentUnlockId;

        for (uint256 i = 0; i < vars.nDestinations; i++) {
            if (countTimelocked[i] > 0) {
                initialFork = vm.activeFork();

                vm.selectFork(FORKS[DST_CHAINS[i]]);

                ITwoStepsFormStateRegistry twoStepsFormStateRegistry =
                    ITwoStepsFormStateRegistry(contracts[DST_CHAINS[i]][bytes32(bytes("TwoStepsFormStateRegistry"))]);

                currentUnlockId = twoStepsFormStateRegistry.timeLockPayloadCounter();
                if (currentUnlockId > 0) {
                    vm.recordLogs();

                    /// @dev performs unlock before the time ends
                    for (uint256 j = countTimelocked[i]; j > 0; j--) {
                        (uint256 nativeFee, bytes memory ackAmbParams) = _generateAckGasFeesAndParamsForTimeLock(
                            abi.encode(CHAIN_0, DST_CHAINS[i]), AMBs, currentUnlockId - j + 1
                        );

                        vm.prank(deployer);
                        /// @dev tries to process the payload during lock-in period
                        vm.expectRevert(Error.LOCKED.selector);
                        twoStepsFormStateRegistry.finalizePayload{ value: nativeFee }(
                            currentUnlockId - j + 1,
                            GENERATE_WITHDRAW_TX_DATA_ON_DST
                                ? TX_DATA_TO_UPDATE_ON_DST[DST_CHAINS[i]][timeLockedIndexes[DST_CHAINS[i]][j]]
                                : bytes(""),
                            ackAmbParams
                        );
                    }

                    /// @dev perform the calls from beginning to last because of easiness in passing unlock id
                    for (uint256 j = countTimelocked[i]; j > 0; j--) {
                        (uint256 nativeFee, bytes memory ackAmbParams) = _generateAckGasFeesAndParamsForTimeLock(
                            abi.encode(CHAIN_0, DST_CHAINS[i]), AMBs, currentUnlockId - j + 1
                        );

                        /// @dev increase time by 5 days
                        vm.warp(block.timestamp + (86_400 * 5));
                        vm.prank(deployer);

                        /// @dev if needed in certain test scenarios, re-feed txData for timelocked here
                        twoStepsFormStateRegistry.finalizePayload{ value: nativeFee }(
                            currentUnlockId - j + 1,
                            GENERATE_WITHDRAW_TX_DATA_ON_DST
                                ? TX_DATA_TO_UPDATE_ON_DST[DST_CHAINS[i]][timeLockedIndexes[DST_CHAINS[i]][j]]
                                : bytes(""),
                            ackAmbParams
                        );

                        /// @dev tries to process already finalized payload
                        vm.prank(deployer);
                        vm.expectRevert(Error.INVALID_PAYLOAD_STATUS.selector);
                        twoStepsFormStateRegistry.finalizePayload{ value: nativeFee }(
                            currentUnlockId - j + 1,
                            GENERATE_WITHDRAW_TX_DATA_ON_DST
                                ? TX_DATA_TO_UPDATE_ON_DST[DST_CHAINS[i]][timeLockedIndexes[DST_CHAINS[i]][j]]
                                : bytes(""),
                            ackAmbParams
                        );
                    }
                    /// @dev deliver the message for the given destination
                    Vm.Log[] memory logs = vm.getRecordedLogs();
                    _payloadDeliveryHelper(CHAIN_0, DST_CHAINS[i], logs);
                }
            }
        }
        vm.selectFork(initialFork);
    }

    /// @dev STEP 8 X-CHAIN: to process failed messages from 2 step forms registry
    function _stage8_process_failed_timelocked_xchain_remint(
        TestAction memory action,
        StagesLocalVars memory vars
    )
        internal
        returns (bool success)
    {
        /// @dev assume it will pass by default
        success = true;
        vm.selectFork(FORKS[CHAIN_0]);

        for (uint256 i = 0; i < vars.nDestinations; i++) {
            if (CHAIN_0 != DST_CHAINS[i] && revertingWithdrawTimelockedSFs[i].length > 0) {
                IBaseStateRegistry twoStepsFormStateRegistry =
                    IBaseStateRegistry(contracts[CHAIN_0][bytes32(bytes("TwoStepsFormStateRegistry"))]);

                /// @dev if a payload exists to be processed, process it
                if (twoStepsFormStateRegistry.payload(TWO_STEP_PAYLOAD_ID[CHAIN_0] + 1).length > 0) {
                    unchecked {
                        TWO_STEP_PAYLOAD_ID[CHAIN_0]++;
                    }

                    (address srcSender, uint64 srcChainId,,,) = PayloadHelper(getContract(CHAIN_0, "PayloadHelper"))
                        .decodeTimeLockFailedPayload(TWO_STEP_PAYLOAD_ID[CHAIN_0]);

                    assertEq(srcChainId, DST_CHAINS[i]);
                    assertEq(srcSender, users[action.user]);

                    success = _processTwoStepPayload(
                        TWO_STEP_PAYLOAD_ID[CHAIN_0], DST_CHAINS[i], CHAIN_0, action.testType, action.revertError
                    );
                }
            }
        }
    }

    /// @dev 'n' deposits rescued per payloadId per destination chain
    /// @dev TODO - Smit to add better comments
    function _rescueFailedDeposits(TestAction memory action, uint256 actionIndex) internal {
        if (action.action == Actions.RescueFailedDeposit && action.testType == TestType.Pass) {
            vm.selectFork(FORKS[CHAIN_0]);
            uint256 userWethBalanceBefore = MockERC20(getContract(CHAIN_0, UNDERLYING_TOKENS[2])).balanceOf(users[0]);

            vm.selectFork(FORKS[DST_CHAINS[0]]);

            address payable coreStateRegistryDst = payable(getContract(DST_CHAINS[0], "CoreStateRegistry"));
            uint256[] memory rescueSuperformIds;

            rescueSuperformIds = CoreStateRegistry(coreStateRegistryDst).getFailedDeposits(PAYLOAD_ID[DST_CHAINS[0]]);

            LiqRequest[] memory liqRequests = new LiqRequest[](
                rescueSuperformIds.length
            );

            uint256 finalAmount;
            /// @dev simulating slippage from bridges
            for (uint256 i; i < AMOUNTS[CHAIN_0][actionIndex].length; ++i) {
                finalAmount += (AMOUNTS[CHAIN_0][actionIndex][i] * (10_000 - uint256(action.slippage))) / 10_000;
            }

            SingleVaultCallDataArgs memory singleVaultCallDataArgs = SingleVaultCallDataArgs(
                action.user,
                coreStateRegistryDst,
                getContract(CHAIN_0, UNDERLYING_TOKENS[TARGET_UNDERLYINGS[CHAIN_0][1][0]]),
                /// @dev needs to correspond to `underlyingTokenDst_` in _buildLiqBridgeTxData()
                coreStateRegistryDst,
                action.externalToken == 3
                    /// @dev needs to correspond to `underlyingToken` in _buildLiqBridgeTxData()
                    ? NATIVE_TOKEN
                    : getContract(DST_CHAINS[0], UNDERLYING_TOKENS[action.externalToken]),
                getContract(DST_CHAINS[0], UNDERLYING_TOKENS[TARGET_UNDERLYINGS[DST_CHAINS[0]][0][0]]),
                rescueSuperformIds[0],
                /// @dev initiating with first rescueSuperformId
                (AMOUNTS[CHAIN_0][actionIndex][0] * (10_000 - uint256(action.slippage))) / 10_000,
                /// @dev initiating with slippage adjusted amount of first vault
                LIQ_BRIDGES[CHAIN_0][actionIndex][0],
                MAX_SLIPPAGE,
                action.externalToken == 3
                    ? NATIVE_TOKEN
                    : getContract(DST_CHAINS[0], UNDERLYING_TOKENS[action.externalToken]),
                CHAIN_0,
                DST_CHAINS[0],
                /// unsure about its usage
                CHAIN_0,
                DST_CHAINS[0],
                action.multiTx,
                false
            );

            for (uint256 i = 0; i < rescueSuperformIds.length; ++i) {
                singleVaultCallDataArgs.superformId = rescueSuperformIds[i];
                /// @dev slippage adjusted amount that'll be withdrawn
                singleVaultCallDataArgs.amount =
                    (AMOUNTS[CHAIN_0][actionIndex][i] * (10_000 - uint256(action.slippage))) / 10_000;
                liqRequests[i] = _buildSingleVaultWithdrawCallData(singleVaultCallDataArgs).liqRequest;
            }

            vm.prank(deployer);
            vm.expectRevert(Error.INVALID_RESCUE_DATA.selector);
            CoreStateRegistry(coreStateRegistryDst).rescueFailedDeposits(PAYLOAD_ID[DST_CHAINS[0]], new LiqRequest[](0));

            vm.prank(deployer);
            CoreStateRegistry(coreStateRegistryDst).rescueFailedDeposits(PAYLOAD_ID[DST_CHAINS[0]], liqRequests);

            vm.selectFork(FORKS[CHAIN_0]);
            uint256 userWethBalanceAfter = MockERC20(getContract(CHAIN_0, UNDERLYING_TOKENS[2])).balanceOf(users[0]);

            assertEq(userWethBalanceAfter, userWethBalanceBefore + finalAmount);
        }
    }

    /// @dev this internal function just loops over _buildSingleVaultDepositCallData or
    /// _buildSingleVaultWithdrawCallData to build MultiVaultSFData
    function _buildMultiVaultCallData(MultiVaultCallDataArgs memory args)
        internal
        returns (MultiVaultSFData memory superformsData)
    {
        SingleVaultSFData memory superformData;
        uint256 len = args.superformIds.length;
        LiqRequest[] memory liqRequests = new LiqRequest[](len);
        SingleVaultCallDataArgs memory callDataArgs;

        if (len == 0) revert LEN_MISMATCH();
        uint256[] memory finalAmounts = new uint256[](len);
        uint256[] memory maxSlippageTemp = new uint256[](len);
        for (uint256 i = 0; i < len; i++) {
            finalAmounts[i] = args.amounts[i];
            /// @dev FOR TESTING AND MAINNET:: in sameChain actions, slippage is encoded in the request with the amount
            /// (extracted from bridge api)
            if (
                args.slippage != 0
                    && (
                        (
                            args.srcChainId == args.toChainId
                                && (args.action == Actions.Deposit || args.action == Actions.DepositPermit2)
                        ) || (args.action == Actions.Withdraw)
                    )
            ) {
                finalAmounts[i] = (args.amounts[i] * (10_000 - uint256(args.slippage))) / 10_000;
            }
            callDataArgs = SingleVaultCallDataArgs(
                args.user,
                args.fromSrc,
                args.externalToken,
                args.toDst[i],
                args.underlyingTokens[i],
                args.underlyingTokensDst[i],
                args.superformIds[i],
                finalAmounts[i],
                args.liqBridges[i],
                args.maxSlippage,
                args.vaultMock[i],
                args.srcChainId,
                args.toChainId,
                args.liquidityBridgeSrcChainId,
                args.liquidityBridgeToChainId,
                args.multiTx,
                args.partialWithdrawVaults.length > 0 ? args.partialWithdrawVaults[i] : false
            );
            if (args.action == Actions.Deposit || args.action == Actions.DepositPermit2) {
                superformData = _buildSingleVaultDepositCallData(callDataArgs, args.action);
            } else if (args.action == Actions.Withdraw) {
                superformData = _buildSingleVaultWithdrawCallData(callDataArgs);
            }
            liqRequests[i] = superformData.liqRequest;
            maxSlippageTemp[i] = args.maxSlippage;
        }

        superformsData = MultiVaultSFData(
            args.superformIds, finalAmounts, maxSlippageTemp, liqRequests, abi.encode(args.partialWithdrawVaults)
        );
    }

    function _buildLiqBridgeTxData(
        uint8 liqBridgeKind_,
        address externalToken_, // this is underlyingTokenDst for withdraws
        address underlyingToken_,
        address underlyingTokenDst_, // this is external token (to receive in the end) for withdraws
        address from_,
        uint64 toChainId_,
        bool multiTx_,
        address toDst_,
        uint256 liqBridgeToChainId_,
        uint256 amount_,
        bool withdraw
    )
        internal
        returns (bytes memory txData)
    {
        /// @dev for socket
        if (liqBridgeKind_ == 1) {
            ISocketRegistry.BridgeRequest memory bridgeRequest;
            ISocketRegistry.MiddlewareRequest memory middlewareRequest;
            ISocketRegistry.UserRequest memory userRequest;
            /// @dev middlware request is used if there is a swap involved before the bridging action (external !=
            /// underlying)
            /// @dev the input token should be the token the user deposits, which will be swapped to the input token of
            /// bridging request
            if (externalToken_ != underlyingToken_) {
                middlewareRequest = ISocketRegistry.MiddlewareRequest(
                    1,
                    /// @dev request id, arbitrary number, but using 0 or 1 for mocking purposes
                    0,
                    /// @dev unused in tests
                    externalToken_,
                    abi.encode(from_)
                );
                /// @dev this bytes param is used for testing purposes only and easiness of mocking, does not resemble
                /// mainnet

                bridgeRequest = ISocketRegistry.BridgeRequest(
                    1,
                    /// @dev request id, arbitrary number, but using 0 or 1 for mocking purposes
                    0,
                    /// @dev unused in tests
                    withdraw ? externalToken_ : underlyingToken_,
                    /// @dev initial token to extract will be externalToken in args, which is the actual
                    /// underlyingTokenDst for withdraws (check how the call is made in
                    /// _buildSingleVaultWithdrawCallData )
                    abi.encode(from_, FORKS[toChainId_], underlyingTokenDst_)
                );
                /// @dev this bytes param is used for testing purposes only and easiness of mocking, does not resemble
                /// mainnet
            } else {
                bridgeRequest = ISocketRegistry.BridgeRequest(
                    1,
                    /// @dev request id, arbitrary number, but using 0 or 1 for mocking purposes
                    0,
                    withdraw ? externalToken_ : underlyingToken_,
                    /// @dev initial token to extract will be externalToken in args, which is the actual
                    /// underlyingTokenDst for withdraws (check how the call is made in
                    /// _buildSingleVaultWithdrawCallData )
                    abi.encode(from_, FORKS[toChainId_], underlyingTokenDst_)
                );
                /// @dev this bytes param is used for testing purposes only and easiness of mocking, does not resemble
                /// mainnet
            }

            userRequest = ISocketRegistry.UserRequest(
                multiTx_ && CHAIN_0 != toChainId_ ? getContract(toChainId_, "MultiTxProcessor") : toDst_,
                /// @dev for cross-chain multiTx actions, 1st liquidity dst is MultiTxProcessor
                liqBridgeToChainId_,
                amount_,
                middlewareRequest,
                bridgeRequest
            );

            txData = abi.encodeWithSelector(SocketRouterMock.outboundTransferTo.selector, userRequest);
            /// @dev for lifi
        } else if (liqBridgeKind_ == 2) {
            ILiFi.BridgeData memory bridgeData;
            ILiFi.SwapData[] memory swapData = new ILiFi.SwapData[](1);

            swapData[0] = ILiFi.SwapData(
                address(0),
                /// @dev  callTo (arbitrary)
                address(0),
                /// @dev  callTo (approveTo)
                externalToken_,
                withdraw ? externalToken_ : underlyingToken_,
                /// @dev initial token to extract will be externalToken in args, which is the actual underlyingTokenDst
                /// for withdraws (check how the call is made in _buildSingleVaultWithdrawCallData )
                amount_,
                abi.encode(from_, FORKS[toChainId_], underlyingTokenDst_),
                /// @dev this bytes param is used for testing purposes only and easiness of mocking, does not resemble
                /// mainnet
                false
            );
            /// @dev  arbitrary

            if (externalToken_ != underlyingToken_) {
                bridgeData = ILiFi.BridgeData(
                    bytes32("1"),
                    /// @dev request id, arbitrary number
                    "",
                    /// @dev unused in tests
                    "",
                    /// @dev unused in tests
                    address(0),
                    /// @dev unused in tests
                    withdraw ? externalToken_ : underlyingToken_,
                    /// @dev initial token to extract will be externalToken in args, which is the actual
                    /// underlyingTokenDst for withdraws (check how the call is made in
                    /// _buildSingleVaultWithdrawCallData )
                    multiTx_ && CHAIN_0 != toChainId_ ? getContract(toChainId_, "MultiTxProcessor") : toDst_,
                    /// @dev for cross-chain multiTx actions, 1st liquidity dst is MultiTxProcessor
                    amount_,
                    liqBridgeToChainId_,
                    true,
                    /// @dev if external != underlying, this is true
                    false
                );
                /// @dev always false for mocking purposes
            } else {
                bridgeData = ILiFi.BridgeData(
                    bytes32("1"),
                    /// @dev request id, arbitrary number
                    "",
                    /// @dev unused in tests
                    "",
                    /// @dev unused in tests
                    address(0),
                    withdraw ? externalToken_ : underlyingToken_,
                    /// @dev initial token to extract will be externalToken in args, which is the actual
                    /// underlyingTokenDst for withdraws (check how the call is made in
                    /// _buildSingleVaultWithdrawCallData )
                    multiTx_ && CHAIN_0 != toChainId_ ? getContract(toChainId_, "MultiTxProcessor") : toDst_,
                    /// @dev for cross-chain multiTx actions, 1st liquidity dst is MultiTxProcessor
                    amount_,
                    liqBridgeToChainId_,
                    false,
                    false
                );
                /// @dev always false for mocking purposes
            }

            txData = abi.encodeWithSelector(LiFiMock.swapAndStartBridgeTokensViaBridge.selector, bridgeData, swapData);
        }
    }

    struct SingleVaultDepositLocalVars {
        uint256 initialFork;
        address from;
        IPermit2.PermitTransferFrom permit;
        bytes txData;
        bytes sig;
        bytes permit2Calldata;
        LiqRequest liqReq;
    }

    function _buildSingleVaultDepositCallData(
        SingleVaultCallDataArgs memory args,
        Actions action
    )
        internal
        returns (SingleVaultSFData memory superformData)
    {
        SingleVaultDepositLocalVars memory v;
        v.initialFork = vm.activeFork();

        v.from = args.fromSrc;

        if (args.srcChainId == args.toChainId) {
            /// @dev same chain deposit, from is superform (which is inscribed in toDst in the beginning of stage 1)
            v.from = args.toDst;
        }

        v.txData = _buildLiqBridgeTxData(
            args.liqBridge,
            args.externalToken,
            args.underlyingToken,
            args.underlyingTokenDst,
            v.from,
            args.toChainId,
            args.multiTx,
            args.toDst,
            args.liquidityBridgeToChainId,
            args.amount,
            false
        );

        /// @dev to also inscribe the token address in the Struct
        address liqRequestToken = args.externalToken != args.underlyingToken ? args.externalToken : args.underlyingToken;

        /// @dev build permit2 calldata

        vm.selectFork(FORKS[args.srcChainId]);

        if (action == Actions.DepositPermit2) {
            v.permit = IPermit2.PermitTransferFrom({
                permitted: IPermit2.TokenPermissions({ token: IERC20(address(liqRequestToken)), amount: args.amount }),
                nonce: _randomUint256(),
                deadline: block.timestamp
            });
            v.sig = _signPermit(v.permit, v.from, userKeys[args.user], args.srcChainId);
            /// @dev from is either SuperformRouter (xchain) or the form (direct deposit)

            v.permit2Calldata = abi.encode(v.permit.nonce, v.permit.deadline, v.sig);
        }

        /// @dev the actual liq request struct inscription
        v.liqReq = LiqRequest(
            args.liqBridge,
            v.txData,
            liqRequestToken,
            args.amount,
            liqRequestToken == NATIVE_TOKEN ? args.amount : 0,
            /// @dev for native actions amount is also here
            v.permit2Calldata
        );

        if (liqRequestToken != NATIVE_TOKEN) {
            /// @dev - APPROVE transfer to SuperformRouter (because of Socket)
            vm.prank(users[args.user]);

            if (action == Actions.DepositPermit2) {
                MockERC20(liqRequestToken).approve(getContract(args.srcChainId, "CanonicalPermit2"), type(uint256).max);
            } else if (action == Actions.Deposit && liqRequestToken != NATIVE_TOKEN) {
                /// @dev this assumes that if same underlying is present in >1 vault in a multi vault, that the amounts
                /// are ordered from lowest to highest,
                /// @dev this is because the approves override each other and may lead to Arithmetic over/underflow
                MockERC20(liqRequestToken).increaseAllowance(v.from, args.amount);
            }
        }
        vm.selectFork(v.initialFork);

        /// @dev extraData is unused here so false is encoded (it is currently used to send in the partialWithdraw
        /// vaults without resorting to extra args, just for withdraws)
        superformData = SingleVaultSFData(args.superformId, args.amount, args.maxSlippage, v.liqReq, abi.encode(false));
    }

    struct SingleVaultWithdrawLocalVars {
        ISocketRegistry.MiddlewareRequest middlewareRequest;
        ISocketRegistry.BridgeRequest bridgeRequest;
        address superformRouter;
        address stateRegistry;
        IERC1155A superPositions;
        bytes txData;
        LiqRequest liqReq;
    }

    function _buildSingleVaultWithdrawCallData(SingleVaultCallDataArgs memory args)
        internal
        returns (SingleVaultSFData memory superformData)
    {
        SingleVaultWithdrawLocalVars memory vars;

        uint256 initialFork = vm.activeFork();
        vm.selectFork(FORKS[CHAIN_0]);

        vars.superformRouter = contracts[CHAIN_0][bytes32(bytes("SuperformRouter"))];
        vars.stateRegistry = contracts[CHAIN_0][bytes32(bytes("SuperRegistry"))];
        vars.superPositions = IERC1155A(
            ISuperRegistry(vars.stateRegistry).getAddress(ISuperRegistry(vars.stateRegistry).SUPER_POSITIONS())
        );
        vm.prank(users[args.user]);

        /// @dev singleId approvals from ERC1155A are used here https://github.com/superform-xyz/ERC1155A, avoiding
        /// approving all superPositions at once
        vars.superPositions.setApprovalForOne(vars.superformRouter, args.superformId, args.amount);

        vm.selectFork(initialFork);

        vars.txData = _buildLiqBridgeTxData(
            args.liqBridge,
            args.underlyingTokenDst,
            /// @dev notice the switch of underlyingTokenDst with external token, because external token is meant to be
            /// received in the end after a withdraw
            args.underlyingToken,
            args.externalToken,
            /// @dev notice the switch of underlyingTokenDst with external token, because external token is meant to be
            /// received in the end after a withdraw
            args.toDst,
            args.srcChainId,
            false,
            /// @dev withdraws are never multiTx
            users[args.user],
            args.liquidityBridgeSrcChainId,
            args.amount,
            true
        );

        /// @dev push all txData to this state var to re-feed in certain test cases
        if (GENERATE_WITHDRAW_TX_DATA_ON_DST) {
            TX_DATA_TO_UPDATE_ON_DST[args.toChainId].push(vars.txData);
        }

        vars.liqReq = LiqRequest(
            args.liqBridge,
            GENERATE_WITHDRAW_TX_DATA_ON_DST ? bytes("") : vars.txData,
            /// @dev for certain test cases, insert txData as null here
            args.underlyingTokenDst,
            args.amount,
            0,
            ""
        );

        /// @dev extraData is currently used to send in the partialWithdraw vaults without resorting to extra args, just
        /// for withdraws
        superformData = SingleVaultSFData(
            args.superformId, args.amount, args.maxSlippage, vars.liqReq, abi.encode(args.partialWithdrawVault)
        );
    }

    /*///////////////////////////////////////////////////////////////
                             HELPERS
    //////////////////////////////////////////////////////////////*/

    struct TargetVaultsVars {
        uint256[] underlyingTokens;
        uint256[] vaultIds;
        uint32[] formKinds;
        uint256[] superformIdsTemp;
        uint256 len;
        string underlyingToken;
    }

    function _targetVaults(
        uint64 chain0,
        uint64 chain1,
        uint256 action,
        uint256 dst
    )
        internal
        returns (
            uint256[] memory targetSuperformsMem,
            address[] memory underlyingSrcTokensMem,
            address[] memory underlyingDstTokensMem,
            address[] memory vaultMocksMem,
            bool[] memory partialWithdrawVaults
        )
    {
        TargetVaultsVars memory vars;
        vars.underlyingTokens = TARGET_UNDERLYINGS[chain1][action];
        vars.vaultIds = TARGET_VAULTS[chain1][action];
        vars.formKinds = TARGET_FORM_KINDS[chain1][action];

        partialWithdrawVaults = PARTIAL[chain1][action];

        /// @dev constructs superFormIds from provided input info
        vars.superformIdsTemp = _superformIds(vars.underlyingTokens, vars.vaultIds, vars.formKinds, chain1);

        vars.len = vars.superformIdsTemp.length;

        if (vars.len == 0) revert LEN_VAULTS_ZERO();

        targetSuperformsMem = new uint256[](vars.len);
        underlyingSrcTokensMem = new address[](vars.len);
        underlyingDstTokensMem = new address[](vars.len);
        vaultMocksMem = new address[](vars.len);

        /// @dev this loop assigns the information in the correct output arrays the best way possible
        for (uint256 i = 0; i < vars.len; i++) {
            vars.underlyingToken = UNDERLYING_TOKENS[vars.underlyingTokens[i]]; // 1

            targetSuperformsMem[i] = vars.superformIdsTemp[i];
            underlyingSrcTokensMem[i] = getContract(chain0, vars.underlyingToken);
            underlyingDstTokensMem[i] = getContract(chain1, vars.underlyingToken);
            vaultMocksMem[i] = getContract(chain1, VAULT_NAMES[vars.vaultIds[i]][vars.underlyingTokens[i]]);
            if (vars.vaultIds[i] == 3 || vars.vaultIds[i] == 5 || vars.vaultIds[i] == 6) {
                revertingDepositSFsPerDst.push(vars.superformIdsTemp[i]);
            }
            if (vars.vaultIds[i] == 4) {
                revertingWithdrawTimelockedSFsPerDst.push(vars.superformIdsTemp[i]);
            }
            if (vars.vaultIds[i] == 7 || vars.vaultIds[i] == 8) {
                revertingWithdrawSFsPerDst.push(vars.superformIdsTemp[i]);
            }
        }

        /// @dev this is used to have info on all reverting superforms in all destinations. Storage access is used for
        /// easiness of pushing
        revertingDepositSFs.push(revertingDepositSFsPerDst);
        revertingWithdrawSFs.push(revertingWithdrawSFsPerDst);
        revertingWithdrawTimelockedSFs.push(revertingWithdrawTimelockedSFsPerDst);

        delete revertingDepositSFsPerDst;
        delete revertingWithdrawSFsPerDst;
        delete revertingWithdrawTimelockedSFsPerDst;

        /// @dev detects timelocked forms in scenario and counts them
        for (uint256 j; j < vars.formKinds.length; j++) {
            if (vars.formKinds[j] == 1) ++countTimelocked[dst];
            timeLockedIndexes[chain1][countTimelocked[dst]] = j;
        }
    }

    function _superformIds(
        uint256[] memory underlyingTokens_,
        uint256[] memory vaultIds_,
        uint32[] memory formKinds_,
        uint64 chainId_
    )
        internal
        view
        returns (uint256[] memory)
    {
        uint256[] memory superformIds_ = new uint256[](vaultIds_.length);
        /// @dev test sanity checks
        if (vaultIds_.length != formKinds_.length) revert INVALID_TARGETS();
        if (vaultIds_.length != underlyingTokens_.length) {
            revert INVALID_TARGETS();
        }

        /// @dev obtains superform addresses through string concatenation, notice what is done in BaseSetup to save
        /// these in contracts mapping
        for (uint256 i = 0; i < vaultIds_.length; i++) {
            address superform = getContract(
                chainId_,
                string.concat(
                    UNDERLYING_TOKENS[underlyingTokens_[i]],
                    VAULT_KINDS[vaultIds_[i]],
                    "Superform",
                    Strings.toString(FORM_BEACON_IDS[formKinds_[i]])
                )
            );

            /// @dev superformids are built here
            superformIds_[i] = DataLib.packSuperform(superform, FORM_BEACON_IDS[formKinds_[i]], chainId_);
        }

        return superformIds_;
    }

    function _updateMultiVaultDepositPayload(updateMultiVaultDepositPayloadArgs memory args) internal returns (bool) {
        uint256 initialFork = vm.activeFork();

        vm.selectFork(FORKS[args.targetChainId]);
        uint256 len = args.amounts.length;
        uint256[] memory finalAmounts = new uint256[](len);

        /// @dev slippage calculation
        for (uint256 i = 0; i < len; i++) {
            finalAmounts[i] = args.amounts[i];
            if (args.slippage > 0) {
                finalAmounts[i] = (args.amounts[i] * (10_000 - uint256(args.slippage))) / 10_000;
            }
        }

        /// @dev if test type is RevertProcessPayload, revert is further down the call chain
        if (args.testType == TestType.Pass || args.testType == TestType.RevertProcessPayload) {
            vm.prank(deployer);
            CoreStateRegistry(payable(getContract(args.targetChainId, "CoreStateRegistry"))).updateDepositPayload(
                args.payloadId, finalAmounts
            );

            /// @dev if scenario is meant to revert here (e.g invalid slippage)
        } else if (args.testType == TestType.RevertUpdateStateSlippage) {
            vm.prank(deployer);
            vm.expectRevert(args.revertError);
            /// @dev removed string here: come to this later

            CoreStateRegistry(payable(getContract(args.targetChainId, "CoreStateRegistry"))).updateDepositPayload(
                args.payloadId, finalAmounts
            );

            return false;
            /// @dev if scenario is meant to revert here (e.g invalid role)
        } else if (args.testType == TestType.RevertUpdateStateRBAC) {
            vm.prank(users[2]);
            bytes memory errorMsg = getAccessControlErrorMsg(users[2], args.revertRole);
            vm.expectRevert(errorMsg);

            CoreStateRegistry(payable(getContract(args.targetChainId, "CoreStateRegistry"))).updateDepositPayload(
                args.payloadId, finalAmounts
            );

            return false;
        }

        vm.selectFork(initialFork);

        return true;
    }

    function _updateSingleVaultDepositPayload(updateSingleVaultDepositPayloadArgs memory args)
        internal
        returns (bool)
    {
        uint256 initialFork = vm.activeFork();

        vm.selectFork(FORKS[args.targetChainId]);
        uint256 finalAmount;

        finalAmount = args.amount;
        if (args.slippage > 0) {
            finalAmount = (args.amount * (10_000 - uint256(args.slippage))) / 10_000;
        }
        /// @dev if test type is RevertProcessPayload, revert is further down the call chain

        if (args.testType == TestType.Pass || args.testType == TestType.RevertProcessPayload) {
            vm.prank(deployer);

            uint256[] memory finalAmounts = new uint256[](1);
            finalAmounts[0] = finalAmount;

            CoreStateRegistry(payable(getContract(args.targetChainId, "CoreStateRegistry"))).updateDepositPayload(
                args.payloadId, finalAmounts
            );
            /// @dev if scenario is meant to revert here (e.g invalid slippage)
        } else if (args.testType == TestType.RevertUpdateStateSlippage) {
            vm.prank(deployer);

            vm.expectRevert(args.revertError);

            /// @dev removed string here: come to this later

            uint256[] memory finalAmounts = new uint256[](1);
            finalAmounts[0] = finalAmount;

            CoreStateRegistry(payable(getContract(args.targetChainId, "CoreStateRegistry"))).updateDepositPayload(
                args.payloadId, finalAmounts
            );

            return false;

            /// @dev if scenario is meant to revert here (e.g invalid role)
        } else if (args.testType == TestType.RevertUpdateStateRBAC) {
            vm.prank(users[2]);
            bytes memory errorMsg = getAccessControlErrorMsg(users[2], args.revertRole);
            vm.expectRevert(errorMsg);

            uint256[] memory finalAmounts = new uint256[](1);
            finalAmounts[0] = finalAmount;

            CoreStateRegistry(payable(getContract(args.targetChainId, "CoreStateRegistry"))).updateDepositPayload(
                args.payloadId, finalAmounts
            );

            return false;
        }

        vm.selectFork(initialFork);

        return true;
    }

    function _updateMultiVaultWithdrawPayload(uint256 payloadId, uint64 chainId) internal returns (bool) {
        uint256 initialFork = vm.activeFork();

        vm.selectFork(FORKS[chainId]);
        vm.prank(deployer);

        CoreStateRegistry(payable(getContract(chainId, "CoreStateRegistry"))).updateWithdrawPayload(
            payloadId, TX_DATA_TO_UPDATE_ON_DST[chainId]
        );

        vm.selectFork(initialFork);

        return true;
    }

    function _updateSingleVaultWithdrawPayload(uint256 payloadId, uint64 chainId) internal returns (bool) {
        uint256 initialFork = vm.activeFork();

        vm.selectFork(FORKS[chainId]);
        vm.prank(deployer);

        bytes[] memory txData = new bytes[](1);
        txData[0] = TX_DATA_TO_UPDATE_ON_DST[chainId][0];
        CoreStateRegistry(payable(getContract(chainId, "CoreStateRegistry"))).updateWithdrawPayload(payloadId, txData);

        vm.selectFork(initialFork);
        return true;
    }

    function _processPayload(
        uint256 payloadId_,
        uint64 targetChainId_,
        TestType testType,
        bytes4 revertError
    )
        internal
        returns (bool)
    {
        uint256 initialFork = vm.activeFork();
        vm.selectFork(FORKS[targetChainId_]);

        uint256 nativeFee;
        bytes memory ackAmbParams;

        /// @dev only generate if acknowledgement is needed
        if (targetChainId_ != CHAIN_0) {
            (nativeFee, ackAmbParams) = _generateAckGasFeesAndParams(CHAIN_0, targetChainId_, AMBs, payloadId_);
        }

        vm.prank(deployer);
        if (testType == TestType.Pass) {
<<<<<<< HEAD
            CoreStateRegistry(payable(getContract(targetChainId_, "CoreStateRegistry"))).processPayload{
                value: nativeFee
            }(payloadId_, ackAmbParams);
=======
            (savedMessage, returnMessage) = CoreStateRegistry(payable(getContract(targetChainId_, "CoreStateRegistry")))
                .processPayload{value: nativeFee}(payloadId_);
>>>>>>> f9e1365e
        } else if (testType == TestType.RevertProcessPayload) {
            /// @dev WARNING the try catch silences the revert, therefore the only way to assert is via emit
            vm.expectEmit();
            // We emit the event we expect to see.
            emit FailedXChainDeposits(payloadId_);

<<<<<<< HEAD
            CoreStateRegistry(payable(getContract(targetChainId_, "CoreStateRegistry"))).processPayload{
                value: nativeFee
            }(payloadId_, ackAmbParams);
            return false;
=======
            (savedMessage, returnMessage) = CoreStateRegistry(payable(getContract(targetChainId_, "CoreStateRegistry")))
                .processPayload{value: nativeFee}(payloadId_);
            return (false, savedMessage, returnMessage);
>>>>>>> f9e1365e
        }

        vm.selectFork(initialFork);
        return true;
    }

    function _processTwoStepPayload(
        uint256 payloadId_,
        uint64 srcChainId_,
        uint64 targetChainId_,
        TestType testType,
        bytes4
    )
        internal
        returns (bool)
    {
        uint256 initialFork = vm.activeFork();

        vm.selectFork(FORKS[targetChainId_]);

        /// @dev no acknowledgement is needed;
        bytes memory ackParams;

        /// @dev tries to increase quorum and check if quorum validations are good
        vm.prank(deployer);
        SuperRegistry(getContract(targetChainId_, "SuperRegistry")).setRequiredMessagingQuorum(
            srcChainId_, type(uint256).max
        );

        vm.prank(deployer);
        vm.expectRevert(Error.QUORUM_NOT_REACHED.selector);
        TwoStepsFormStateRegistry(payable(getContract(targetChainId_, "TwoStepsFormStateRegistry"))).processPayload{
            value: msgValue
        }(payloadId_);

        /// @dev resets quorum and process payload
        vm.prank(deployer);
        SuperRegistry(getContract(targetChainId_, "SuperRegistry")).setRequiredMessagingQuorum(srcChainId_, 1);

        vm.prank(deployer);
        TwoStepsFormStateRegistry(payable(getContract(targetChainId_, "TwoStepsFormStateRegistry"))).processPayload{
            value: msgValue
        }(payloadId_);

        /// @dev maliciously tries to process the payload again
        vm.prank(deployer);
        vm.expectRevert(Error.PAYLOAD_ALREADY_PROCESSED.selector);
        TwoStepsFormStateRegistry(payable(getContract(targetChainId_, "TwoStepsFormStateRegistry"))).processPayload{
            value: msgValue
        }(payloadId_);

        vm.selectFork(initialFork);
        return true;
    }

    function _buildLiqBridgeTxDataMultiTx(
        uint8 liqBridgeKind_,
        address underlyingToken_,
        address underlyingTokenDst_,
        address from_,
        uint64 toChainId_,
        uint256 amount_
    )
        internal
        returns (bytes memory txData)
    {
        if (liqBridgeKind_ == 1) {
            /// @dev for socket
            ISocketRegistry.BridgeRequest memory bridgeRequest;
            ISocketRegistry.MiddlewareRequest memory middlewareRequest;
            ISocketRegistry.UserRequest memory userRequest;

            middlewareRequest = ISocketRegistry.MiddlewareRequest(
                1,
                /// @dev request id, arbitrary number, but using 0 or 1 for mocking purposes
                0,
                /// @dev unused in tests
                underlyingTokenDst_,
                abi.encode(getContract(toChainId_, "MultiTxProcessor"), FORKS[toChainId_], underlyingTokenDst_)
            );

            /// @dev empty bridge request
            bridgeRequest = ISocketRegistry.BridgeRequest(
                0,
                /// @dev request id, arbitrary number, but using 0 or 1 for mocking purposes
                0,
                /// @dev unused in tests
                address(0),
                abi.encode(getContract(toChainId_, "MultiTxProcessor"), FORKS[toChainId_], underlyingTokenDst_)
            );

            userRequest = ISocketRegistry.UserRequest(
                getContract(toChainId_, "CoreStateRegistry"),
                /// @dev next token destination is coreStateRegistry
                uint256(toChainId_),
                amount_,
                middlewareRequest,
                bridgeRequest
            );

            txData = abi.encodeWithSelector(SocketRouterMock.outboundTransferTo.selector, userRequest);
        } else if (liqBridgeKind_ == 2) {
            /// @dev for lifi
            ILiFi.BridgeData memory bridgeData;
            ILiFi.SwapData[] memory swapData = new ILiFi.SwapData[](1);

            swapData[0] = ILiFi.SwapData(
                address(0),
                ///  @dev  callTo (arbitrary)
                address(0),
                ///  @dev  callTo (approveTo)
                underlyingToken_,
                underlyingToken_,
                amount_,
                abi.encode(from_, FORKS[toChainId_], underlyingTokenDst_),
                false // arbitrary
            );

            bridgeData = ILiFi.BridgeData(
                bytes32("1"),
                /// @dev request id, arbitrary number
                "",
                /// @dev unused in tests
                "",
                /// @dev unused in tests
                address(0),
                underlyingTokenDst_,
                getContract(toChainId_, "CoreStateRegistry"),
                /// @dev next destination
                amount_,
                uint256(toChainId_),
                false,
                /// @dev false in the case of multiTxProcessor to only perform _bridge call (assumes tokens are already
                /// swapped)
                true
            );
            /// @dev true in the case of multiTxProcessor to only perform _bridge call (assumes tokens are already
            /// swapped)

            txData = abi.encodeWithSelector(LiFiMock.swapAndStartBridgeTokensViaBridge.selector, bridgeData, swapData);
        }
    }

    /// @dev - assumption to only use MultiTxProcessor for destination chain swaps (middleware requests)
    function _processMultiTx(
        uint8 liqBridgeKind_,
        uint64 srcChainId_,
        uint64 targetChainId_,
        address underlyingToken_,
        address underlyingTokenDst_,
        uint256 amount_
    )
        internal
    {
        uint256 initialFork = vm.activeFork();
        vm.selectFork(FORKS[targetChainId_]);

        /// @dev liqData is rebuilt here to perform to send the tokens from MultiTxProcessor to CoreStateRegistry
        bytes memory txData = _buildLiqBridgeTxDataMultiTx(
            liqBridgeKind_,
            underlyingToken_,
            underlyingTokenDst_,
            getContract(targetChainId_, "MultiTxProcessor"),
            targetChainId_,
            amount_
        );

        vm.prank(deployer);

        MultiTxProcessor(payable(getContract(targetChainId_, "MultiTxProcessor"))).processTx(
            liqBridgeKind_, txData, underlyingTokenDst_, amount_
        );
        vm.selectFork(initialFork);
    }

    function _batchProcessMultiTx(
        uint8[] memory liqBridgeKinds_,
        uint64 srcChainId_,
        uint64 targetChainId_,
        address[] memory underlyingTokens_,
        address[] memory underlyingTokensDst_,
        uint256[] memory amounts_
    )
        internal
    {
        uint256 initialFork = vm.activeFork();
        vm.selectFork(FORKS[targetChainId_]);

        bytes[] memory txDatas = new bytes[](underlyingTokens_.length);

        /// @dev liqData is rebuilt here to perform to send the tokens from MultiTxProcessor to CoreStateRegistry
        for (uint256 i = 0; i < underlyingTokens_.length; i++) {
            txDatas[i] = _buildLiqBridgeTxDataMultiTx(
                liqBridgeKinds_[i],
                underlyingTokens_[i],
                underlyingTokensDst_[i],
                getContract(targetChainId_, "MultiTxProcessor"),
                targetChainId_,
                amounts_[i]
            );
        }
        vm.prank(deployer);

        MultiTxProcessor(payable(getContract(targetChainId_, "MultiTxProcessor"))).batchProcessTx(
            liqBridgeKinds_, txDatas, underlyingTokensDst_, amounts_
        );
        vm.selectFork(initialFork);
    }

    function _payloadDeliveryHelper(uint64 FROM_CHAIN, uint64 TO_CHAIN, Vm.Log[] memory logs) internal {
        for (uint256 i; i < AMBs.length; i++) {
            /// @notice ID: 1 Layerzero
            if (AMBs[i] == 1) {
                LayerZeroHelper(getContract(TO_CHAIN, "LayerZeroHelper")).helpWithEstimates(
                    LZ_ENDPOINTS[FROM_CHAIN],
                    5_000_000,
                    /// note: using some max limit
                    FORKS[FROM_CHAIN],
                    logs
                );
            }

            /// @notice ID: 2 Hyperlane
            if (AMBs[i] == 2) {
                HyperlaneHelper(getContract(TO_CHAIN, "HyperlaneHelper")).help(
                    address(HyperlaneMailbox), address(HyperlaneMailbox), FORKS[FROM_CHAIN], logs
                );
            }

            /// @notice ID: 3 Celer
            if (AMBs[i] == 3) {
                CelerHelper(getContract(TO_CHAIN, "CelerHelper")).help(
                    CELER_CHAIN_IDS[TO_CHAIN],
                    CELER_BUSSES[TO_CHAIN],
                    CELER_BUSSES[FROM_CHAIN],
                    CELER_CHAIN_IDS[FROM_CHAIN],
                    FORKS[FROM_CHAIN],
                    logs
                );
            }
        }
    }

    function _amountsToRemintPerDstWithTimelocked(
        TestAction memory action,
        StagesLocalVars memory vars,
        MultiVaultSFData[] memory multiSuperformsData,
        SingleVaultSFData[] memory singleSuperformsData
    )
        internal
        returns (uint256[][] memory amountsToRemintPerDst)
    {
        amountsToRemintPerDst = new uint256[][](vars.nDestinations);

        uint256[] memory amountsToRemint;
        for (uint256 i = 0; i < vars.nDestinations; i++) {
            if (action.multiVaults) {
                amountsToRemint = new uint256[](
                    multiSuperformsData[i].superformIds.length
                );

                for (uint256 j = 0; j < multiSuperformsData[i].superformIds.length; j++) {
                    amountsToRemint[j] = multiSuperformsData[i].amounts[j];
                    bool found = false;
                    for (uint256 k = 0; k < revertingWithdrawTimelockedSFs[i].length; k++) {
                        if (revertingWithdrawTimelockedSFs[i][k] == multiSuperformsData[i].superformIds[j]) {
                            found = true;
                            break;
                        }
                    }
                    for (uint256 k = 0; k < revertingWithdrawSFs[i].length; k++) {
                        if (revertingWithdrawSFs[i][k] == multiSuperformsData[i].superformIds[j]) {
                            found = true;
                            break;
                        }
                    }
                    if (!found) {
                        amountsToRemint[j] = 0;
                        found = false;
                    }
                    console.log("j", j);

                    console.log("amounts to remint", amountsToRemint[j]);
                }
            } else {
                amountsToRemint = new uint256[](1);
                amountsToRemint[0] = singleSuperformsData[i].amount;
                bool found;

                for (uint256 k = 0; k < revertingWithdrawTimelockedSFs[i].length; k++) {
                    if (revertingWithdrawTimelockedSFs[i][k] == singleSuperformsData[i].superformId) {
                        found = true;
                        break;
                    }
                }
                for (uint256 k = 0; k < revertingWithdrawSFs[i].length; k++) {
                    if (revertingWithdrawSFs[i][k] == singleSuperformsData[i].superformId) {
                        found = true;
                        break;
                    }
                }
                if (!found) {
                    amountsToRemint[0] = 0;
                }
            }
            amountsToRemintPerDst[i] = amountsToRemint;
        }
    }

    function _amountsToRemintPerDst(
        TestAction memory action,
        StagesLocalVars memory vars,
        MultiVaultSFData[] memory multiSuperformsData,
        SingleVaultSFData[] memory singleSuperformsData
    )
        internal
        returns (uint256[][] memory amountsToRemintPerDst)
    {
        amountsToRemintPerDst = new uint256[][](vars.nDestinations);

        uint256[] memory amountsToRemint;
        for (uint256 i = 0; i < vars.nDestinations; i++) {
            if (action.multiVaults) {
                amountsToRemint = new uint256[](
                    multiSuperformsData[i].superformIds.length
                );

                for (uint256 j = 0; j < multiSuperformsData[i].superformIds.length; j++) {
                    amountsToRemint[j] = multiSuperformsData[i].amounts[j];
                    bool found = false;

                    for (uint256 k = 0; k < revertingWithdrawSFs[i].length; k++) {
                        if (revertingWithdrawSFs[i][k] == multiSuperformsData[i].superformIds[j]) {
                            found = true;
                            break;
                        }
                    }
                    if (!found) {
                        amountsToRemint[j] = 0;
                        found = false;
                    }
                    console.log("j", j);

                    console.log("amounts to remint", amountsToRemint[j]);
                }
            } else {
                amountsToRemint = new uint256[](1);
                amountsToRemint[0] = singleSuperformsData[i].amount;
                bool found;

                for (uint256 k = 0; k < revertingWithdrawSFs[i].length; k++) {
                    if (revertingWithdrawSFs[i][k] == singleSuperformsData[i].superformId) {
                        found = true;
                        break;
                    }
                }
                if (!found) {
                    amountsToRemint[0] = 0;
                }
            }
            amountsToRemintPerDst[i] = amountsToRemint;
        }
    }

    /// @dev generalized internal function to assert multiVault superPosition balances. if partial withdraws only
    /// asserts current balance is greater than amount to assert
    function _assertMultiVaultBalance(
        uint256 user,
        uint256[] memory superformIds,
        uint256[] memory amountsToAssert,
        bool[] memory partialWithdrawVaults
    )
        internal
    {
        address superRegistryAddress = getContract(CHAIN_0, "SuperRegistry");
        vm.selectFork(FORKS[CHAIN_0]);

        address superPositionsAddress =
            ISuperRegistry(superRegistryAddress).getAddress(ISuperRegistry(superRegistryAddress).SUPER_POSITIONS());

        IERC1155A superPositions = IERC1155A(superPositionsAddress);

        uint256 currentBalanceOfSp;

        bool partialWithdraw = partialWithdrawVaults.length > 0;
        for (uint256 i = 0; i < superformIds.length; i++) {
            currentBalanceOfSp = superPositions.balanceOf(users[user], superformIds[i]);
            if (partialWithdrawVaults.length > 0) {
                partialWithdraw = partialWithdrawVaults[i];
            }

            if (!partialWithdraw) {
                assertEq(currentBalanceOfSp, amountsToAssert[i]);
            } else {
                assertGt(currentBalanceOfSp, amountsToAssert[i]);
            }
        }
    }

    /// @dev generalized internal function to assert single superPosition balances.
    function _assertSingleVaultBalance(uint256 user, uint256 superformId, uint256 amountToAssert) internal {
        address superRegistryAddress = getContract(CHAIN_0, "SuperRegistry");
        vm.selectFork(FORKS[CHAIN_0]);

        address superPositionsAddress =
            ISuperRegistry(superRegistryAddress).getAddress(ISuperRegistry(superRegistryAddress).SUPER_POSITIONS());

        IERC1155A superPositions = IERC1155A(superPositionsAddress);

        uint256 currentBalanceOfSp = superPositions.balanceOf(users[user], superformId);

        assertEq(currentBalanceOfSp, amountToAssert);
    }

    /// @dev generalized internal function to assert single superPosition balances of partial withdraws
    function _assertSingleVaultPartialWithdrawBalance(
        uint256 user,
        uint256 superformId,
        uint256 amountToAssert
    )
        internal
    {
        address superRegistryAddress = getContract(CHAIN_0, "SuperRegistry");
        vm.selectFork(FORKS[CHAIN_0]);

        address superPositionsAddress =
            ISuperRegistry(superRegistryAddress).getAddress(ISuperRegistry(superRegistryAddress).SUPER_POSITIONS());

        IERC1155A superPositions = IERC1155A(superPositionsAddress);

        uint256 currentBalanceOfSp = superPositions.balanceOf(users[user], superformId);
        assertGt(currentBalanceOfSp, amountToAssert);
    }

    struct DepositMultiSPCalculationVars {
        uint256 lenSuperforms;
        address[] superforms;
        uint256 finalAmount;
        bool foundRevertingDeposit;
        uint256 i;
        uint256 j;
        uint256 k;
    }

    /// @dev function to calculate summed amounts per superForms (repeats the amount for the same superForm if repeated)
    function _spAmountsMultiBeforeActionOrAfterSuccessDeposit(
        MultiVaultSFData memory multiSuperformsData,
        bool assertWithSlippage,
        int256 slippage,
        bool sameChain,
        uint256 repetitions,
        uint256 lenRevertDeposit,
        uint256 dstIndex
    )
        internal
        returns (uint256[] memory emptyAmount, uint256[] memory spAmountSummed, uint256 totalSpAmount)
    {
        DepositMultiSPCalculationVars memory v;
        v.lenSuperforms = multiSuperformsData.superformIds.length;
        emptyAmount = new uint256[](v.lenSuperforms);
        spAmountSummed = new uint256[](v.lenSuperforms);

        /// @dev create an array of amounts summing the amounts of the same superform ids
        (v.superforms,,) = DataLib.getSuperforms(multiSuperformsData.superformIds);

        for (v.i = 0; v.i < v.lenSuperforms; v.i++) {
            totalSpAmount += multiSuperformsData.amounts[v.i];
            for (v.j = 0; v.j < v.lenSuperforms; v.j++) {
                v.foundRevertingDeposit = false;
                /// @dev find if a superform is a reverting
                if (lenRevertDeposit > 0) {
                    for (v.k = 0; v.k < lenRevertDeposit; v.k++) {
                        v.foundRevertingDeposit =
                            revertingDepositSFs[dstIndex][v.k] == multiSuperformsData.superformIds[v.i];
                        if (v.foundRevertingDeposit) break;
                    }
                }
                /// @dev if a superform is repeated but not reverting
                if (
                    multiSuperformsData.superformIds[v.i] == multiSuperformsData.superformIds[v.j]
                        && !v.foundRevertingDeposit
                ) {
                    /// @dev calculate amounts with slippage if needed for assertions
                    v.finalAmount = multiSuperformsData.amounts[v.j];
                    if (assertWithSlippage && slippage != 0 && !sameChain) {
                        v.finalAmount = (multiSuperformsData.amounts[v.j] * (10_000 - uint256(slippage))) / 10_000;
                    }
                    /// @dev add number of repetitions to properly assert
                    v.finalAmount = v.finalAmount * repetitions;

                    spAmountSummed[v.i] += v.finalAmount;
                }
            }
            vm.selectFork(FORKS[DST_CHAINS[dstIndex]]);

            /// @dev calculate the final amount summed on the basis of previewDeposit
            spAmountSummed[v.i] = IBaseForm(v.superforms[v.i]).previewDepositTo(spAmountSummed[v.i]);
        }
    }

    /// @dev function to calculate amounts per superForms (repeats the amount for the same superForm if repeated) after
    /// a normal withdraw
    function _spAmountsMultiAfterWithdraw(
        MultiVaultSFData memory multiSuperformsData,
        uint256 user,
        uint256[] memory currentSPBeforeWithdaw,
        uint256 lenRevertWithdraw,
        uint256 lenRevertWithdrawTimelocked,
        bool sameDst,
        uint256 dstIndex
    )
        internal
        returns (uint256[] memory spAmountFinal)
    {
        uint256 lenSuperforms = multiSuperformsData.superformIds.length;
        spAmountFinal = new uint256[](lenSuperforms);

        if (sameDst && lenRevertWithdraw > 0) {
            spAmountFinal = multiSuperformsData.amounts;
        } else {
            /// @dev create an array of amounts summing the amounts of the same superform ids
            (address[] memory superforms,,) = DataLib.getSuperforms(multiSuperformsData.superformIds);
            bool foundRevertingWithdraw;
            bool foundRevertingWithdrawTimelocked;
            for (uint256 i = 0; i < lenSuperforms; i++) {
                spAmountFinal[i] = currentSPBeforeWithdaw[i];

                for (uint256 j = 0; j < lenSuperforms; j++) {
                    foundRevertingWithdraw = false;
                    foundRevertingWithdrawTimelocked = false;

                    if (lenRevertWithdraw > 0) {
                        for (uint256 k = 0; k < lenRevertWithdraw; k++) {
                            foundRevertingWithdraw =
                                revertingWithdrawSFs[dstIndex][k] == multiSuperformsData.superformIds[i];
                            if (foundRevertingWithdraw) break;
                        }
                    }
                    if (lenRevertWithdrawTimelocked > 0) {
                        for (uint256 k = 0; k < lenRevertWithdrawTimelocked; k++) {
                            foundRevertingWithdrawTimelocked =
                                revertingWithdrawTimelockedSFs[dstIndex][k] == multiSuperformsData.superformIds[i];
                            if (foundRevertingWithdrawTimelocked) break;
                        }
                    }
                    /// @dev if superForm is repeated and NOT (reverting and same destination) amount is decreated
                    /// @dev if it was reverting we should not decrease (amount is reminted)
                    /// @dev if same destination it should not be asserted here
                    if (
                        multiSuperformsData.superformIds[i] == multiSuperformsData.superformIds[j]
                            && !(sameDst && foundRevertingWithdraw)
                    ) {
                        spAmountFinal[i] -= multiSuperformsData.amounts[j];
                    }
                }
            }
        }
    }

    /// @dev function to calculate amounts per superForms (repeats the amount for the same superForm if repeated) after
    /// a timelocked withdraw
    function _spAmountsMultiAfterStage7Withdraw(
        MultiVaultSFData memory multiSuperformsData,
        uint256 user,
        uint256[] memory currentSPBeforeWithdaw,
        uint256 lenRevertWithdraw,
        uint256 lenRevertWithdrawTimelocked,
        bool sameDst,
        uint256 dstIndex
    )
        internal
        returns (uint256[] memory spAmountFinal)
    {
        uint256 lenSuperforms = multiSuperformsData.superformIds.length;
        spAmountFinal = new uint256[](lenSuperforms);

        /// @dev create an array of amounts summing the amounts of the same superform ids
        (address[] memory superforms,,) = DataLib.getSuperforms(multiSuperformsData.superformIds);
        bool foundRevertingWithdraw;
        bool foundRevertingWithdrawTimelocked;

        for (uint256 i = 0; i < lenSuperforms; i++) {
            spAmountFinal[i] = currentSPBeforeWithdaw[i];
            for (uint256 j = 0; j < lenSuperforms; j++) {
                foundRevertingWithdraw = false;
                foundRevertingWithdrawTimelocked = false;

                if (lenRevertWithdraw > 0) {
                    for (uint256 k = 0; k < lenRevertWithdraw; k++) {
                        foundRevertingWithdraw =
                            revertingWithdrawSFs[dstIndex][k] == multiSuperformsData.superformIds[i];
                        if (foundRevertingWithdraw) break;
                    }
                }
                if (lenRevertWithdrawTimelocked > 0) {
                    for (uint256 k = 0; k < lenRevertWithdrawTimelocked; k++) {
                        foundRevertingWithdrawTimelocked =
                            revertingWithdrawTimelockedSFs[dstIndex][k] == multiSuperformsData.superformIds[i];
                        if (foundRevertingWithdrawTimelocked) break;
                    }
                }

                /// @dev if superForm is repeated and NOT ((same destination and reverting) OR (xchain and reverting))
                /// amount is decreated
                /// @dev if it was reverting we should not decrease (amount is reminted)
                /// @dev if same destination it should not be asserted here
                /// @dev TODO likely needs some optimization of operands
                if (
                    multiSuperformsData.superformIds[i] == multiSuperformsData.superformIds[j]
                        && !(
                            (sameDst && (foundRevertingWithdraw || foundRevertingWithdrawTimelocked))
                                || (!sameDst && foundRevertingWithdraw)
                        )
                ) {
                    spAmountFinal[i] -= multiSuperformsData.amounts[j];
                }
            }
        }
    }

    /// @dev function to calculate amounts per superForms (repeats the amount for the same superForm if repeated) after
    /// a failed normal withdraw
    function _spAmountsMultiAfterFailedWithdraw(
        MultiVaultSFData memory multiSuperformsData,
        uint256 user,
        uint256[] memory currentSPBeforeWithdaw,
        uint256[] memory failedSPAmounts
    )
        internal
        returns (uint256[] memory spAmountFinal)
    {
        uint256 lenSuperforms = multiSuperformsData.superformIds.length;
        spAmountFinal = new uint256[](lenSuperforms);

        /// @dev create an array of amounts summing the amounts of the same superform ids
        (address[] memory superforms,,) = DataLib.getSuperforms(multiSuperformsData.superformIds);

        for (uint256 i = 0; i < lenSuperforms; i++) {
            spAmountFinal[i] = currentSPBeforeWithdaw[i];

            for (uint256 j = 0; j < lenSuperforms; j++) {
                /// @dev if repeated and number of failed is 0, decrease
                if (
                    multiSuperformsData.superformIds[i] == multiSuperformsData.superformIds[j]
                        && failedSPAmounts[i] == 0
                ) {
                    spAmountFinal[i] -= multiSuperformsData.amounts[j];
                }
            }
        }
    }

    struct AssertBeforeActionVars {
        address token;
        bool partialWithdrawVault;
        bool[] partialWithdrawVaults;
        address superform;
    }

    function _assertBeforeAction(
        TestAction memory action,
        MultiVaultSFData[] memory multiSuperformsData,
        SingleVaultSFData[] memory singleSuperformsData,
        StagesLocalVars memory vars
    )
        internal
        returns (
            uint256[] memory emptyAmount,
            uint256[][] memory spAmountSummed,
            uint256[] memory spAmountBeforeWithdrawPerDestination,
            uint256 inputBalanceBefore
        )
    {
        AssertBeforeActionVars memory v;
        if (action.multiVaults) {
            v.token = multiSuperformsData[0].liqRequests[0].token;
            if (action.action != Actions.Withdraw) {
                inputBalanceBefore =
                    v.token != NATIVE_TOKEN ? IERC20(v.token).balanceOf(users[action.user]) : users[action.user].balance;
            }
            uint256[] memory spAmountSummedPerDst;
            spAmountSummed = new uint256[][](vars.nDestinations);

            for (uint256 i = 0; i < vars.nDestinations; i++) {
                v.partialWithdrawVaults = abi.decode(multiSuperformsData[i].extraFormData, (bool[]));
                /// @dev obtain amounts to assert
                (emptyAmount, spAmountSummedPerDst,) =
                    _spAmountsMultiBeforeActionOrAfterSuccessDeposit(multiSuperformsData[i], false, 0, false, 1, 0, i);

                /// @dev assert
                _assertMultiVaultBalance(
                    action.user,
                    multiSuperformsData[i].superformIds,
                    action.action == Actions.Withdraw ? spAmountSummedPerDst : emptyAmount,
                    v.partialWithdrawVaults
                );
                spAmountSummed[i] = spAmountSummedPerDst;
            }
            console.log("Asserted b4 action multi");
        } else {
            v.token = singleSuperformsData[0].liqRequest.token;
            if (action.action != Actions.Withdraw) {
                inputBalanceBefore =
                    v.token != NATIVE_TOKEN ? IERC20(v.token).balanceOf(users[action.user]) : users[action.user].balance;
            }
            spAmountBeforeWithdrawPerDestination = new uint256[](
                vars.nDestinations
            );
            for (uint256 i = 0; i < vars.nDestinations; i++) {
                (v.superform,,) = singleSuperformsData[i].superformId.getSuperform();
                v.partialWithdrawVault = abi.decode(singleSuperformsData[i].extraFormData, (bool));
                vm.selectFork(FORKS[DST_CHAINS[i]]);

                spAmountBeforeWithdrawPerDestination[i] =
                    IBaseForm(v.superform).previewDepositTo(singleSuperformsData[i].amount);

                if (!v.partialWithdrawVault) {
                    _assertSingleVaultBalance(
                        action.user,
                        singleSuperformsData[i].superformId,
                        action.action == Actions.Withdraw ? spAmountBeforeWithdrawPerDestination[i] : 0
                    );
                } else {
                    _assertSingleVaultPartialWithdrawBalance(
                        action.user, singleSuperformsData[i].superformId, spAmountBeforeWithdrawPerDestination[i]
                    );
                }
            }
            console.log("Asserted b4 action");
        }
    }

    function _assertAfterDeposit(
        TestAction memory action,
        MultiVaultSFData[] memory multiSuperformsData,
        SingleVaultSFData[] memory singleSuperformsData,
        StagesLocalVars memory vars,
        uint256 inputBalanceBefore
    )
        internal
    {
        vm.selectFork(FORKS[CHAIN_0]);

        uint256 lenRevertDeposit;
        uint256[] memory spAmountSummed;
        uint256 totalSpAmount;
        uint256 totalSpAmountAllDestinations;
        address token;
        bool foundRevertingDeposit;

        for (uint256 i = 0; i < vars.nDestinations; i++) {
            uint256 repetitions = usedDSTs[DST_CHAINS[i]].nRepetitions;
            lenRevertDeposit = 0;
            if (revertingDepositSFs.length > 0) {
                lenRevertDeposit = revertingDepositSFs[i].length;
            }

            if (action.multiVaults) {
                /// @dev obtain amounts to assert. Count with destination repetitions
                (, spAmountSummed, totalSpAmount) = _spAmountsMultiBeforeActionOrAfterSuccessDeposit(
                    multiSuperformsData[i],
                    true,
                    action.slippage,
                    CHAIN_0 == DST_CHAINS[i],
                    repetitions,
                    lenRevertDeposit,
                    i
                );
                totalSpAmountAllDestinations += totalSpAmount;

                token = multiSuperformsData[0].liqRequests[0].token;

                if (CHAIN_0 == DST_CHAINS[i] && lenRevertDeposit > 0) {
                    /// @dev assert spToken Balance to zero if one of the multi vaults is reverting in same chain
                    /// (entire call is reverted)
                    _assertMultiVaultBalance(
                        action.user,
                        multiSuperformsData[i].superformIds,
                        new uint256[](
                            multiSuperformsData[i].superformIds.length
                        ),
                        new bool[](multiSuperformsData[i].superformIds.length)
                    );
                } else {
                    /// @dev assert spToken Balance
                    _assertMultiVaultBalance(
                        action.user,
                        multiSuperformsData[i].superformIds,
                        spAmountSummed,
                        new bool[](multiSuperformsData[i].superformIds.length)
                    );
                }
            } else {
                foundRevertingDeposit = false;

                if (lenRevertDeposit > 0) {
                    foundRevertingDeposit = revertingDepositSFs[i][0] == singleSuperformsData[i].superformId;
                }

                totalSpAmountAllDestinations += singleSuperformsData[i].amount;

                token = singleSuperformsData[0].liqRequest.token;

                uint256 finalAmount = singleSuperformsData[i].amount;

                if (action.slippage != 0 && CHAIN_0 != DST_CHAINS[i]) {
                    finalAmount = (singleSuperformsData[i].amount * (10_000 - uint256(action.slippage))) / 10_000;
                }

                finalAmount = repetitions * finalAmount;
                /// @dev assert spToken Balance. If reverting amount of sp should be 0 (assuming no action before this
                /// one)
                _assertSingleVaultBalance(
                    action.user, singleSuperformsData[i].superformId, foundRevertingDeposit ? 0 : finalAmount
                );
            }
        }
        /// @dev TODO
        if (token == NATIVE_TOKEN) {
            console.log("balance now", users[action.user].balance);
            console.log("balance Before action", inputBalanceBefore);
            console.log("msgValue", msgValue);
            console.log("balance now + msgValue", msgValue + users[action.user].balance);
        }
        /// @dev assert user input token balance

        // assertEq(
        //     token != NATIVE_TOKEN ? IERC20(token).balanceOf(users[action.user]) : users[action.user].balance,
        //     inputBalanceBefore - totalSpAmountAllDestinations - msgValue
        // );
        // console.log("Asserted after deposit");
    }

    struct AssertAfterWithdrawVars {
        uint256[] spAmountFinal;
        uint256 lenRevertWithdraw;
        uint256 lenRevertWithdrawTimelocked;
        bool foundRevertingWithdraw;
        bool foundRevertingWithdrawTimelocked;
        bool sameDst;
        bool partialWithdrawVault;
        bool[] partialWithdrawVaults;
    }

    function _assertAfterStage4Withdraw(
        TestAction memory action,
        MultiVaultSFData[] memory multiSuperformsData,
        SingleVaultSFData[] memory singleSuperformsData,
        StagesLocalVars memory vars,
        uint256[][] memory spAmountsBeforeWithdraw,
        uint256[] memory spAmountBeforeWithdrawPerDst
    )
        internal
    {
        vm.selectFork(FORKS[CHAIN_0]);

        AssertAfterWithdrawVars memory v;

        for (uint256 i = 0; i < vars.nDestinations; i++) {
            v.sameDst = CHAIN_0 == DST_CHAINS[i];
            v.lenRevertWithdraw = 0;
            v.lenRevertWithdrawTimelocked = 0;
            if (revertingWithdrawSFs.length > 0) {
                v.lenRevertWithdraw = revertingWithdrawSFs[i].length;
            }

            if (revertingWithdrawTimelockedSFs.length > 0) {
                v.lenRevertWithdrawTimelocked = revertingWithdrawTimelockedSFs[i].length;
            }

            if (action.multiVaults) {
                v.partialWithdrawVaults = abi.decode(multiSuperformsData[i].extraFormData, (bool[]));
                /// @dev obtain amounts to assert

                v.spAmountFinal = _spAmountsMultiAfterWithdraw(
                    multiSuperformsData[i],
                    action.user,
                    spAmountsBeforeWithdraw[i],
                    v.lenRevertWithdraw,
                    v.lenRevertWithdrawTimelocked,
                    v.sameDst,
                    i
                );

                /// @dev assert

                _assertMultiVaultBalance(
                    action.user, multiSuperformsData[i].superformIds, v.spAmountFinal, v.partialWithdrawVaults
                );
            } else {
                v.foundRevertingWithdraw = false;
                v.foundRevertingWithdrawTimelocked = false;
                v.partialWithdrawVault = abi.decode(singleSuperformsData[i].extraFormData, (bool));

                if (v.lenRevertWithdraw > 0) {
                    v.foundRevertingWithdraw = revertingWithdrawSFs[i][0] == singleSuperformsData[i].superformId;
                } else if (v.lenRevertWithdrawTimelocked > 0) {
                    v.foundRevertingWithdrawTimelocked =
                        revertingWithdrawTimelockedSFs[i][0] == singleSuperformsData[i].superformId;
                }

                if (!v.partialWithdrawVault) {
                    /// @dev this assertion assumes the withdraw is happening on the same superformId as the previous
                    /// deposit
                    /// @dev notice the amount sent for non (same DSt and reverting) is amount after burn
                    _assertSingleVaultBalance(
                        action.user,
                        singleSuperformsData[i].superformId,
                        v.sameDst && v.foundRevertingWithdraw
                            ? spAmountBeforeWithdrawPerDst[i]
                            : spAmountBeforeWithdrawPerDst[i] - singleSuperformsData[i].amount
                    );
                } else {
                    /// @dev notice the amount sent for non (same DSt and reverting) is amount after burn
                    _assertSingleVaultPartialWithdrawBalance(
                        action.user,
                        singleSuperformsData[i].superformId,
                        v.sameDst && v.foundRevertingWithdraw
                            ? spAmountBeforeWithdrawPerDst[i]
                            : spAmountBeforeWithdrawPerDst[i] - singleSuperformsData[i].amount
                    );
                }
            }
        }
        console.log("Asserted after withdraw");
    }

    function _assertAfterStage7Withdraw(
        TestAction memory action,
        MultiVaultSFData[] memory multiSuperformsData,
        SingleVaultSFData[] memory singleSuperformsData,
        StagesLocalVars memory vars,
        uint256[][] memory spAmountsBeforeWithdraw,
        uint256[] memory spAmountBeforeWithdrawPerDst
    )
        internal
    {
        vm.selectFork(FORKS[CHAIN_0]);

        AssertAfterWithdrawVars memory v;

        for (uint256 i = 0; i < vars.nDestinations; i++) {
            v.sameDst = CHAIN_0 == DST_CHAINS[i];
            v.lenRevertWithdraw = 0;
            v.lenRevertWithdrawTimelocked = 0;
            if (revertingWithdrawSFs.length > 0) {
                v.lenRevertWithdraw = revertingWithdrawSFs[i].length;
            }

            if (revertingWithdrawTimelockedSFs.length > 0) {
                v.lenRevertWithdrawTimelocked = revertingWithdrawTimelockedSFs[i].length;
            }

            if (action.multiVaults) {
                if (!(v.sameDst && v.lenRevertWithdraw > 0)) {
                    v.partialWithdrawVaults = abi.decode(multiSuperformsData[i].extraFormData, (bool[]));
                    /// @dev obtain amounts to assert

                    v.spAmountFinal = _spAmountsMultiAfterStage7Withdraw(
                        multiSuperformsData[i],
                        action.user,
                        spAmountsBeforeWithdraw[i],
                        v.lenRevertWithdraw,
                        v.lenRevertWithdrawTimelocked,
                        v.sameDst,
                        i
                    );
                    /// @dev assert
                    _assertMultiVaultBalance(
                        action.user, multiSuperformsData[i].superformIds, v.spAmountFinal, v.partialWithdrawVaults
                    );
                }
            } else {
                v.foundRevertingWithdraw = false;
                v.foundRevertingWithdrawTimelocked = false;
                v.partialWithdrawVault = abi.decode(singleSuperformsData[i].extraFormData, (bool));

                if (v.lenRevertWithdraw > 0) {
                    v.foundRevertingWithdraw = revertingWithdrawSFs[i][0] == singleSuperformsData[i].superformId;
                }
                if (v.lenRevertWithdrawTimelocked > 0) {
                    v.foundRevertingWithdrawTimelocked =
                        revertingWithdrawTimelockedSFs[i][0] == singleSuperformsData[i].superformId;
                }

                if (!v.partialWithdrawVault) {
                    /// @dev this assertion assumes the withdraw is happening on the same superformId as the previous
                    /// deposit
                    /// @dev notice the amount asserted if: sameDst + reverting OR xChain + reverting is the amount
                    /// before withdraw: initial amount before action
                    _assertSingleVaultBalance(
                        action.user,
                        singleSuperformsData[i].superformId,
                        (
                            (v.sameDst && (v.foundRevertingWithdraw || v.foundRevertingWithdrawTimelocked))
                                || (!v.sameDst && v.foundRevertingWithdraw)
                        )
                            ? spAmountBeforeWithdrawPerDst[i]
                            : spAmountBeforeWithdrawPerDst[i] - singleSuperformsData[i].amount
                    );
                } else {
                    /// @dev notice the amount asserted if: sameDst + reverting OR xChain + reverting is the amount
                    /// before withdraw: initial amount before action
                    _assertSingleVaultPartialWithdrawBalance(
                        action.user,
                        singleSuperformsData[i].superformId,
                        (
                            (v.sameDst && (v.foundRevertingWithdraw || v.foundRevertingWithdrawTimelocked))
                                || (!v.sameDst && v.foundRevertingWithdraw)
                        )
                            ? spAmountBeforeWithdrawPerDst[i]
                            : spAmountBeforeWithdrawPerDst[i] - singleSuperformsData[i].amount
                    );
                }
            }
        }
        console.log("Asserted after stage7 timelock withdraw");
    }

    function _assertAfterFailedWithdraw(
        TestAction memory action,
        MultiVaultSFData[] memory multiSuperformsData,
        SingleVaultSFData[] memory singleSuperformsData,
        StagesLocalVars memory vars,
        uint256[][] memory spAmountsBeforeWithdraw,
        uint256[] memory spAmountBeforeWithdrawPerDst,
        uint256[][] memory amountsToRemintPerDst
    )
        internal
    {
        vm.selectFork(FORKS[CHAIN_0]);
        uint256[] memory spAmountFinal;
        bool partialWithdrawVault;
        bool[] memory partialWithdrawVaults;

        for (uint256 i = 0; i < vars.nDestinations; i++) {
            if (action.multiVaults && amountsToRemintPerDst[i].length > 0) {
                partialWithdrawVaults = abi.decode(multiSuperformsData[i].extraFormData, (bool[]));
                /// @dev obtain amounts to assert
                spAmountFinal = _spAmountsMultiAfterFailedWithdraw(
                    multiSuperformsData[i], action.user, spAmountsBeforeWithdraw[i], amountsToRemintPerDst[i]
                );

                /// @dev assert
                _assertMultiVaultBalance(
                    action.user, multiSuperformsData[i].superformIds, spAmountFinal, partialWithdrawVaults
                );
            } else if (!action.multiVaults) {
                partialWithdrawVault = abi.decode(singleSuperformsData[i].extraFormData, (bool));
                if (amountsToRemintPerDst[i].length > 0 && amountsToRemintPerDst[i][0] != 0) {
                    if (!partialWithdrawVault) {
                        /// @dev this assertion assumes the withdraw is happening on the same superformId as the
                        /// previous deposit
                        _assertSingleVaultBalance(
                            action.user, singleSuperformsData[i].superformId, spAmountBeforeWithdrawPerDst[i]
                        );
                    } else {
                        _assertSingleVaultPartialWithdrawBalance(
                            action.user, singleSuperformsData[i].superformId, spAmountBeforeWithdrawPerDst[i]
                        );
                    }
                }
            }
        }
        console.log("Asserted after failed withdraw");
    }

    struct AssertAfterTimelockFailedWithdraw {
        uint256[] spAmountFinal;
        bool partialWithdrawVault;
        bool[] partialWithdrawVaults;
        ReturnMultiData returnMultiData;
        ReturnSingleData returnSingleData;
    }

    function _assertAfterTimelockFailedWithdraw(
        TestAction memory action,
        MultiVaultSFData[] memory multiSuperformsData,
        SingleVaultSFData[] memory singleSuperformsData,
        StagesLocalVars memory vars,
        uint256[][] memory spAmountsBeforeWithdraw,
        uint256[] memory spAmountBeforeWithdrawPerDst,
        uint256[][] memory amountsToRemintPerDst
    )
        internal
    {
        vm.selectFork(FORKS[CHAIN_0]);

        AssertAfterTimelockFailedWithdraw memory v;

        for (uint256 i = 0; i < vars.nDestinations; i++) {
            if (!(CHAIN_0 == DST_CHAINS[i] && revertingWithdrawSFs[i].length > 0)) {
                if (revertingWithdrawTimelockedSFs[i].length > 0) {
                    if (action.multiVaults) {
                        v.partialWithdrawVaults = abi.decode(multiSuperformsData[i].extraFormData, (bool[]));
                        /// @dev this obtains amounts that failed from returned data obtained as a return from process
                        /// payload

                        /// @dev obtains final amounts to assert considering the amounts that failed to be withdrawn
                        v.spAmountFinal = _spAmountsMultiAfterFailedWithdraw(
                            multiSuperformsData[i], action.user, spAmountsBeforeWithdraw[i], amountsToRemintPerDst[i]
                        );

                        /// @dev asserts
                        _assertMultiVaultBalance(
                            action.user, multiSuperformsData[i].superformIds, v.spAmountFinal, v.partialWithdrawVaults
                        );
                    } else {
                        v.partialWithdrawVault = abi.decode(singleSuperformsData[i].extraFormData, (bool));
                        if (!v.partialWithdrawVault) {
                            /// @dev this assertion assumes the withdraw is happening on the same superformId as the
                            /// previous deposit
                            _assertSingleVaultBalance(
                                action.user, singleSuperformsData[i].superformId, spAmountBeforeWithdrawPerDst[i]
                            );
                        } else {
                            _assertSingleVaultPartialWithdrawBalance(
                                action.user, singleSuperformsData[i].superformId, spAmountBeforeWithdrawPerDst[i]
                            );
                        }
                    }
                }
            }
        }
        console.log("Asserted after failed timelock withdraw");
    }
}<|MERGE_RESOLUTION|>--- conflicted
+++ resolved
@@ -1936,30 +1936,19 @@
 
         vm.prank(deployer);
         if (testType == TestType.Pass) {
-<<<<<<< HEAD
             CoreStateRegistry(payable(getContract(targetChainId_, "CoreStateRegistry"))).processPayload{
                 value: nativeFee
-            }(payloadId_, ackAmbParams);
-=======
-            (savedMessage, returnMessage) = CoreStateRegistry(payable(getContract(targetChainId_, "CoreStateRegistry")))
-                .processPayload{value: nativeFee}(payloadId_);
->>>>>>> f9e1365e
+            }(payloadId_);
         } else if (testType == TestType.RevertProcessPayload) {
             /// @dev WARNING the try catch silences the revert, therefore the only way to assert is via emit
             vm.expectEmit();
             // We emit the event we expect to see.
             emit FailedXChainDeposits(payloadId_);
 
-<<<<<<< HEAD
             CoreStateRegistry(payable(getContract(targetChainId_, "CoreStateRegistry"))).processPayload{
                 value: nativeFee
-            }(payloadId_, ackAmbParams);
+            }(payloadId_);
             return false;
-=======
-            (savedMessage, returnMessage) = CoreStateRegistry(payable(getContract(targetChainId_, "CoreStateRegistry")))
-                .processPayload{value: nativeFee}(payloadId_);
-            return (false, savedMessage, returnMessage);
->>>>>>> f9e1365e
         }
 
         vm.selectFork(initialFork);
