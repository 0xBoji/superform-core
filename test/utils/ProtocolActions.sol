--- conflicted
+++ resolved
@@ -1427,6 +1427,7 @@
         address from;
         uint64 srcChainId;
         uint64 toChainId;
+        uint64 liqDstChainId;
         bool multiTx;
         address toDst;
         uint256 liqBridgeToChainId;
@@ -1468,7 +1469,7 @@
                     /// _buildSingleVaultWithdrawCallData )
                     abi.encode(
                         args.from,
-                        FORKS[args.toChainId],
+                        FORKS[args.liqDstChainId],
                         args.underlyingTokenDst,
                         args.slippage,
                         false,
@@ -1489,7 +1490,7 @@
                     /// _buildSingleVaultWithdrawCallData )
                     abi.encode(
                         args.from,
-                        FORKS[args.toChainId],
+                        FORKS[args.liqDstChainId],
                         args.underlyingTokenDst,
                         args.slippage,
                         false,
@@ -1528,7 +1529,7 @@
                 args.amount,
                 abi.encode(
                     args.from,
-                    FORKS[args.toChainId],
+                    FORKS[args.liqDstChainId],
                     args.underlyingTokenDst,
                     args.slippage,
                     false,
@@ -1630,6 +1631,7 @@
             v.from,
             args.srcChainId,
             args.toChainId,
+            args.toChainId,
             args.multiTx,
             args.toDst,
             args.liquidityBridgeToChainId,
@@ -1732,12 +1734,9 @@
             /// @dev notice the switch of underlyingTokenDst with external token, because external token is meant to be
             /// received in the end after a withdraw
             args.toDst,
-<<<<<<< HEAD
             args.toChainId,
             args.srcChainId,
-=======
             args.liqDstChainId,
->>>>>>> ee09a12f
             false,
             /// @dev withdraws are never multiTx
             users[args.user],
