--- conflicted
+++ resolved
@@ -1659,13 +1659,9 @@
             v.totalAmount += finalAmounts[i];
 
             finalAmounts[i] = superformData.amount;
-<<<<<<< HEAD
-            args.outputAmounts[i] = superformData.outputAmount;
-=======
             if (DEBUG_MODE) console.log("finalAmount", finalAmounts[i]);
             args.outputAmounts[i] = superformData.outputAmount;
             if (DEBUG_MODE) console.log("args.outputAmounts[i]", args.outputAmounts[i]);
->>>>>>> f4a0ad3a
         }
 
         if (action == Actions.DepositPermit2) {
@@ -1851,11 +1847,9 @@
 
         /// @dev for e.g. externalToken = DAI, underlyingTokenDst = USDC, daiAmount = 100
         /// => usdcAmount = ((USDPerDai / 10e18) / (USDPerUsdc / 10e6)) * daiAmount
-<<<<<<< HEAD
-        console.log("Intent: test amount pre-swap", args.amount);
-=======
+
         if (DEBUG_MODE) console.log("test amount pre-swap", args.amount);
->>>>>>> f4a0ad3a
+
         /// @dev src swaps simulation if any
         if (args.externalToken != args.underlyingToken) {
             vm.selectFork(FORKS[args.srcChainId]);
@@ -1873,11 +1867,8 @@
                 args.amount = ((args.amount * uint256(v.USDPerExternalToken)) * 10 ** (decimal2 - decimal1))
                     / uint256(v.USDPerUnderlyingToken);
             }
-<<<<<<< HEAD
-            console.log("Intent: test amount post-swap", args.amount);
-=======
+
             if (DEBUG_MODE) console.log("test amount post-swap", args.amount);
->>>>>>> f4a0ad3a
         }
 
         /// @dev applying only bridge slippage here as dstSwap slippage is applied in _updateSingleVaultDepositPayload()
@@ -1887,11 +1878,8 @@
         else if (args.dstSwap) slippage = (slippage * int256(100 - MULTI_TX_SLIPPAGE_SHARE)) / 100;
 
         args.amount = (args.amount * uint256(10_000 - slippage)) / 10_000;
-<<<<<<< HEAD
-        console.log("Intent: test amount pre-bridge, post-slippage", args.amount);
-=======
+
         if (DEBUG_MODE) console.log("test amount pre-bridge, post-slippage", v.amount);
->>>>>>> f4a0ad3a
 
         /// @dev if args.externalToken == args.underlyingToken, USDPerExternalToken == USDPerUnderlyingToken
         /// @dev v.decimal3 = decimals of args.underlyingToken (args.externalToken too if above holds true) (src chain),
@@ -1904,11 +1892,7 @@
                 / uint256(v.USDPerUnderlyingOrInterimTokenDst);
         }
 
-<<<<<<< HEAD
-        console.log("Intent: test amount post-bridge", v.amount);
-=======
         if (DEBUG_MODE) console.log("test amount post-bridge", v.amount);
->>>>>>> f4a0ad3a
 
         /// @dev extra step to convert interim token on dst to underlying token on dst (if there is a dst Swap)
         if (args.uniqueInterimToken != address(0)) {
@@ -1921,11 +1905,7 @@
             }
         }
 
-<<<<<<< HEAD
-        console.log("Intent: test amount post-dst swap --", v.amount);
-=======
         if (DEBUG_MODE) console.log("test amount post-dst swap --", v.amount);
->>>>>>> f4a0ad3a
 
         vm.selectFork(FORKS[args.toChainId]);
         (address superform,,) = DataLib.getSuperform(args.superformId);
@@ -2048,12 +2028,9 @@
 
         vm.selectFork(FORKS[args.toChainId]);
         (address superform,,) = DataLib.getSuperform(args.superformId);
-<<<<<<< HEAD
-        console.log(superform);
 
         uint256 outputAmount = IBaseForm(superform).previewRedeemFrom(args.amount);
-=======
->>>>>>> f4a0ad3a
+
         /// @dev extraData is currently used to send in the partialWithdraw vaults without resorting to extra args, just
         /// for withdraws
         superformData = SingleVaultSFData(
