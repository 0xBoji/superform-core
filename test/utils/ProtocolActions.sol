--- conflicted
+++ resolved
@@ -3055,20 +3055,6 @@
 
         /// @dev native balance assertions
         if (token == NATIVE_TOKEN) {
-<<<<<<< HEAD
-            console.log("balance now", users[action.user].balance);
-            console.log("balance Before action", inputBalanceBefore);
-            console.log("msgValue", msgValue);
-            console.log("balance now + msgValue", msgValue + users[action.user].balance);
-        }
-
-        /// @dev assert user input token balance
-        // assertEq(
-        //     token != NATIVE_TOKEN ? IERC20(token).balanceOf(users[action.user]) : users[action.user].balance,
-        //     inputBalanceBefore - totalSpAmountAllDestinations - msgValue
-        // );
-        // console.log("Asserted after deposit");
-=======
             /// @dev difference balance before deposit and msgValue sent along tx
             assertEq(users[action.user].balance, inputBalanceBefore - msgValue);
         }
@@ -3081,7 +3067,6 @@
 
         /// asserting balance of lifi mock
         assertEq(getContract(CHAIN_0, "LiFiMock").balance, liqValue);
->>>>>>> b500ee2b
     }
 
     struct AssertAfterWithdrawVars {
