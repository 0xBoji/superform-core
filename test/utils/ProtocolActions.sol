--- conflicted
+++ resolved
@@ -154,8 +154,6 @@
             }
         }
 
-<<<<<<< HEAD
-=======
         /// @dev depositing AMOUNTS[DST_CHAINS[i]][0][j] underlying tokens in underlying vault to simulate yield after
         /// deposit
         if (action.action == Actions.Withdraw) {
@@ -181,7 +179,6 @@
             }
         }
 
->>>>>>> 7f83fc45
         vm.selectFork(initialFork);
         if (action.dstSwap) MULTI_TX_SLIPPAGE_SHARE = 40;
 
@@ -2605,13 +2602,10 @@
         v.lenSuperforms = args.multiSuperformsData.superformIds.length;
         emptyAmount = new uint256[](v.lenSuperforms);
         spAmountSummed = new uint256[](v.lenSuperforms);
-<<<<<<< HEAD
 
         int256 bridgeSlippage;
         int256 dstSwapSlippage;
-=======
-        int256 bridgeSlippage;
->>>>>>> 7f83fc45
+
         /// @dev create an array of amounts summing the amounts of the same superform ids
         (v.superforms,,) = DataLib.getSuperforms(args.multiSuperformsData.superformIds);
         for (v.i = 0; v.i < v.lenSuperforms; v.i++) {
