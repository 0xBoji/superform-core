/// SPDX-License-Identifier: Apache-2.0
pragma solidity 0.8.21;

/// @dev lib imports
import "forge-std/Test.sol";
import "ds-test/test.sol";
import { LayerZeroHelper } from "pigeon/layerzero/LayerZeroHelper.sol";
import { HyperlaneHelper } from "pigeon/hyperlane/HyperlaneHelper.sol";

import { WormholeHelper } from "pigeon/wormhole/automatic-relayer/WormholeHelper.sol";
import "pigeon/wormhole/specialized-relayer/WormholeHelper.sol" as WormholeBroadcastHelper;

import { Strings } from "openzeppelin-contracts/contracts/utils/Strings.sol";
import { IERC1155A } from "ERC1155A/interfaces/IERC1155A.sol";

/// @dev test utils & mocks
import { LiFiMock } from "../mocks/LiFiMock.sol";
import { MockERC20 } from "../mocks/MockERC20.sol";
import { VaultMock } from "../mocks/VaultMock.sol";
import { VaultMockRevertDeposit } from "../mocks/VaultMockRevertDeposit.sol";
import { VaultMockRevertWithdraw } from "../mocks/VaultMockRevertWithdraw.sol";
import { ERC4626TimelockMockRevertWithdrawal } from "../mocks/ERC4626TimelockMockRevertWithdrawal.sol";
import { ERC4626TimelockMockRevertDeposit } from "../mocks/ERC4626TimelockMockRevertDeposit.sol";
import { ERC4626TimelockMock } from "../mocks/ERC4626TimelockMock.sol";
import { kycDAO4626 } from "super-vaults/kycdao-4626/kycdao4626.sol";
import { kycDAO4626RevertDeposit } from "../mocks/kycDAO4626RevertDeposit.sol";
import { kycDAO4626RevertWithdraw } from "../mocks/kycDAO4626RevertWithdraw.sol";
import { Permit2Clone } from "../mocks/Permit2Clone.sol";
import { KYCDaoNFTMock } from "../mocks/KYCDaoNFTMock.sol";

/// @dev Protocol imports
import { CoreStateRegistry } from "src/crosschain-data/extensions/CoreStateRegistry.sol";
import { BroadcastRegistry } from "src/crosschain-data/BroadcastRegistry.sol";
import { ISuperformFactory } from "src/interfaces/ISuperformFactory.sol";
import { IERC4626 } from "openzeppelin-contracts/contracts/interfaces/IERC4626.sol";
import { SuperformRouter } from "src/SuperformRouter.sol";
import { PayMaster } from "src/payments/PayMaster.sol";
import { SuperRegistry } from "src/settings/SuperRegistry.sol";
import { SuperRBAC } from "src/settings/SuperRBAC.sol";
import { SuperPositions } from "src/SuperPositions.sol";
import { SuperformFactory } from "src/SuperformFactory.sol";
import { ERC4626Form } from "src/forms/ERC4626Form.sol";
import { ERC4626TimelockForm } from "src/forms/ERC4626TimelockForm.sol";
import { ERC4626KYCDaoForm } from "src/forms/ERC4626KYCDaoForm.sol";
import { DstSwapper } from "src/crosschain-liquidity/DstSwapper.sol";
import { LiFiValidator } from "src/crosschain-liquidity/lifi/LiFiValidator.sol";
import { LayerzeroImplementation } from "src/crosschain-data/adapters/layerzero/LayerzeroImplementation.sol";
import { HyperlaneImplementation } from "src/crosschain-data/adapters/hyperlane/HyperlaneImplementation.sol";
import { WormholeARImplementation } from
    "src/crosschain-data/adapters/wormhole/automatic-relayer/WormholeARImplementation.sol";
import { WormholeSRImplementation } from
    "src/crosschain-data/adapters/wormhole/specialized-relayer/WormholeSRImplementation.sol";
import { IMailbox } from "src/vendor/hyperlane/IMailbox.sol";
import { IInterchainGasPaymaster } from "src/vendor/hyperlane/IInterchainGasPaymaster.sol";
import ".././utils/AmbParams.sol";
import { IPermit2 } from "src/vendor/dragonfly-xyz/IPermit2.sol";
import { TimelockStateRegistry } from "src/crosschain-data/extensions/TimelockStateRegistry.sol";
import { PayloadHelper } from "src/crosschain-data/utils/PayloadHelper.sol";
import { PaymentHelper } from "src/payments/PaymentHelper.sol";
import { SuperTransmuter } from "src/SuperTransmuter.sol";
import { IBaseStateRegistry } from "src/interfaces/IBaseStateRegistry.sol";
import "src/types/DataTypes.sol";
import "./TestTypes.sol";

abstract contract BaseSetup is DSTest, Test {
    /*//////////////////////////////////////////////////////////////
                        GENERAL VARIABLES
    //////////////////////////////////////////////////////////////*/
    bytes32 constant TOKEN_PERMISSIONS_TYPEHASH = keccak256("TokenPermissions(address token,uint256 amount)");
    bytes32 constant PERMIT_TRANSFER_FROM_TYPEHASH = keccak256(
        "PermitTransferFrom(TokenPermissions permitted,address spender,uint256 nonce,uint256 deadline)TokenPermissions(address token,uint256 amount)"
    );

    /// @dev ETH mainnet values as on 22nd Aug, 2023
    uint256 public constant TOTAL_SUPPLY_DAI = 3_961_541_270_138_222_277_363_935_051;
    uint256 public constant TOTAL_SUPPLY_USDT = 39_026_949_359_163_005;
    uint256 public constant TOTAL_SUPPLY_WETH = 3_293_797_048_454_740_686_583_782;
    uint256 public constant TOTAL_SUPPLY_ETH = 120_000_000e18;

    /// @dev
    address public constant CANONICAL_PERMIT2 = 0x000000000022D473030F116dDEE9F6B43aC78BA3;
    /// @dev for mainnet deployment
    address public constant NATIVE_TOKEN = 0xEeeeeEeeeEeEeeEeEeEeeEEEeeeeEeeeeeeeEEeE;

    address public deployer = vm.addr(777);
    address[] public users;
    uint256[] public userKeys;

    uint256 public trustedRemote;
    bytes32 public salt;
    mapping(uint64 chainId => mapping(bytes32 implementation => address at)) public contracts;

    /*//////////////////////////////////////////////////////////////
                        PROTOCOL VARIABLES
    //////////////////////////////////////////////////////////////*/

    /// @dev we should fork these instead of mocking
    string[] public UNDERLYING_TOKENS = ["DAI", "USDT", "WETH"];

    /// @dev 1 = ERC4626Form, 2 = ERC4626TimelockForm, 3 = KYCDaoForm
    uint32[] public FORM_BEACON_IDS = [uint32(1), uint32(2), uint32(3)];

    /// @dev WARNING!! THESE VAULT NAMES MUST BE THE EXACT NAMES AS FILLED IN vaultKinds
    string[] public VAULT_KINDS = [
        "VaultMock",
        "ERC4626TimelockMock",
        "kycDAO4626",
        "VaultMockRevertDeposit",
        "ERC4626TimelockMockRevertWithdrawal",
        "ERC4626TimelockMockRevertDeposit",
        "kycDAO4626RevertDeposit",
        "kycDAO4626RevertWithdraw",
        "VaultMockRevertWithdraw"
    ];

    struct VaultInfo {
        bytes[] vaultBytecode;
        string[] vaultKinds;
    }

    mapping(uint32 formBeaconId => VaultInfo vaultInfo) vaultBytecodes2;

    mapping(uint256 vaultId => string[] names) VAULT_NAMES;

    mapping(uint64 chainId => mapping(uint32 formBeaconId => IERC4626[][] vaults)) public vaults;
    mapping(uint64 chainId => uint256 payloadId) PAYLOAD_ID;
    mapping(uint64 chainId => uint256 payloadId) TWO_STEP_PAYLOAD_ID;

    /// @dev liquidity bridge ids
    uint8[] bridgeIds;
    /// @dev liquidity bridge addresses
    address[] bridgeAddresses;
    /// @dev liquidity validator addresses
    address[] bridgeValidators;

    /// @dev setup amb bridges
    /// @notice id 1 is layerzero
    /// @notice id 2 is hyperlane
    /// @notice id 3 is wormhole (Automatic Relayer)
    /// @notice id 4 is wormhole (Specialized Relayer)

    uint8[] public ambIds = [uint8(1), 2, 3, 4];
    bool[] public isBroadcastAMB = [false, false, false, true];

    /*//////////////////////////////////////////////////////////////
                        AMB VARIABLES
    //////////////////////////////////////////////////////////////*/

    mapping(uint64 => address) public LZ_ENDPOINTS;
    mapping(uint64 => uint16) public WORMHOLE_CHAIN_IDS;

    address public constant ETH_lzEndpoint = 0x66A71Dcef29A0fFBDBE3c6a460a3B5BC225Cd675;
    address public constant BSC_lzEndpoint = 0x3c2269811836af69497E5F486A85D7316753cf62;
    address public constant AVAX_lzEndpoint = 0x3c2269811836af69497E5F486A85D7316753cf62;
    address public constant POLY_lzEndpoint = 0x3c2269811836af69497E5F486A85D7316753cf62;
    address public constant ARBI_lzEndpoint = 0x3c2269811836af69497E5F486A85D7316753cf62;
    address public constant OP_lzEndpoint = 0x3c2269811836af69497E5F486A85D7316753cf62;
    address public constant FTM_lzEndpoint = 0xb6319cC6c8c27A8F5dAF0dD3DF91EA35C4720dd7;
    /// @dev removed FTM temporarily

    address[] public lzEndpoints = [
        0x66A71Dcef29A0fFBDBE3c6a460a3B5BC225Cd675,
        0x3c2269811836af69497E5F486A85D7316753cf62,
        0x3c2269811836af69497E5F486A85D7316753cf62,
        0x3c2269811836af69497E5F486A85D7316753cf62,
        0x3c2269811836af69497E5F486A85D7316753cf62,
        0x3c2269811836af69497E5F486A85D7316753cf62
    ];

    address[] public hyperlaneMailboxes = [
        0x35231d4c2D8B8ADcB5617A638A0c4548684c7C70,
        0x35231d4c2D8B8ADcB5617A638A0c4548684c7C70,
        0x35231d4c2D8B8ADcB5617A638A0c4548684c7C70,
        0x35231d4c2D8B8ADcB5617A638A0c4548684c7C70,
        0x35231d4c2D8B8ADcB5617A638A0c4548684c7C70,
        0x35231d4c2D8B8ADcB5617A638A0c4548684c7C70
    ];

    address[] public wormholeCore = [
        0x98f3c9e6E3fAce36bAAd05FE09d375Ef1464288B,
        0x98f3c9e6E3fAce36bAAd05FE09d375Ef1464288B,
        0x54a8e5f9c4CbA08F9943965859F6c34eAF03E26c,
        0x7A4B5a56256163F07b2C80A7cA55aBE66c4ec4d7,
        0xa5f208e072434bC67592E4C49C1B991BA79BCA46,
        0xEe91C335eab126dF5fDB3797EA9d6aD93aeC9722
    ];

    /*//////////////////////////////////////////////////////////////
                        WORMHOLE VARIABLES
    //////////////////////////////////////////////////////////////*/
    address public ETH_wormholeCore = 0x98f3c9e6E3fAce36bAAd05FE09d375Ef1464288B;
    address public ARBI_wormholeCore = 0xa5f208e072434bC67592E4C49C1B991BA79BCA46;
    address public AVAX_wormholeCore = 0x54a8e5f9c4CbA08F9943965859F6c34eAF03E26c;
    address public BSC_wormholeCore = 0x98f3c9e6E3fAce36bAAd05FE09d375Ef1464288B;
    address public OP_wormholeCore = 0xEe91C335eab126dF5fDB3797EA9d6aD93aeC9722;
    address public POLY_wormholeCore = 0x7A4B5a56256163F07b2C80A7cA55aBE66c4ec4d7;

    /// @dev uses CREATE2
    address public wormholeRelayer = 0x27428DD2d3DD32A4D7f7C497eAaa23130d894911;

    /*//////////////////////////////////////////////////////////////
                        HYPERLANE VARIABLES
    //////////////////////////////////////////////////////////////*/
    IMailbox public constant HyperlaneMailbox = IMailbox(0x35231d4c2D8B8ADcB5617A638A0c4548684c7C70);
    IInterchainGasPaymaster public constant HyperlaneGasPaymaster =
        IInterchainGasPaymaster(0x6cA0B6D22da47f091B7613223cD4BB03a2d77918);

    uint64 public constant ETH = 1;
    uint64 public constant BSC = 56;
    uint64 public constant AVAX = 43_114;
    uint64 public constant POLY = 137;
    uint64 public constant ARBI = 42_161;
    uint64 public constant OP = 10;
    //uint64 public constant FTM = 250;

    uint64[] public chainIds = [1, 56, 43_114, 137, 42_161, 10];

    /// @dev reference for chain ids https://layerzero.gitbook.io/docs/technical-reference/mainnet/supported-chain-ids
    uint16 public constant LZ_ETH = 101;
    uint16 public constant LZ_BSC = 102;
    uint16 public constant LZ_AVAX = 106;
    uint16 public constant LZ_POLY = 109;
    uint16 public constant LZ_ARBI = 110;
    uint16 public constant LZ_OP = 111;
    //uint16 public constant LZ_FTM = 112;

    uint16[] public lz_chainIds = [101, 102, 106, 109, 110, 111];
    uint32[] public hyperlane_chainIds = [1, 56, 43_114, 137, 42_161, 10];
    uint16[] public wormhole_chainIds = [2, 6, 23, 5, 4, 24];

    /// @dev minting enough tokens to be able to fuzz with bigger amounts (DAI's 3.6B supply etc)
    uint256 public constant hundredBilly = 100 * 1e9 * 1e18;

    /*//////////////////////////////////////////////////////////////
                        CHAINLINK VARIABLES
    //////////////////////////////////////////////////////////////*/

    mapping(uint64 => mapping(uint64 => address)) public PRICE_FEEDS;

    /*//////////////////////////////////////////////////////////////
                        RPC VARIABLES
    //////////////////////////////////////////////////////////////*/

    // chainID => FORK
    mapping(uint64 chainId => uint256 fork) public FORKS;
    mapping(uint64 chainId => string forkUrl) public RPC_URLS;

    string public ETHEREUM_RPC_URL = vm.envString("ETHEREUM_RPC_URL"); // Native token: ETH
    string public BSC_RPC_URL = vm.envString("BSC_RPC_URL"); // Native token: BNB
    string public AVALANCHE_RPC_URL = vm.envString("AVALANCHE_RPC_URL"); // Native token: AVAX
    string public POLYGON_RPC_URL = vm.envString("POLYGON_RPC_URL"); // Native token: MATIC
    string public ARBITRUM_RPC_URL = vm.envString("ARBITRUM_RPC_URL"); // Native token: ETH
    string public OPTIMISM_RPC_URL = vm.envString("OPTIMISM_RPC_URL"); // Native token: ETH
    string public FANTOM_RPC_URL = vm.envString("FANTOM_RPC_URL"); // Native token: FTM

    /*//////////////////////////////////////////////////////////////
                        KYC DAO VALIDITY VARIABLES
    //////////////////////////////////////////////////////////////*/

    address[] public kycDAOValidityAddresses =
        [address(0), address(0), address(0), 0x205E10d3c4C87E26eB66B1B270b71b7708494dB9, address(0), address(0)];

    function setUp() public virtual {
        _preDeploymentSetup();

        _fundNativeTokens();

        _deployProtocol();

        _fundUnderlyingTokens(100);
    }

    function getContract(uint64 chainId, string memory _name) public view returns (address) {
        return contracts[chainId][bytes32(bytes(_name))];
    }

    function getAccessControlErrorMsg(address _addr, bytes32 _role) public pure returns (bytes memory errorMsg) {
        errorMsg = abi.encodePacked(
            "AccessControl: account ",
            Strings.toHexString(uint160(_addr), 20),
            " is missing role ",
            Strings.toHexString(uint256(_role), 32)
        );
    }

    /*//////////////////////////////////////////////////////////////
                    INTERNAL HELPERS: DEPLOY
    //////////////////////////////////////////////////////////////*/

    function _deployProtocol() internal {
        SetupVars memory vars;

        vm.startPrank(deployer);
        /// @dev deployments
        for (uint256 i = 0; i < chainIds.length; i++) {
            vars.chainId = chainIds[i];
            vars.fork = FORKS[vars.chainId];
            vars.ambAddresses = new address[](ambIds.length);
            /// @dev salt unique to each chain
            salt = keccak256(abi.encodePacked("SUPERFORM_ON_CHAIN", vars.chainId));

            /// @dev first 4 chains have the same salt. This allows us to test a create2 deployment both with chains
            /// with same addresses and others without
            if (i < 4) {
                salt = keccak256(abi.encodePacked("SUPERFORM_ON_CHAIN"));
            }

            vm.selectFork(vars.fork);

            /// @dev preference for a local deployment of Permit2 over mainnet version. Has same bytcode
            vars.canonicalPermit2 = address(new Permit2Clone{salt: salt}());
            contracts[vars.chainId][bytes32(bytes("CanonicalPermit2"))] = vars.canonicalPermit2;

            /// @dev 1 - Pigeon helpers allow us to fullfill cross-chain messages in a manner as close to mainnet as
            /// possible
            /// @dev 1.1- deploy LZ Helper from Pigeon
            vars.lzHelper = address(new LayerZeroHelper{salt: salt}());
            vm.allowCheatcodes(vars.lzHelper);

            contracts[vars.chainId][bytes32(bytes("LayerZeroHelper"))] = vars.lzHelper;

            /// @dev 1.2- deploy Hyperlane Helper from Pigeon
            vars.hyperlaneHelper = address(new HyperlaneHelper{salt: salt}());
            vm.allowCheatcodes(vars.hyperlaneHelper);

            contracts[vars.chainId][bytes32(bytes("HyperlaneHelper"))] = vars.hyperlaneHelper;

            /// @dev 1.3- deploy Wormhole Automatic Relayer Helper from Pigeon
            vars.wormholeHelper = address(new WormholeHelper{salt: salt}());
            vm.allowCheatcodes(vars.wormholeHelper);

            contracts[vars.chainId][bytes32(bytes("WormholeHelper"))] = vars.wormholeHelper;

            /// @dev 1.4- deploy Wormhole Specialized Relayer Helper from Pigeon
            vars.wormholeBroadcastHelper = address(new WormholeBroadcastHelper.WormholeHelper{salt: salt}());
            vm.allowCheatcodes(vars.wormholeBroadcastHelper);

            contracts[vars.chainId][bytes32(bytes("WormholeBroadcastHelper"))] = vars.wormholeBroadcastHelper;

            /// @dev 2 - Deploy SuperRBAC
            vars.superRBAC = address(new SuperRBAC{salt: salt}(deployer));
            contracts[vars.chainId][bytes32(bytes("SuperRBAC"))] = vars.superRBAC;

            vars.superRBACC = SuperRBAC(vars.superRBAC);
            /// @dev 3 - Deploy SuperRegistry and assign roles
            vars.superRegistry = address(new SuperRegistry{salt: salt}(vars.superRBAC));
            contracts[vars.chainId][bytes32(bytes("SuperRegistry"))] = vars.superRegistry;
            vars.superRegistryC = SuperRegistry(vars.superRegistry);

            vars.superRBACC.setSuperRegistry(vars.superRegistry);
            vars.superRegistryC.setPermit2(vars.canonicalPermit2);

            assert(vars.superRBACC.hasProtocolAdminRole(deployer));

            vars.superRBACC.grantRole(vars.superRBACC.WORMHOLE_VAA_RELAYER_ROLE(), vars.wormholeBroadcastHelper);
            assert(vars.superRBACC.hasWormholeVaaRole(vars.wormholeBroadcastHelper));

            /// @dev FIXME: in reality who should have the EMERGENCY_ADMIN_ROLE?
            vars.superRBACC.grantRole(vars.superRBACC.EMERGENCY_ADMIN_ROLE(), deployer);
            assert(vars.superRBACC.hasEmergencyAdminRole(deployer));

            /// @dev FIXME: in reality who should have the PAYMENT_ADMIN_ROLE?
            vars.superRBACC.grantRole(vars.superRBACC.PAYMENT_ADMIN_ROLE(), deployer);
            assert(vars.superRBACC.hasPaymentAdminRole(deployer));

            /// @dev FIXME: in reality who should have the CORE_STATE_REGISTRY_PROCESSOR_ROLE for state registry?
            vars.superRBACC.grantRole(vars.superRBACC.CORE_STATE_REGISTRY_PROCESSOR_ROLE(), deployer);
            assert(vars.superRBACC.hasCoreStateRegistryProcessorRole(deployer));

            /// @dev FIXME: in reality who should have the TIMELOCK_STATE_REGISTRY_PROCESSOR_ROLE for state registry?
            vars.superRBACC.grantRole(vars.superRBACC.TIMELOCK_STATE_REGISTRY_PROCESSOR_ROLE(), deployer);
            assert(vars.superRBACC.hasTimelockStateRegistryProcessorRole(deployer));

            /// @dev FIXME: in reality who should have the BROADCAST_STATE_REGISTRY_PROCESSOR_ROLE for state registry?
            vars.superRBACC.grantRole(vars.superRBACC.BROADCAST_STATE_REGISTRY_PROCESSOR_ROLE(), deployer);
            assert(vars.superRBACC.hasTimelockStateRegistryProcessorRole(deployer));

            /// @dev FIXME: in reality who should have the CORE_STATE_REGISTRY_UPDATER_ROLE for state registry?
            vars.superRBACC.grantRole(vars.superRBACC.CORE_STATE_REGISTRY_UPDATER_ROLE(), deployer);
            assert(vars.superRBACC.hasCoreStateRegistryUpdaterRole(deployer));

            /// @dev FIXME: in reality who should have the DST_SWAPPER_ROLE for dst swapper?
            vars.superRBACC.grantRole(vars.superRBACC.DST_SWAPPER_ROLE(), deployer);
            assert(vars.superRBACC.hasDstSwapperRole(deployer));

            vars.superRBACC.grantRole(vars.superRBACC.BROADCASTER_ROLE(), vars.superRBAC);
            assert(vars.superRBACC.hasBroadcasterRole(vars.superRBAC));

            /// @dev 4.1 - deploy Core State Registry
            vars.coreStateRegistry = address(
                new CoreStateRegistry{salt: salt}(
                    SuperRegistry(vars.superRegistry)
                )
            );
            contracts[vars.chainId][bytes32(bytes("CoreStateRegistry"))] = vars.coreStateRegistry;

            vars.superRegistryC.setAddress(
                vars.superRegistryC.CORE_STATE_REGISTRY(), vars.coreStateRegistry, vars.chainId
            );

            /// @dev 4.2 - deploy Form State Registry
            vars.twoStepsFormStateRegistry = address(new TimelockStateRegistry{salt: salt}(vars.superRegistryC));
            contracts[vars.chainId][bytes32(bytes("TimelockStateRegistry"))] = vars.twoStepsFormStateRegistry;

            vars.superRegistryC.setAddress(
                vars.superRegistryC.TIMELOCK_STATE_REGISTRY(), vars.twoStepsFormStateRegistry, vars.chainId
            );
            vars.superRBACC.grantRole(vars.superRBACC.SUPERPOSITIONS_MINTER_ROLE(), vars.twoStepsFormStateRegistry);

            /// @dev 4.3 - deploy Broadcast State Registry
            vars.broadcastRegistry = address(new BroadcastRegistry{salt: salt}(vars.superRegistryC));
            contracts[vars.chainId][bytes32(bytes("BroadcastRegistry"))] = vars.broadcastRegistry;

            vars.superRegistryC.setAddress(
                vars.superRegistryC.BROADCAST_REGISTRY(), vars.broadcastRegistry, vars.chainId
            );

            address[] memory registryAddresses = new address[](3);
            registryAddresses[0] = vars.coreStateRegistry;
            registryAddresses[1] = vars.twoStepsFormStateRegistry;
            registryAddresses[2] = vars.broadcastRegistry;

            uint8[] memory registryIds = new uint8[](3);
            registryIds[0] = 1;
            registryIds[1] = 2;
            registryIds[2] = 3;

            vars.superRegistryC.setStateRegistryAddress(registryIds, registryAddresses);
            vars.superRBACC.grantRole(vars.superRBACC.MINTER_STATE_REGISTRY_ROLE(), vars.coreStateRegistry);
            vars.superRBACC.grantRole(vars.superRBACC.MINTER_STATE_REGISTRY_ROLE(), vars.twoStepsFormStateRegistry);

            /// @dev 5- deploy Payment Helper
            vars.paymentHelper = address(new PaymentHelper{salt: salt}(vars.superRegistry));
            contracts[vars.chainId][bytes32(bytes("PaymentHelper"))] = vars.paymentHelper;

            vars.superRegistryC.setAddress(vars.superRegistryC.PAYMENT_HELPER(), vars.paymentHelper, vars.chainId);

            /// @dev 6.1 - deploy Layerzero Implementation
            vars.lzImplementation = address(new LayerzeroImplementation{salt: salt}(vars.superRegistryC));
            contracts[vars.chainId][bytes32(bytes("LayerzeroImplementation"))] = vars.lzImplementation;

            LayerzeroImplementation(payable(vars.lzImplementation)).setLzEndpoint(lzEndpoints[i]);

            /// @dev 6.2 - deploy Hyperlane Implementation
            vars.hyperlaneImplementation = address(
                new HyperlaneImplementation{salt: salt}(
                    HyperlaneMailbox,
                    HyperlaneGasPaymaster,
                    SuperRegistry(vars.superRegistry)
                )
            );
            contracts[vars.chainId][bytes32(bytes("HyperlaneImplementation"))] = vars.hyperlaneImplementation;

            /// @dev 6.3- deploy Wormhole Automatic Relayer Implementation
            vars.wormholeImplementation = address(
                new WormholeARImplementation{salt: salt}(
                    vars.superRegistryC
                )
            );
            contracts[vars.chainId][bytes32(bytes("WormholeARImplementation"))] = vars.wormholeImplementation;

            WormholeARImplementation(vars.wormholeImplementation).setWormholeRelayer(wormholeRelayer);

            /// @dev 6.5- deploy Wormhole Specialized Relayer Implementation
            vars.wormholeSRImplementation = address(
                new WormholeSRImplementation{salt: salt}(
                    vars.superRegistryC
                )
            );
            contracts[vars.chainId][bytes32(bytes("WormholeSRImplementation"))] = vars.wormholeSRImplementation;

            WormholeSRImplementation(vars.wormholeSRImplementation).setWormholeCore(wormholeCore[i]);

            vars.ambAddresses[0] = vars.lzImplementation;
            vars.ambAddresses[1] = vars.hyperlaneImplementation;
            vars.ambAddresses[2] = vars.wormholeImplementation;
            vars.ambAddresses[3] = vars.wormholeSRImplementation;

            /// @dev 7.1 deploy  LiFiRouterMock. This mock is a very minimal versions to allow
            /// liquidity bridge testing

            vars.lifiRouter = address(new LiFiMock{salt: salt}());
            contracts[vars.chainId][bytes32(bytes("LiFiMock"))] = vars.lifiRouter;
            vm.allowCheatcodes(vars.lifiRouter);

            /// @dev 7.2- deploy  lifi validator
            vars.lifiValidator = address(new LiFiValidator{salt: salt}(vars.superRegistry));
            contracts[vars.chainId][bytes32(bytes("LiFiValidator"))] = vars.lifiValidator;

            /// @dev 7.3- kycDAO NFT used to test kycDAO vaults
            vars.kycDAOMock = address(new KYCDaoNFTMock{salt: salt}());
            contracts[vars.chainId][bytes32(bytes("KYCDAOMock"))] = vars.kycDAOMock;

            bridgeAddresses.push(vars.lifiRouter);
            bridgeValidators.push(vars.lifiValidator);

            /// @dev 8.1 - Deploy UNDERLYING_TOKENS and VAULTS
            for (uint256 j = 0; j < UNDERLYING_TOKENS.length; j++) {
                vars.UNDERLYING_TOKEN = address(
                    new MockERC20{salt: salt}(UNDERLYING_TOKENS[j], UNDERLYING_TOKENS[j], deployer, hundredBilly)
                );
                contracts[vars.chainId][bytes32(bytes(UNDERLYING_TOKENS[j]))] = vars.UNDERLYING_TOKEN;
            }
            uint256 vaultId = 0;
            bytes memory bytecodeWithArgs;

            /// NOTE: This loop deploys all vaults on all chainIds with all of the UNDERLYING TOKENS (id x form) x
            /// chainId
            for (uint32 j = 0; j < FORM_BEACON_IDS.length; j++) {
                IERC4626[][] memory doubleVaults = new IERC4626[][](
                    UNDERLYING_TOKENS.length
                );

                for (uint256 k = 0; k < UNDERLYING_TOKENS.length; k++) {
                    uint256 lenBytecodes = vaultBytecodes2[FORM_BEACON_IDS[j]].vaultBytecode.length;
                    IERC4626[] memory vaultsT = new IERC4626[](lenBytecodes);
                    for (uint256 l = 0; l < lenBytecodes; l++) {
                        /// @dev 8.2 - Deploy mock Vault

                        if (j != 2) {
                            bytecodeWithArgs = abi.encodePacked(
                                vaultBytecodes2[FORM_BEACON_IDS[j]].vaultBytecode[l],
                                abi.encode(
                                    MockERC20(getContract(vars.chainId, UNDERLYING_TOKENS[k])),
                                    VAULT_NAMES[l][k],
                                    VAULT_NAMES[l][k]
                                )
                            );

                            vars.vault = _deployWithCreate2(bytecodeWithArgs, 1);
                        } else {
                            /// deploy the kycDAOVault wrapper with different args
                            bytecodeWithArgs = abi.encodePacked(
                                vaultBytecodes2[FORM_BEACON_IDS[j]].vaultBytecode[l],
                                abi.encode(MockERC20(getContract(vars.chainId, UNDERLYING_TOKENS[k])), vars.kycDAOMock)
                            );

                            vars.vault = _deployWithCreate2(bytecodeWithArgs, 1);
                        }

                        /// @dev Add ERC4626Vault
                        contracts[vars.chainId][bytes32(bytes(string.concat(VAULT_NAMES[l][k])))] = vars.vault;
                        vaultsT[l] = IERC4626(vars.vault);
                    }
                    doubleVaults[k] = vaultsT;
                }
                vaults[vars.chainId][FORM_BEACON_IDS[j]] = doubleVaults;
            }

            /// @dev 9 - Deploy SuperformFactory
            vars.factory = address(new SuperformFactory{salt: salt}(vars.superRegistry));
            contracts[vars.chainId][bytes32(bytes("SuperformFactory"))] = vars.factory;

            vars.superRegistryC.setAddress(vars.superRegistryC.SUPERFORM_FACTORY(), vars.factory, vars.chainId);
            vars.superRBACC.grantRole(vars.superRBACC.BROADCASTER_ROLE(), vars.factory);

            /// @dev 9 - Deploy 4626Form implementations
            // Standard ERC4626 Form
            vars.erc4626Form = address(new ERC4626Form{salt: salt}(vars.superRegistry));
            contracts[vars.chainId][bytes32(bytes("ERC4626Form"))] = vars.erc4626Form;

            // Timelock + ERC4626 Form
            vars.erc4626TimelockForm = address(new ERC4626TimelockForm{salt: salt}(vars.superRegistry));
            contracts[vars.chainId][bytes32(bytes("ERC4626TimelockForm"))] = vars.erc4626TimelockForm;

            // KYCDao ERC4626 Form
            vars.kycDao4626Form = address(new ERC4626KYCDaoForm{salt: salt}(vars.superRegistry));
            contracts[vars.chainId][bytes32(bytes("ERC4626KYCDaoForm"))] = vars.kycDao4626Form;

            /// @dev 10 - Add newly deployed form implementations to Factory
            ISuperformFactory(vars.factory).addFormBeacon(vars.erc4626Form, FORM_BEACON_IDS[0], salt);

            ISuperformFactory(vars.factory).addFormBeacon(vars.erc4626TimelockForm, FORM_BEACON_IDS[1], salt);

            ISuperformFactory(vars.factory).addFormBeacon(vars.kycDao4626Form, FORM_BEACON_IDS[2], salt);

            /// @dev 11 - Deploy SuperformRouter
            vars.superformRouter = address(new SuperformRouter{salt: salt}(vars.superRegistry, 1, 1));
            contracts[vars.chainId][bytes32(bytes("SuperformRouter"))] = vars.superformRouter;

            vars.superRegistryC.setAddress(vars.superRegistryC.SUPERFORM_ROUTER(), vars.superformRouter, vars.chainId);

            /// @dev grant extra roles to superformRouter
            vars.superRBACC.grantRole(vars.superRBACC.SUPERPOSITIONS_MINTER_ROLE(), vars.superformRouter);
            vars.superRBACC.grantRole(vars.superRBACC.SUPERPOSITIONS_BURNER_ROLE(), vars.superformRouter);

            /// @dev 12 - Deploy SuperPositions and SuperTransmuter
            vars.superPositions =
                address(new SuperPositions{salt: salt}("https://apiv2-dev.superform.xyz/", vars.superRegistry, 1));

            contracts[vars.chainId][bytes32(bytes("SuperPositions"))] = vars.superPositions;
            vars.superRegistryC.setAddress(vars.superRegistryC.SUPER_POSITIONS(), vars.superPositions, vars.chainId);

            contracts[vars.chainId][bytes32(bytes("SuperTransmuter"))] = address(
                new SuperTransmuter{salt: salt}(
                    IERC1155A(vars.superPositions),
                    vars.superRegistry,
                    2
                )
            );

            vars.superRegistryC.setAddress(
                vars.superRegistryC.SUPER_TRANSMUTER(),
                contracts[vars.chainId][bytes32(bytes("SuperTransmuter"))],
                vars.chainId
            );

            vars.superRBACC.grantRole(
                vars.superRBACC.BROADCASTER_ROLE(), contracts[vars.chainId][bytes32(bytes("SuperTransmuter"))]
            );

            /// @dev 12.1 Set Router Info
            uint8[] memory superformRouterIds = new uint8[](1);
            superformRouterIds[0] = 1;

            address[] memory stateSyncers = new address[](1);
            stateSyncers[0] = vars.superPositions;

            address[] memory routers = new address[](1);
            routers[0] = vars.superformRouter;

            vars.superRegistryC.setRouterInfo(superformRouterIds, stateSyncers, routers);

            /// @dev 13- deploy Payload Helper
            vars.PayloadHelper = address(
                new PayloadHelper{salt: salt}(
                    vars.coreStateRegistry,
                    vars.superRegistry,
                    vars.twoStepsFormStateRegistry
                )
            );
            contracts[vars.chainId][bytes32(bytes("PayloadHelper"))] = vars.PayloadHelper;
            vars.superRegistryC.setAddress(vars.superRegistryC.PAYLOAD_HELPER(), vars.PayloadHelper, vars.chainId);

            /// @dev 14 - Deploy PayMaster
            vars.payMaster = address(new PayMaster{salt: salt}(vars.superRegistry));
            contracts[vars.chainId][bytes32(bytes32("PayMaster"))] = vars.payMaster;

            vars.superRegistryC.setAddress(vars.superRegistryC.PAYMASTER(), vars.payMaster, vars.chainId);

            /// @dev 15 - Deploy Dst Swapper
            vars.dstSwapper = address(new DstSwapper{salt: salt}(vars.superRegistry));
            contracts[vars.chainId][bytes32(bytes32("DstSwapper"))] = vars.dstSwapper;

            vars.superRegistryC.setAddress(vars.superRegistryC.DST_SWAPPER(), vars.dstSwapper, vars.chainId);

            /// @dev 15 - Super Registry extra setters
            SuperRegistry(vars.superRegistry).setBridgeAddresses(bridgeIds, bridgeAddresses, bridgeValidators);

            /// @dev configures lzImplementation and hyperlane to super registry
            vars.superRegistryC.setAmbAddress(ambIds, vars.ambAddresses, isBroadcastAMB);

            /// @dev 16 setup setup srcChain keepers
            vars.superRegistryC.setAddress(vars.superRegistryC.PAYMENT_ADMIN(), deployer, vars.chainId);
            vars.superRegistryC.setAddress(vars.superRegistryC.CORE_REGISTRY_PROCESSOR(), deployer, vars.chainId);
            vars.superRegistryC.setAddress(vars.superRegistryC.CORE_REGISTRY_UPDATER(), deployer, vars.chainId);
            vars.superRegistryC.setAddress(vars.superRegistryC.BROADCAST_REGISTRY_PROCESSOR(), deployer, vars.chainId);
            vars.superRegistryC.setAddress(vars.superRegistryC.TWO_STEPS_REGISTRY_PROCESSOR(), deployer, vars.chainId);

            delete bridgeAddresses;
            delete bridgeValidators;
        }

        for (uint256 i = 0; i < chainIds.length; i++) {
            vars.chainId = chainIds[i];
            vars.fork = FORKS[vars.chainId];

            vm.selectFork(vars.fork);

            vars.lzImplementation = getContract(vars.chainId, "LayerzeroImplementation");
            vars.hyperlaneImplementation = getContract(vars.chainId, "HyperlaneImplementation");
            vars.wormholeImplementation = getContract(vars.chainId, "WormholeARImplementation");
            vars.wormholeSRImplementation = getContract(vars.chainId, "WormholeSRImplementation");
            vars.superRBAC = getContract(vars.chainId, "SuperRBAC");

            vars.superRegistry = getContract(vars.chainId, "SuperRegistry");
            vars.paymentHelper = getContract(vars.chainId, "PaymentHelper");
            vars.superRegistryC = SuperRegistry(payable(vars.superRegistry));

            /// @dev Set all trusted remotes for each chain, configure amb chains ids, setupQuorum for all chains as 1
            /// and setup PaymentHelper
            /// @dev has to be performed after all main contracts have been deployed on all chains
            for (uint256 j = 0; j < chainIds.length; j++) {
                if (vars.chainId != chainIds[j]) {
                    vars.dstChainId = chainIds[j];

                    vars.dstLzChainId = lz_chainIds[j];
                    vars.dstHypChainId = hyperlane_chainIds[j];
                    vars.dstWormholeChainId = wormhole_chainIds[j];

                    vars.dstLzImplementation = getContract(vars.dstChainId, "LayerzeroImplementation");
                    vars.dstHyperlaneImplementation = getContract(vars.dstChainId, "HyperlaneImplementation");
                    vars.dstWormholeARImplementation = getContract(vars.dstChainId, "WormholeARImplementation");
                    vars.dstWormholeSRImplementation = getContract(vars.dstChainId, "WormholeSRImplementation");
                    vars.dstwormholeBroadcastHelper = getContract(vars.dstChainId, "WormholeBroadcastHelper");

                    LayerzeroImplementation(payable(vars.lzImplementation)).setTrustedRemote(
                        vars.dstLzChainId, abi.encodePacked(vars.dstLzImplementation, vars.lzImplementation)
                    );
                    LayerzeroImplementation(payable(vars.lzImplementation)).setChainId(
                        vars.dstChainId, vars.dstLzChainId
                    );

                    HyperlaneImplementation(payable(vars.hyperlaneImplementation)).setReceiver(
                        vars.dstHypChainId, vars.dstHyperlaneImplementation
                    );

                    HyperlaneImplementation(payable(vars.hyperlaneImplementation)).setChainId(
                        vars.dstChainId, vars.dstHypChainId
                    );

                    WormholeARImplementation(payable(vars.wormholeImplementation)).setReceiver(
                        vars.dstWormholeChainId, vars.dstWormholeARImplementation
                    );

                    WormholeARImplementation(payable(vars.wormholeImplementation)).setChainId(
                        vars.dstChainId, vars.dstWormholeChainId
                    );

                    WormholeSRImplementation(payable(vars.wormholeSRImplementation)).setChainId(
                        vars.dstChainId, vars.dstWormholeChainId
                    );

                    /// sets the relayer address on all subsequent chains
                    SuperRBAC(vars.superRBAC).grantRole(
                        SuperRBAC(vars.superRBAC).WORMHOLE_VAA_RELAYER_ROLE(), vars.dstwormholeBroadcastHelper
                    );

                    vars.superRegistryC.setRequiredMessagingQuorum(vars.dstChainId, 1);

                    /// swap gas cost: 50000
                    /// update gas cost: 40000
                    /// deposit gas cost: 70000
                    /// withdraw gas cost: 80000
                    /// default gas price: 50 Gwei
                    PaymentHelper(payable(vars.paymentHelper)).addChain(
                        vars.dstChainId,
                        PRICE_FEEDS[vars.chainId][vars.dstChainId],
                        address(0),
                        50_000,
                        40_000,
                        70_000,
                        80_000,
                        12e8,
                        /// 12 usd
                        28 gwei,
                        10 wei
                    );

                    vars.superRegistryC.setAddress(
                        vars.superRegistryC.SUPERFORM_ROUTER(),
                        getContract(vars.dstChainId, "SuperformRouter"),
                        vars.dstChainId
                    );

                    vars.superRegistryC.setAddress(
                        vars.superRegistryC.SUPERFORM_FACTORY(),
                        getContract(vars.dstChainId, "SuperformFactory"),
                        vars.dstChainId
                    );

                    vars.superRegistryC.setAddress(
                        vars.superRegistryC.PAYMASTER(), getContract(vars.dstChainId, "PayMaster"), vars.dstChainId
                    );

                    vars.superRegistryC.setAddress(
                        vars.superRegistryC.PAYMENT_HELPER(),
                        getContract(vars.dstChainId, "PaymentHelper"),
                        vars.dstChainId
                    );

                    vars.superRegistryC.setAddress(
                        vars.superRegistryC.CORE_STATE_REGISTRY(),
                        getContract(vars.dstChainId, "CoreStateRegistry"),
                        vars.dstChainId
                    );

                    vars.superRegistryC.setAddress(
<<<<<<< HEAD
                        vars.superRegistryC.DST_SWAPPER(), getContract(vars.dstChainId, "DstSwapper"), vars.dstChainId
                    );

                    vars.superRegistryC.setAddress(
                        vars.superRegistryC.TWO_STEPS_FORM_STATE_REGISTRY(),
                        getContract(vars.dstChainId, "TwoStepsFormStateRegistry"),
=======
                        vars.superRegistryC.TIMELOCK_STATE_REGISTRY(),
                        getContract(vars.dstChainId, "TimelockStateRegistry"),
>>>>>>> 7f83fc45
                        vars.dstChainId
                    );

                    vars.superRegistryC.setAddress(
                        vars.superRegistryC.BROADCAST_REGISTRY(),
                        getContract(vars.dstChainId, "BroadcastRegistry"),
                        vars.dstChainId
                    );

                    vars.superRegistryC.setAddress(
                        vars.superRegistryC.SUPER_POSITIONS(),
                        getContract(vars.dstChainId, "SuperPositions"),
                        vars.dstChainId
                    );

                    vars.superRegistryC.setAddress(
                        vars.superRegistryC.SUPER_TRANSMUTER(),
                        getContract(vars.dstChainId, "SuperTransmuter"),
                        vars.dstChainId
                    );

                    vars.superRegistryC.setAddress(
                        vars.superRegistryC.SUPER_RBAC(), getContract(vars.dstChainId, "SuperRBAC"), vars.dstChainId
                    );

                    vars.superRegistryC.setAddress(
                        vars.superRegistryC.PAYLOAD_HELPER(),
                        getContract(vars.dstChainId, "PayloadHelper"),
                        vars.dstChainId
                    );

                    /// @dev FIXME - in mainnet who is this?
                    vars.superRegistryC.setAddress(vars.superRegistryC.PAYMENT_ADMIN(), deployer, vars.dstChainId);
                    vars.superRegistryC.setAddress(
                        vars.superRegistryC.CORE_REGISTRY_PROCESSOR(), deployer, vars.dstChainId
                    );
                    vars.superRegistryC.setAddress(
                        vars.superRegistryC.CORE_REGISTRY_UPDATER(), deployer, vars.dstChainId
                    );
                    vars.superRegistryC.setAddress(
                        vars.superRegistryC.TWO_STEPS_REGISTRY_PROCESSOR(), deployer, vars.dstChainId
                    );
                } else {
                    /// ack gas cost: 40000
                    /// two step form cost: 50000
                    /// default gas price: 50 Gwei
                    PaymentHelper(payable(vars.paymentHelper)).updateChainConfig(
                        vars.chainId, 1, abi.encode(PRICE_FEEDS[vars.chainId][vars.chainId])
                    );
                    PaymentHelper(payable(vars.paymentHelper)).updateChainConfig(vars.chainId, 9, abi.encode(40_000));
                    PaymentHelper(payable(vars.paymentHelper)).updateChainConfig(vars.chainId, 10, abi.encode(50_000));
                    PaymentHelper(payable(vars.paymentHelper)).updateChainConfig(
                        vars.chainId, 7, abi.encode(50 * 10 ** 9 wei)
                    );
                }
            }
        }

        for (uint256 i = 0; i < chainIds.length; i++) {
            vm.selectFork(FORKS[chainIds[i]]);

            /// @dev 18 - create test superforms when the whole state registry is configured

            for (uint256 j = 0; j < FORM_BEACON_IDS.length; j++) {
                for (uint256 k = 0; k < UNDERLYING_TOKENS.length; k++) {
                    uint256 lenBytecodes = vaultBytecodes2[FORM_BEACON_IDS[j]].vaultBytecode.length;

                    for (uint256 l = 0; l < lenBytecodes; l++) {
                        address vault = address(vaults[chainIds[i]][FORM_BEACON_IDS[j]][k][l]);

                        uint256 superformId;
                        (superformId, vars.superform) = ISuperformFactory(
                            contracts[chainIds[i]][bytes32(bytes("SuperformFactory"))]
                        ).createSuperform(FORM_BEACON_IDS[j], vault);

                        if (FORM_BEACON_IDS[j] == 3) {
                            /// mint a kycDAO Nft to the newly kycDAO superform
                            KYCDaoNFTMock(getContract(chainIds[i], "KYCDAOMock")).mint(vars.superform);
                        }

                        contracts[chainIds[i]][bytes32(
                            bytes(
                                string.concat(
                                    UNDERLYING_TOKENS[k],
                                    vaultBytecodes2[FORM_BEACON_IDS[j]].vaultKinds[l],
                                    "Superform",
                                    Strings.toString(FORM_BEACON_IDS[j])
                                )
                            )
                        )] = vars.superform;
                    }
                }
            }

            /// mint a kycDAO Nft to the test users in all chains
            KYCDaoNFTMock(getContract(chainIds[i], "KYCDAOMock")).mint(users[0]);
            KYCDaoNFTMock(getContract(chainIds[i], "KYCDAOMock")).mint(users[1]);
            KYCDaoNFTMock(getContract(chainIds[i], "KYCDAOMock")).mint(users[2]);
        }

        vm.stopPrank();
    }

    /*//////////////////////////////////////////////////////////////
                        MISC. HELPER FUNCTIONS
    //////////////////////////////////////////////////////////////*/

    function _preDeploymentSetup() private {
        /// @dev These blocks have been chosen arbitrarily - can be updated to other values
        mapping(uint64 => uint256) storage forks = FORKS;
        forks[ETH] = vm.createFork(ETHEREUM_RPC_URL, 18_092_097);
        forks[BSC] = vm.createFork(BSC_RPC_URL, 31_564_343);
        forks[AVAX] = vm.createFork(AVALANCHE_RPC_URL, 34_923_446);
        forks[POLY] = vm.createFork(POLYGON_RPC_URL, 47_296_382);
        forks[ARBI] = vm.createFork(ARBITRUM_RPC_URL, 129_217_926);
        forks[OP] = vm.createFork(OPTIMISM_RPC_URL, 109_291_345);
        //forks[FTM] = vm.createFork(FANTOM_RPC_URL, 56806404);

        mapping(uint64 => string) storage rpcURLs = RPC_URLS;
        rpcURLs[ETH] = ETHEREUM_RPC_URL;
        rpcURLs[BSC] = BSC_RPC_URL;
        rpcURLs[AVAX] = AVALANCHE_RPC_URL;
        rpcURLs[POLY] = POLYGON_RPC_URL;
        rpcURLs[ARBI] = ARBITRUM_RPC_URL;
        rpcURLs[OP] = OPTIMISM_RPC_URL;
        //rpcURLs[FTM] = FANTOM_RPC_URL;

        mapping(uint64 => address) storage lzEndpointsStorage = LZ_ENDPOINTS;
        lzEndpointsStorage[ETH] = ETH_lzEndpoint;
        lzEndpointsStorage[BSC] = BSC_lzEndpoint;
        lzEndpointsStorage[AVAX] = AVAX_lzEndpoint;
        lzEndpointsStorage[POLY] = POLY_lzEndpoint;
        lzEndpointsStorage[ARBI] = ARBI_lzEndpoint;
        lzEndpointsStorage[OP] = OP_lzEndpoint;
        //lzEndpointsStorage[FTM] = FTM_lzEndpoint;

        mapping(uint64 => uint16) storage wormholeChainIdsStorage = WORMHOLE_CHAIN_IDS;

        for (uint256 i = 0; i < chainIds.length; i++) {
            wormholeChainIdsStorage[chainIds[i]] = wormhole_chainIds[i];
        }

        /// price feeds on all chains, for paymentHelper
        mapping(uint64 => mapping(uint64 => address)) storage priceFeeds = PRICE_FEEDS;

        /// ETH
        priceFeeds[ETH][ETH] = 0x5f4eC3Df9cbd43714FE2740f5E3616155c5b8419;
        priceFeeds[ETH][BSC] = 0x14e613AC84a31f709eadbdF89C6CC390fDc9540A;
        priceFeeds[ETH][AVAX] = 0xFF3EEb22B5E3dE6e705b44749C2559d704923FD7;
        priceFeeds[ETH][POLY] = 0x7bAC85A8a13A4BcD8abb3eB7d6b4d632c5a57676;
        priceFeeds[ETH][OP] = 0x5f4eC3Df9cbd43714FE2740f5E3616155c5b8419;
        priceFeeds[ETH][ARBI] = 0x5f4eC3Df9cbd43714FE2740f5E3616155c5b8419;

        /// BSC
        priceFeeds[BSC][BSC] = 0x0567F2323251f0Aab15c8dFb1967E4e8A7D42aeE;
        priceFeeds[BSC][ETH] = 0x9ef1B8c0E4F7dc8bF5719Ea496883DC6401d5b2e;
        priceFeeds[BSC][AVAX] = address(0);
        priceFeeds[BSC][POLY] = 0x7CA57b0cA6367191c94C8914d7Df09A57655905f;
        priceFeeds[BSC][OP] = 0x9ef1B8c0E4F7dc8bF5719Ea496883DC6401d5b2e;
        priceFeeds[BSC][ARBI] = 0x9ef1B8c0E4F7dc8bF5719Ea496883DC6401d5b2e;

        /// AVAX
        priceFeeds[AVAX][AVAX] = 0x0A77230d17318075983913bC2145DB16C7366156;
        priceFeeds[AVAX][BSC] = address(0);
        priceFeeds[AVAX][ETH] = 0x976B3D034E162d8bD72D6b9C989d545b839003b0;
        priceFeeds[AVAX][POLY] = address(0);
        priceFeeds[AVAX][OP] = 0x976B3D034E162d8bD72D6b9C989d545b839003b0;
        priceFeeds[AVAX][ARBI] = 0x976B3D034E162d8bD72D6b9C989d545b839003b0;

        /// POLYGON
        priceFeeds[POLY][POLY] = 0xAB594600376Ec9fD91F8e885dADF0CE036862dE0;
        priceFeeds[POLY][AVAX] = address(0);
        priceFeeds[POLY][BSC] = 0x82a6c4AF830caa6c97bb504425f6A66165C2c26e;
        priceFeeds[POLY][ETH] = 0xF9680D99D6C9589e2a93a78A04A279e509205945;
        priceFeeds[POLY][OP] = 0xF9680D99D6C9589e2a93a78A04A279e509205945;
        priceFeeds[POLY][ARBI] = 0xF9680D99D6C9589e2a93a78A04A279e509205945;

        /// OPTIMISM
        priceFeeds[OP][OP] = 0x13e3Ee699D1909E989722E753853AE30b17e08c5;
        priceFeeds[OP][POLY] = address(0);
        priceFeeds[OP][AVAX] = address(0);
        priceFeeds[OP][BSC] = address(0);
        priceFeeds[OP][ETH] = 0x13e3Ee699D1909E989722E753853AE30b17e08c5;
        priceFeeds[OP][ARBI] = 0x13e3Ee699D1909E989722E753853AE30b17e08c5;

        /// ARBITRUM
        priceFeeds[ARBI][ARBI] = 0x639Fe6ab55C921f74e7fac1ee960C0B6293ba612;
        priceFeeds[ARBI][OP] = 0x639Fe6ab55C921f74e7fac1ee960C0B6293ba612;
        priceFeeds[ARBI][POLY] = 0x52099D4523531f678Dfc568a7B1e5038aadcE1d6;
        priceFeeds[ARBI][AVAX] = address(0);
        priceFeeds[ARBI][BSC] = address(0);
        priceFeeds[ARBI][ETH] = 0x639Fe6ab55C921f74e7fac1ee960C0B6293ba612;

        /// @dev setup bridges. 1 is lifi
        bridgeIds.push(1);

        /// @dev setup users
        userKeys.push(1);
        userKeys.push(2);
        userKeys.push(3);

        users.push(vm.addr(userKeys[0]));
        users.push(vm.addr(userKeys[1]));
        users.push(vm.addr(userKeys[2]));

        /// @dev setup vault bytecodes
        /// @dev NOTE: do not change order of these pushes
        /// @dev WARNING: Must fill VAULT_NAMES with exact same names as here!!!!!
        /// @dev form 1 (normal 4626)
        vaultBytecodes2[1].vaultBytecode.push(type(VaultMock).creationCode);
        vaultBytecodes2[1].vaultBytecode.push(type(VaultMockRevertDeposit).creationCode);
        vaultBytecodes2[1].vaultBytecode.push(type(VaultMockRevertWithdraw).creationCode);
        vaultBytecodes2[1].vaultKinds.push("VaultMock");
        vaultBytecodes2[1].vaultKinds.push("VaultMockRevertDeposit");
        vaultBytecodes2[1].vaultKinds.push("VaultMockRevertWithdraw");

        /// @dev form 2 (timelocked 4626)
        vaultBytecodes2[2].vaultBytecode.push(type(ERC4626TimelockMock).creationCode);
        vaultBytecodes2[2].vaultKinds.push("ERC4626TimelockMock");
        vaultBytecodes2[2].vaultBytecode.push(type(ERC4626TimelockMockRevertWithdrawal).creationCode);
        vaultBytecodes2[2].vaultKinds.push("ERC4626TimelockMockRevertWithdrawal");
        vaultBytecodes2[2].vaultBytecode.push(type(ERC4626TimelockMockRevertDeposit).creationCode);
        vaultBytecodes2[2].vaultKinds.push("ERC4626TimelockMockRevertDeposit");

        /// @dev form 3 (kycdao 4626)
        vaultBytecodes2[3].vaultBytecode.push(type(kycDAO4626).creationCode);
        vaultBytecodes2[3].vaultKinds.push("kycDAO4626");
        vaultBytecodes2[3].vaultBytecode.push(type(kycDAO4626RevertDeposit).creationCode);
        vaultBytecodes2[3].vaultKinds.push("kycDAO4626RevertDeposit");
        vaultBytecodes2[3].vaultBytecode.push(type(kycDAO4626RevertWithdraw).creationCode);
        vaultBytecodes2[3].vaultKinds.push("kycDAO4626RevertWithdraw");

        /// @dev populate VAULT_NAMES state arg with tokenNames + vaultKinds names
        string[] memory underlyingTokens = UNDERLYING_TOKENS;
        for (uint256 i = 0; i < VAULT_KINDS.length; i++) {
            for (uint256 j = 0; j < underlyingTokens.length; j++) {
                VAULT_NAMES[i].push(string.concat(underlyingTokens[j], VAULT_KINDS[i]));
            }
        }
    }

    function _fundNativeTokens() private {
        for (uint256 i = 0; i < chainIds.length; i++) {
            vm.selectFork(FORKS[chainIds[i]]);

            uint256 amountDeployer = 1e24;
            uint256 amountUSER = 1e24;

            vm.deal(deployer, amountDeployer);

            vm.deal(users[0], amountUSER);
            vm.deal(users[1], amountUSER);
            vm.deal(users[2], amountUSER);
        }
    }

    function _fundUnderlyingTokens(uint256 amount) private {
        for (uint256 j = 0; j < UNDERLYING_TOKENS.length; j++) {
            if (getContract(chainIds[0], UNDERLYING_TOKENS[j]) == address(0)) {
                revert INVALID_UNDERLYING_TOKEN_NAME();
            }

            for (uint256 i = 0; i < chainIds.length; i++) {
                vm.selectFork(FORKS[chainIds[i]]);
                address token = getContract(chainIds[i], UNDERLYING_TOKENS[j]);
                deal(token, users[0], 1 ether * amount);
                deal(token, users[1], 1 ether * amount);
                deal(token, users[2], 1 ether * amount);
            }
        }
    }

    /// @dev will sync the payloads for broadcast
    function _broadcastPayloadHelper(uint64 currentChainId, Vm.Log[] memory logs) internal {
        vm.stopPrank();

        address[] memory dstTargets = new address[](5);
        address[] memory dstWormhole = new address[](5);

        uint256[] memory forkIds = new uint256[](5);

        uint16 currWormholeChainId;

        uint256 j;
        for (uint256 i = 0; i < chainIds.length; i++) {
            if (chainIds[i] != currentChainId) {
                dstWormhole[j] = wormholeCore[i];
                dstTargets[j] = getContract(chainIds[i], "WormholeSRImplementation");

                forkIds[j] = FORKS[chainIds[i]];

                j++;
            } else {
                currWormholeChainId = wormhole_chainIds[i];
            }
        }

        WormholeBroadcastHelper.WormholeHelper(getContract(currentChainId, "WormholeBroadcastHelper")).help(
            currWormholeChainId, forkIds, dstWormhole, dstTargets, logs
        );

        vm.startPrank(deployer);
    }

    function _deployWithCreate2(bytes memory bytecode_, uint256 salt_) internal returns (address addr) {
        /// @solidity memory-safe-assembly
        assembly {
            addr := create2(0, add(bytecode_, 0x20), mload(bytecode_), salt_)

            if iszero(extcodesize(addr)) { revert(0, 0) }
        }

        return addr;
    }

    function _randomBytes32() internal view returns (bytes32) {
        return keccak256(
            abi.encode(tx.origin, block.number, block.timestamp, block.coinbase, address(this).codehash, gasleft())
        );
    }

    function _randomUint256() internal view returns (uint256) {
        return uint256(_randomBytes32());
    }

    // Generate a signature for a permit message.
    function _signPermit(
        IPermit2.PermitTransferFrom memory permit,
        address spender,
        uint256 signerKey,
        uint64 chainId
    )
        internal
        returns (bytes memory sig)
    {
        (uint8 v, bytes32 r, bytes32 s) = vm.sign(signerKey, _getEIP712Hash(permit, spender, chainId));
        return abi.encodePacked(r, s, v);
    }

    // Compute the EIP712 hash of the permit object.
    // Normally this would be implemented off-chain.
    function _getEIP712Hash(
        IPermit2.PermitTransferFrom memory permit,
        address spender,
        uint64 chainId
    )
        internal
        view
        returns (bytes32 h)
    {
        return keccak256(
            abi.encodePacked(
                "\x19\x01",
                Permit2Clone(getContract(chainId, "CanonicalPermit2")).DOMAIN_SEPARATOR(),
                keccak256(
                    abi.encode(
                        PERMIT_TRANSFER_FROM_TYPEHASH,
                        keccak256(
                            abi.encode(TOKEN_PERMISSIONS_TYPEHASH, permit.permitted.token, permit.permitted.amount)
                        ),
                        spender,
                        permit.nonce,
                        permit.deadline
                    )
                )
            )
        );
    }

    ///@dev Compute the address of the contract to be deployed
    function getAddress(bytes memory bytecode_, bytes32 salt_, address deployer_) public view returns (address) {
        bytes32 hash = keccak256(abi.encodePacked(bytes1(0xff), deployer_, salt_, keccak256(bytecode_)));

        // NOTE: cast last 20 bytes of hash to address
        return address(uint160(uint256(hash)));
    }

    /*//////////////////////////////////////////////////////////////
                GAS ESTIMATION & PAYLOAD HELPERS
    //////////////////////////////////////////////////////////////*/

    /// @dev Generates the extraData for each amb
    /// @dev TODO - Sujith to comment further
    function _generateExtraData(uint8[] memory selectedAmbIds) internal pure returns (bytes[] memory) {
        bytes[] memory ambParams = new bytes[](selectedAmbIds.length);

        for (uint256 i; i < selectedAmbIds.length; i++) {
            /// @dev 1 = Lz
            if (selectedAmbIds[i] == 1) {
                ambParams[i] = bytes("");
            }

            /// @dev 2 = Hyperlane
            if (selectedAmbIds[i] == 2) {
                ambParams[i] = abi.encode(500_000);
            }

            /// @dev 3 = Wormhole
            if (selectedAmbIds[i] == 3) {
                ambParams[i] = abi.encode(0, 500_000);
            }
        }

        return ambParams;
    }

    struct LocalAckVars {
        uint256 totalFees;
        uint256 ambCount;
        uint64 srcChainId;
        uint64 dstChainId;
        PaymentHelper paymentHelper;
        PayloadHelper payloadHelper;
        bytes message;
    }

    /// @dev Generates the acknowledgement amb params for the entire action
    /// @dev TODO - Sujith to comment further
    function _generateAckGasFeesAndParams(
        uint64 srcChainId,
        uint64 dstChainId,
        uint8[] memory selectedAmbIds,
        uint256 payloadId
    )
        internal
        returns (uint256 msgValue, bytes memory ackData)
    {
        LocalAckVars memory vars;

        vars.ambCount = selectedAmbIds.length;

        bytes[] memory paramsPerAMB = new bytes[](vars.ambCount);
        paramsPerAMB = _generateExtraData(selectedAmbIds);

        uint256[] memory gasPerAMB = new uint256[](vars.ambCount);

        address _payloadHelper = contracts[dstChainId][bytes32(bytes("PayloadHelper"))];
        vars.payloadHelper = PayloadHelper(_payloadHelper);

        (,,,, uint256[] memory amounts,, uint256[] memory superformIds,,) =
            vars.payloadHelper.decodeCoreStateRegistryPayload(payloadId);

        vars.message = abi.encode(
            AMBMessage(2 ** 256 - 1, abi.encode(ReturnMultiData(2 ** 8 - 1, payloadId, superformIds, amounts)))
        );

        address _paymentHelper = contracts[dstChainId][bytes32(bytes("PaymentHelper"))];
        vars.paymentHelper = PaymentHelper(_paymentHelper);

        (vars.totalFees, gasPerAMB) =
            vars.paymentHelper.estimateAMBFees(selectedAmbIds, srcChainId, abi.encode(vars.message), paramsPerAMB);

        AMBExtraData memory extraData = AMBExtraData(gasPerAMB, paramsPerAMB);

        return (vars.totalFees, abi.encode(AckAMBData(selectedAmbIds, abi.encode(extraData))));
    }

    /// @dev Generates the acknowledgement amb params for the entire action
    /// @dev TODO - Sujith to comment further
    function _generateAckGasFeesAndParamsForTimeLock(
        bytes memory chainIds_,
        uint8[] memory selectedAmbIds,
        uint256 timelockPayloadId
    )
        internal
        view
        returns (uint256 msgValue, bytes memory)
    {
        LocalAckVars memory vars;
        (vars.srcChainId, vars.dstChainId) = abi.decode(chainIds_, (uint64, uint64));

        vars.ambCount = selectedAmbIds.length;

        bytes[] memory paramsPerAMB = new bytes[](vars.ambCount);
        paramsPerAMB = _generateExtraData(selectedAmbIds);

        uint256[] memory gasPerAMB = new uint256[](vars.ambCount);

        address _paymentHelper = contracts[vars.dstChainId][bytes32(bytes("PaymentHelper"))];
        vars.paymentHelper = PaymentHelper(_paymentHelper);

        address _payloadHelper = contracts[vars.dstChainId][bytes32(bytes("PayloadHelper"))];
        vars.payloadHelper = PayloadHelper(_payloadHelper);

        (,, uint256 payloadId, uint256 superformId, uint256 amount) =
            vars.payloadHelper.decodeTimeLockPayload(timelockPayloadId);

        vars.message = abi.encode(
            AMBMessage(2 ** 256 - 1, abi.encode(ReturnSingleData(2 ** 8 - 1, payloadId, superformId, amount)))
        );

        (vars.totalFees, gasPerAMB) =
            vars.paymentHelper.estimateAMBFees(selectedAmbIds, vars.srcChainId, abi.encode(vars.message), paramsPerAMB);

        AMBExtraData memory extraData = AMBExtraData(gasPerAMB, paramsPerAMB);

        return (vars.totalFees, abi.encode(AckAMBData(selectedAmbIds, abi.encode(extraData))));
    }

    function _payload(address registry, uint64 chainId, uint256 payloadId_) internal returns (bytes memory payload_) {
        uint256 initialFork = vm.activeFork();
        vm.selectFork(FORKS[chainId]);
        uint256 payloadHeader = IBaseStateRegistry(registry).payloadHeader(payloadId_);
        bytes memory payloadBody = IBaseStateRegistry(registry).payloadBody(payloadId_);
        if (payloadHeader == 0 || payloadBody.length == 0) {
            vm.selectFork(initialFork);

            return bytes("");
        }
        vm.selectFork(initialFork);

        return abi.encode(AMBMessage(payloadHeader, payloadBody));
    }
}<|MERGE_RESOLUTION|>--- conflicted
+++ resolved
@@ -776,17 +776,12 @@
                     );
 
                     vars.superRegistryC.setAddress(
-<<<<<<< HEAD
                         vars.superRegistryC.DST_SWAPPER(), getContract(vars.dstChainId, "DstSwapper"), vars.dstChainId
                     );
 
                     vars.superRegistryC.setAddress(
-                        vars.superRegistryC.TWO_STEPS_FORM_STATE_REGISTRY(),
-                        getContract(vars.dstChainId, "TwoStepsFormStateRegistry"),
-=======
                         vars.superRegistryC.TIMELOCK_STATE_REGISTRY(),
                         getContract(vars.dstChainId, "TimelockStateRegistry"),
->>>>>>> 7f83fc45
                         vars.dstChainId
                     );
 
