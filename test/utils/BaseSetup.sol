/// SPDX-License-Identifier: Apache-2.0
pragma solidity ^0.8.19;

/// @dev lib imports
import "forge-std/Test.sol";
import "ds-test/test.sol";
import { LayerZeroHelper } from "pigeon/layerzero/LayerZeroHelper.sol";
import { HyperlaneHelper } from "pigeon/hyperlane/HyperlaneHelper.sol";

import { WormholeHelper } from "pigeon/wormhole/automatic-relayer/WormholeHelper.sol";
import "pigeon/wormhole/specialized-relayer/WormholeHelper.sol" as WormholeBroadcastHelper;

import { Strings } from "openzeppelin-contracts/contracts/utils/Strings.sol";
import { IERC1155A } from "ERC1155A/interfaces/IERC1155A.sol";

/// @dev test utils & mocks
import { LiFiMock } from "../mocks/LiFiMock.sol";
import { MockERC20 } from "../mocks/MockERC20.sol";
import { VaultMock } from "../mocks/VaultMock.sol";
import { VaultMockRevertDeposit } from "../mocks/VaultMockRevertDeposit.sol";
import { VaultMockRevertWithdraw } from "../mocks/VaultMockRevertWithdraw.sol";
import { ERC4626TimelockMockRevertWithdrawal } from "../mocks/ERC4626TimelockMockRevertWithdrawal.sol";
import { ERC4626TimelockMockRevertDeposit } from "../mocks/ERC4626TimelockMockRevertDeposit.sol";
import { ERC4626TimelockMock } from "../mocks/ERC4626TimelockMock.sol";
import { kycDAO4626 } from "super-vaults/kycdao-4626/kycdao4626.sol";
import { kycDAO4626RevertDeposit } from "../mocks/kycDAO4626RevertDeposit.sol";
import { kycDAO4626RevertWithdraw } from "../mocks/kycDAO4626RevertWithdraw.sol";
import { Permit2Clone } from "../mocks/Permit2Clone.sol";
import { KYCDaoNFTMock } from "../mocks/KYCDaoNFTMock.sol";

/// @dev Protocol imports
import { CoreStateRegistry } from "src/crosschain-data/extensions/CoreStateRegistry.sol";
import { BroadcastRegistry } from "src/crosschain-data/BroadcastRegistry.sol";
import { ISuperformFactory } from "src/interfaces/ISuperformFactory.sol";
import { IERC4626 } from "openzeppelin-contracts/contracts/interfaces/IERC4626.sol";
import { SuperformRouter } from "src/SuperformRouter.sol";
import { PayMaster } from "src/payments/PayMaster.sol";
import { SuperRegistry } from "src/settings/SuperRegistry.sol";
import { SuperRBAC } from "src/settings/SuperRBAC.sol";
import { SuperPositions } from "src/SuperPositions.sol";
import { SuperformFactory } from "src/SuperformFactory.sol";
import { ERC4626Form } from "src/forms/ERC4626Form.sol";
import { ERC4626TimelockForm } from "src/forms/ERC4626TimelockForm.sol";
import { ERC4626KYCDaoForm } from "src/forms/ERC4626KYCDaoForm.sol";
import { DstSwapper } from "src/crosschain-liquidity/DstSwapper.sol";
import { LiFiValidator } from "src/crosschain-liquidity/lifi/LiFiValidator.sol";
import { LayerzeroImplementation } from "src/crosschain-data/adapters/layerzero/LayerzeroImplementation.sol";
import { HyperlaneImplementation } from "src/crosschain-data/adapters/hyperlane/HyperlaneImplementation.sol";
import { WormholeARImplementation } from
    "src/crosschain-data/adapters/wormhole/automatic-relayer/WormholeARImplementation.sol";
import { WormholeSRImplementation } from
    "src/crosschain-data/adapters/wormhole/specialized-relayer/WormholeSRImplementation.sol";
import { IMailbox } from "src/vendor/hyperlane/IMailbox.sol";
import { IInterchainGasPaymaster } from "src/vendor/hyperlane/IInterchainGasPaymaster.sol";
import ".././utils/AmbParams.sol";
import { IPermit2 } from "src/vendor/dragonfly-xyz/IPermit2.sol";
import { TimelockStateRegistry } from "src/crosschain-data/extensions/TimelockStateRegistry.sol";
import { PayloadHelper } from "src/crosschain-data/utils/PayloadHelper.sol";
import { PaymentHelper } from "src/payments/PaymentHelper.sol";
import { IPaymentHelper } from "src/interfaces/IPaymentHelper.sol";
import { SuperTransmuter } from "src/SuperTransmuter.sol";
import { IBaseStateRegistry } from "src/interfaces/IBaseStateRegistry.sol";
import "src/types/DataTypes.sol";
import "./TestTypes.sol";

abstract contract BaseSetup is DSTest, Test {
    /*//////////////////////////////////////////////////////////////
                        GENERAL VARIABLES
    //////////////////////////////////////////////////////////////*/
    bytes32 constant TOKEN_PERMISSIONS_TYPEHASH = keccak256("TokenPermissions(address token,uint256 amount)");
    bytes32 constant PERMIT_TRANSFER_FROM_TYPEHASH = keccak256(
        "PermitTransferFrom(TokenPermissions permitted,address spender,uint256 nonce,uint256 deadline)TokenPermissions(address token,uint256 amount)"
    );

    /// @dev ETH mainnet values as on 22nd Aug, 2023
    uint256 public constant TOTAL_SUPPLY_DAI = 3_961_541_270_138_222_277_363_935_051;
    uint256 public constant TOTAL_SUPPLY_USDC = 23_581_451_089_110_212;
    uint256 public constant TOTAL_SUPPLY_WETH = 3_293_797_048_454_740_686_583_782;
    uint256 public constant TOTAL_SUPPLY_ETH = 120_000_000e18;

    /// @dev
    address public constant CANONICAL_PERMIT2 = 0x000000000022D473030F116dDEE9F6B43aC78BA3;
    /// @dev for mainnet deployment
    address public constant NATIVE_TOKEN = 0xEeeeeEeeeEeEeeEeEeEeeEEEeeeeEeeeeeeeEEeE;

    address public deployer = vm.addr(777);
    address[] public users;
    uint256[] public userKeys;

    uint256 public trustedRemote;
    bytes32 public salt;
    mapping(uint64 chainId => mapping(bytes32 implementation => address at)) public contracts;

    /*//////////////////////////////////////////////////////////////
                        PROTOCOL VARIABLES
    //////////////////////////////////////////////////////////////*/

    /// @dev we should fork these instead of mocking
    string[] public UNDERLYING_TOKENS = ["DAI", "USDC", "WETH"];

    /// @dev 1 = ERC4626Form, 2 = ERC4626TimelockForm, 3 = KYCDaoForm
    uint32[] public FORM_IMPLEMENTATION_IDS = [uint32(1), uint32(2), uint32(3)];

    /// @dev WARNING!! THESE VAULT NAMES MUST BE THE EXACT NAMES AS FILLED IN vaultKinds
    string[] public VAULT_KINDS = [
        "VaultMock",
        "ERC4626TimelockMock",
        "kycDAO4626",
        "VaultMockRevertDeposit",
        "ERC4626TimelockMockRevertWithdrawal",
        "ERC4626TimelockMockRevertDeposit",
        "kycDAO4626RevertDeposit",
        "kycDAO4626RevertWithdraw",
        "VaultMockRevertWithdraw"
    ];

    struct VaultInfo {
        bytes[] vaultBytecode;
        string[] vaultKinds;
    }

    mapping(uint32 formImplementationId => VaultInfo vaultInfo) vaultBytecodes2;

    mapping(uint256 vaultId => string[] names) VAULT_NAMES;

    mapping(uint64 chainId => mapping(uint32 formImplementationId => IERC4626[][] vaults)) public vaults;
    mapping(uint64 chainId => uint256 payloadId) PAYLOAD_ID;
    mapping(uint64 chainId => uint256 payloadId) TWO_STEP_PAYLOAD_ID;

    /// @dev liquidity bridge ids
    uint8[] bridgeIds;
    /// @dev liquidity bridge addresses
    address[] bridgeAddresses;
    /// @dev liquidity validator addresses
    address[] bridgeValidators;

    /// @dev setup amb bridges
    /// @notice id 1 is layerzero
    /// @notice id 2 is hyperlane
    /// @notice id 3 is wormhole (Automatic Relayer)
    /// @notice id 4 is wormhole (Specialized Relayer)

    uint8[] public ambIds = [uint8(1), 2, 3, 4];
    bool[] public isBroadcastAMB = [false, false, false, true];

    /*//////////////////////////////////////////////////////////////
                        AMB VARIABLES
    //////////////////////////////////////////////////////////////*/

    mapping(uint64 => address) public LZ_ENDPOINTS;
    mapping(uint64 => uint16) public WORMHOLE_CHAIN_IDS;

    address public constant ETH_lzEndpoint = 0x66A71Dcef29A0fFBDBE3c6a460a3B5BC225Cd675;
    address public constant BSC_lzEndpoint = 0x3c2269811836af69497E5F486A85D7316753cf62;
    address public constant AVAX_lzEndpoint = 0x3c2269811836af69497E5F486A85D7316753cf62;
    address public constant POLY_lzEndpoint = 0x3c2269811836af69497E5F486A85D7316753cf62;
    address public constant ARBI_lzEndpoint = 0x3c2269811836af69497E5F486A85D7316753cf62;
    address public constant OP_lzEndpoint = 0x3c2269811836af69497E5F486A85D7316753cf62;
    address public constant FTM_lzEndpoint = 0xb6319cC6c8c27A8F5dAF0dD3DF91EA35C4720dd7;
    /// @dev removed FTM temporarily

    address[] public lzEndpoints = [
        0x66A71Dcef29A0fFBDBE3c6a460a3B5BC225Cd675,
        0x3c2269811836af69497E5F486A85D7316753cf62,
        0x3c2269811836af69497E5F486A85D7316753cf62,
        0x3c2269811836af69497E5F486A85D7316753cf62,
        0x3c2269811836af69497E5F486A85D7316753cf62,
        0x3c2269811836af69497E5F486A85D7316753cf62
    ];

    address[] public hyperlaneMailboxes = [
        0x35231d4c2D8B8ADcB5617A638A0c4548684c7C70,
        0x35231d4c2D8B8ADcB5617A638A0c4548684c7C70,
        0x35231d4c2D8B8ADcB5617A638A0c4548684c7C70,
        0x35231d4c2D8B8ADcB5617A638A0c4548684c7C70,
        0x35231d4c2D8B8ADcB5617A638A0c4548684c7C70,
        0x35231d4c2D8B8ADcB5617A638A0c4548684c7C70
    ];

    address[] public wormholeCore = [
        0x98f3c9e6E3fAce36bAAd05FE09d375Ef1464288B,
        0x98f3c9e6E3fAce36bAAd05FE09d375Ef1464288B,
        0x54a8e5f9c4CbA08F9943965859F6c34eAF03E26c,
        0x7A4B5a56256163F07b2C80A7cA55aBE66c4ec4d7,
        0xa5f208e072434bC67592E4C49C1B991BA79BCA46,
        0xEe91C335eab126dF5fDB3797EA9d6aD93aeC9722
    ];

    /*//////////////////////////////////////////////////////////////
                        WORMHOLE VARIABLES
    //////////////////////////////////////////////////////////////*/
    address public ETH_wormholeCore = 0x98f3c9e6E3fAce36bAAd05FE09d375Ef1464288B;
    address public ARBI_wormholeCore = 0xa5f208e072434bC67592E4C49C1B991BA79BCA46;
    address public AVAX_wormholeCore = 0x54a8e5f9c4CbA08F9943965859F6c34eAF03E26c;
    address public BSC_wormholeCore = 0x98f3c9e6E3fAce36bAAd05FE09d375Ef1464288B;
    address public OP_wormholeCore = 0xEe91C335eab126dF5fDB3797EA9d6aD93aeC9722;
    address public POLY_wormholeCore = 0x7A4B5a56256163F07b2C80A7cA55aBE66c4ec4d7;

    /// @dev uses CREATE2
    address public wormholeRelayer = 0x27428DD2d3DD32A4D7f7C497eAaa23130d894911;

    /*//////////////////////////////////////////////////////////////
                        HYPERLANE VARIABLES
    //////////////////////////////////////////////////////////////*/
    IMailbox public constant HyperlaneMailbox = IMailbox(0x35231d4c2D8B8ADcB5617A638A0c4548684c7C70);
    IInterchainGasPaymaster public constant HyperlaneGasPaymaster =
        IInterchainGasPaymaster(0x6cA0B6D22da47f091B7613223cD4BB03a2d77918);

    uint64 public constant ETH = 1;
    uint64 public constant BSC = 56;
    uint64 public constant AVAX = 43_114;
    uint64 public constant POLY = 137;
    uint64 public constant ARBI = 42_161;
    uint64 public constant OP = 10;
    //uint64 public constant FTM = 250;

    uint64[] public chainIds = [1, 56, 43_114, 137, 42_161, 10];

    /// @dev reference for chain ids https://layerzero.gitbook.io/docs/technical-reference/mainnet/supported-chain-ids
    uint16 public constant LZ_ETH = 101;
    uint16 public constant LZ_BSC = 102;
    uint16 public constant LZ_AVAX = 106;
    uint16 public constant LZ_POLY = 109;
    uint16 public constant LZ_ARBI = 110;
    uint16 public constant LZ_OP = 111;
    //uint16 public constant LZ_FTM = 112;

    uint16[] public lz_chainIds = [101, 102, 106, 109, 110, 111];
    uint32[] public hyperlane_chainIds = [1, 56, 43_114, 137, 42_161, 10];
    uint16[] public wormhole_chainIds = [2, 6, 23, 5, 4, 24];

    /// @dev minting enough tokens to be able to fuzz with bigger amounts (DAI's 3.6B supply etc)
    uint256 public constant hundredBilly = 100 * 1e9 * 1e18;

    /*//////////////////////////////////////////////////////////////
                        CHAINLINK VARIABLES
    //////////////////////////////////////////////////////////////*/

    mapping(uint64 => mapping(uint64 => address)) public PRICE_FEEDS;

    /*//////////////////////////////////////////////////////////////
                        RPC VARIABLES
    //////////////////////////////////////////////////////////////*/

    // chainID => FORK
    mapping(uint64 chainId => uint256 fork) public FORKS;
    mapping(uint64 chainId => string forkUrl) public RPC_URLS;
    mapping(uint64 chainId => mapping(string underlying => address realAddress)) public UNDERLYING_EXISTING_TOKENS;
    mapping(
        uint64 chainId
            => mapping(
                uint32 formBeaconId
                    => mapping(string underlying => mapping(uint256 vaultKindIndex => address realVault))
            )
    ) public REAL_VAULT_ADDRESS;

    string public ETHEREUM_RPC_URL = vm.envString("ETHEREUM_RPC_URL"); // Native token: ETH
    string public BSC_RPC_URL = vm.envString("BSC_RPC_URL"); // Native token: BNB
    string public AVALANCHE_RPC_URL = vm.envString("AVALANCHE_RPC_URL"); // Native token: AVAX
    string public POLYGON_RPC_URL = vm.envString("POLYGON_RPC_URL"); // Native token: MATIC
    string public ARBITRUM_RPC_URL = vm.envString("ARBITRUM_RPC_URL"); // Native token: ETH
    string public OPTIMISM_RPC_URL = vm.envString("OPTIMISM_RPC_URL"); // Native token: ETH
    string public FANTOM_RPC_URL = vm.envString("FANTOM_RPC_URL"); // Native token: FTM

    /*//////////////////////////////////////////////////////////////
                        KYC DAO VALIDITY VARIABLES
    //////////////////////////////////////////////////////////////*/

    address[] public kycDAOValidityAddresses =
        [address(0), address(0), address(0), 0x205E10d3c4C87E26eB66B1B270b71b7708494dB9, address(0), address(0)];

    function setUp() public virtual {
        _preDeploymentSetup();

        _fundNativeTokens();

        _deployProtocol();

        _fundUnderlyingTokens(100);
    }

    function getContract(uint64 chainId, string memory _name) public view returns (address) {
        return contracts[chainId][bytes32(bytes(_name))];
    }

    function getAccessControlErrorMsg(address _addr, bytes32 _role) public pure returns (bytes memory errorMsg) {
        errorMsg = abi.encodePacked(
            "AccessControl: account ",
            Strings.toHexString(uint160(_addr), 20),
            " is missing role ",
            Strings.toHexString(uint256(_role), 32)
        );
    }

    /*//////////////////////////////////////////////////////////////
                    INTERNAL HELPERS: DEPLOY
    //////////////////////////////////////////////////////////////*/

    function _deployProtocol() internal {
        SetupVars memory vars;

        vm.startPrank(deployer);
        /// @dev deployments
        for (uint256 i = 0; i < chainIds.length; i++) {
            vars.chainId = chainIds[i];
            vars.fork = FORKS[vars.chainId];
            vars.ambAddresses = new address[](ambIds.length);
            /// @dev salt unique to each chain
            salt = keccak256(abi.encodePacked("SUPERFORM_ON_CHAIN", vars.chainId));

            /// @dev first 4 chains have the same salt. This allows us to test a create2 deployment both with chains
            /// with same addresses and others without
            if (i < 4) {
                salt = keccak256(abi.encodePacked("SUPERFORM_ON_CHAIN"));
            }

            vm.selectFork(vars.fork);

            /// @dev preference for a local deployment of Permit2 over mainnet version. Has same bytcode
            vars.canonicalPermit2 = address(new Permit2Clone{salt: salt}());
            contracts[vars.chainId][bytes32(bytes("CanonicalPermit2"))] = vars.canonicalPermit2;

            /// @dev 1 - Pigeon helpers allow us to fullfill cross-chain messages in a manner as close to mainnet as
            /// possible
            /// @dev 1.1- deploy LZ Helper from Pigeon
            vars.lzHelper = address(new LayerZeroHelper{salt: salt}());
            vm.allowCheatcodes(vars.lzHelper);

            contracts[vars.chainId][bytes32(bytes("LayerZeroHelper"))] = vars.lzHelper;

            /// @dev 1.2- deploy Hyperlane Helper from Pigeon
            vars.hyperlaneHelper = address(new HyperlaneHelper{salt: salt}());
            vm.allowCheatcodes(vars.hyperlaneHelper);

            contracts[vars.chainId][bytes32(bytes("HyperlaneHelper"))] = vars.hyperlaneHelper;

            /// @dev 1.3- deploy Wormhole Automatic Relayer Helper from Pigeon
            vars.wormholeHelper = address(new WormholeHelper{salt: salt}());
            vm.allowCheatcodes(vars.wormholeHelper);

            contracts[vars.chainId][bytes32(bytes("WormholeHelper"))] = vars.wormholeHelper;

            /// @dev 1.4- deploy Wormhole Specialized Relayer Helper from Pigeon
            vars.wormholeBroadcastHelper = address(new WormholeBroadcastHelper.WormholeHelper{salt: salt}());
            vm.allowCheatcodes(vars.wormholeBroadcastHelper);

            contracts[vars.chainId][bytes32(bytes("WormholeBroadcastHelper"))] = vars.wormholeBroadcastHelper;

            /// @dev 2 - Deploy SuperRBAC
            vars.superRBAC = address(new SuperRBAC{salt: salt}(deployer));
            contracts[vars.chainId][bytes32(bytes("SuperRBAC"))] = vars.superRBAC;

            vars.superRBACC = SuperRBAC(vars.superRBAC);
            /// @dev 3 - Deploy SuperRegistry and assign roles
            vars.superRegistry = address(new SuperRegistry{salt: salt}(vars.superRBAC));
            contracts[vars.chainId][bytes32(bytes("SuperRegistry"))] = vars.superRegistry;
            vars.superRegistryC = SuperRegistry(vars.superRegistry);

            vars.superRBACC.setSuperRegistry(vars.superRegistry);
            vars.superRegistryC.setPermit2(vars.canonicalPermit2);

            assert(vars.superRBACC.hasProtocolAdminRole(deployer));

            vars.superRBACC.grantRole(vars.superRBACC.WORMHOLE_VAA_RELAYER_ROLE(), vars.wormholeBroadcastHelper);
            assert(vars.superRBACC.hasRole(vars.superRBACC.WORMHOLE_VAA_RELAYER_ROLE(), vars.wormholeBroadcastHelper));

            /// @dev FIXME: in reality who should have the EMERGENCY_ADMIN_ROLE?
            vars.superRBACC.grantRole(vars.superRBACC.EMERGENCY_ADMIN_ROLE(), deployer);
            assert(vars.superRBACC.hasEmergencyAdminRole(deployer));

            /// @dev FIXME: in reality who should have the PAYMENT_ADMIN_ROLE?
            vars.superRBACC.grantRole(vars.superRBACC.PAYMENT_ADMIN_ROLE(), deployer);
            assert(vars.superRBACC.hasRole(vars.superRBACC.PAYMENT_ADMIN_ROLE(), deployer));

            /// @dev FIXME: in reality who should have the CORE_STATE_REGISTRY_PROCESSOR_ROLE for state registry?
            vars.superRBACC.grantRole(vars.superRBACC.CORE_STATE_REGISTRY_PROCESSOR_ROLE(), deployer);
            assert(vars.superRBACC.hasRole(vars.superRBACC.CORE_STATE_REGISTRY_PROCESSOR_ROLE(), deployer));

            /// @dev FIXME: in reality who should have the TIMELOCK_STATE_REGISTRY_PROCESSOR_ROLE for state registry?
            vars.superRBACC.grantRole(vars.superRBACC.TIMELOCK_STATE_REGISTRY_PROCESSOR_ROLE(), deployer);
            assert(vars.superRBACC.hasRole(vars.superRBACC.TIMELOCK_STATE_REGISTRY_PROCESSOR_ROLE(), deployer));

            /// @dev FIXME: in reality who should have the BROADCAST_STATE_REGISTRY_PROCESSOR_ROLE for state registry?
            vars.superRBACC.grantRole(vars.superRBACC.BROADCAST_STATE_REGISTRY_PROCESSOR_ROLE(), deployer);
            assert(vars.superRBACC.hasRole(vars.superRBACC.BROADCAST_STATE_REGISTRY_PROCESSOR_ROLE(), deployer));

            /// @dev FIXME: in reality who should have the CORE_STATE_REGISTRY_UPDATER_ROLE for state registry?
            vars.superRBACC.grantRole(vars.superRBACC.CORE_STATE_REGISTRY_UPDATER_ROLE(), deployer);
            assert(vars.superRBACC.hasRole(vars.superRBACC.CORE_STATE_REGISTRY_UPDATER_ROLE(), deployer));

            /// @dev FIXME: in reality who should have the CORE_STATE_REGISTRY_RESCUER_ROLE for state registry?
            vars.superRBACC.grantRole(vars.superRBACC.CORE_STATE_REGISTRY_RESCUER_ROLE(), deployer);
            assert(vars.superRBACC.hasRole(vars.superRBACC.CORE_STATE_REGISTRY_RESCUER_ROLE(), deployer));

            /// @dev FIXME: in reality who should have the CORE_STATE_REGISTRY_DISPUTER_ROLE for state registry?
            vars.superRBACC.grantRole(vars.superRBACC.CORE_STATE_REGISTRY_DISPUTER_ROLE(), deployer);
            assert(vars.superRBACC.hasRole(vars.superRBACC.CORE_STATE_REGISTRY_DISPUTER_ROLE(), deployer));

            /// @dev FIXME: in reality who should have the DST_SWAPPER_ROLE for dst swapper?
            vars.superRBACC.grantRole(vars.superRBACC.DST_SWAPPER_ROLE(), deployer);
            assert(vars.superRBACC.hasRole(vars.superRBACC.DST_SWAPPER_ROLE(), deployer));

            vars.superRBACC.grantRole(vars.superRBACC.BROADCASTER_ROLE(), vars.superRBAC);
            assert(vars.superRBACC.hasRole(vars.superRBACC.BROADCASTER_ROLE(), vars.superRBAC));

            /// @dev 4.1 - deploy Core State Registry
            vars.coreStateRegistry = address(
                new CoreStateRegistry{salt: salt}(
                    SuperRegistry(vars.superRegistry)
                )
            );
            contracts[vars.chainId][bytes32(bytes("CoreStateRegistry"))] = vars.coreStateRegistry;

            vars.superRegistryC.setAddress(
                vars.superRegistryC.CORE_STATE_REGISTRY(), vars.coreStateRegistry, vars.chainId
            );

            /// @dev 4.2 - deploy Form State Registry
            vars.twoStepsFormStateRegistry = address(new TimelockStateRegistry{salt: salt}(vars.superRegistryC));
            contracts[vars.chainId][bytes32(bytes("TimelockStateRegistry"))] = vars.twoStepsFormStateRegistry;

            vars.superRegistryC.setAddress(
                vars.superRegistryC.TIMELOCK_STATE_REGISTRY(), vars.twoStepsFormStateRegistry, vars.chainId
            );
            vars.superRBACC.grantRole(vars.superRBACC.SUPERPOSITIONS_MINTER_ROLE(), vars.twoStepsFormStateRegistry);

            /// @dev 4.3 - deploy Broadcast State Registry
            vars.broadcastRegistry = address(new BroadcastRegistry{salt: salt}(vars.superRegistryC));
            contracts[vars.chainId][bytes32(bytes("BroadcastRegistry"))] = vars.broadcastRegistry;

            vars.superRegistryC.setAddress(
                vars.superRegistryC.BROADCAST_REGISTRY(), vars.broadcastRegistry, vars.chainId
            );

            address[] memory registryAddresses = new address[](3);
            registryAddresses[0] = vars.coreStateRegistry;
            registryAddresses[1] = vars.twoStepsFormStateRegistry;
            registryAddresses[2] = vars.broadcastRegistry;

            uint8[] memory registryIds = new uint8[](3);
            registryIds[0] = 1;
            registryIds[1] = 2;
            registryIds[2] = 3;

            vars.superRegistryC.setStateRegistryAddress(registryIds, registryAddresses);
            vars.superRBACC.grantRole(vars.superRBACC.MINTER_STATE_REGISTRY_ROLE(), vars.coreStateRegistry);
            vars.superRBACC.grantRole(vars.superRBACC.MINTER_STATE_REGISTRY_ROLE(), vars.twoStepsFormStateRegistry);

            /// @dev 5- deploy Payment Helper
            vars.paymentHelper = address(new PaymentHelper{salt: salt}(vars.superRegistry));
            contracts[vars.chainId][bytes32(bytes("PaymentHelper"))] = vars.paymentHelper;

            vars.superRegistryC.setAddress(vars.superRegistryC.PAYMENT_HELPER(), vars.paymentHelper, vars.chainId);

            /// @dev 6.1 - deploy Layerzero Implementation
            vars.lzImplementation = address(new LayerzeroImplementation{salt: salt}(vars.superRegistryC));
            contracts[vars.chainId][bytes32(bytes("LayerzeroImplementation"))] = vars.lzImplementation;

            LayerzeroImplementation(payable(vars.lzImplementation)).setLzEndpoint(lzEndpoints[i]);

            /// @dev 6.2 - deploy Hyperlane Implementation
            vars.hyperlaneImplementation = address(
                new HyperlaneImplementation{salt: salt}(
                    SuperRegistry(vars.superRegistry)
                )
            );
            HyperlaneImplementation(vars.hyperlaneImplementation).setHyperlaneConfig(
                HyperlaneMailbox, HyperlaneGasPaymaster
            );
            contracts[vars.chainId][bytes32(bytes("HyperlaneImplementation"))] = vars.hyperlaneImplementation;

            /// @dev 6.3- deploy Wormhole Automatic Relayer Implementation
            vars.wormholeImplementation = address(
                new WormholeARImplementation{salt: salt}(
                    vars.superRegistryC
                )
            );
            contracts[vars.chainId][bytes32(bytes("WormholeARImplementation"))] = vars.wormholeImplementation;

            WormholeARImplementation(vars.wormholeImplementation).setWormholeRelayer(wormholeRelayer);

            /// @dev 6.5- deploy Wormhole Specialized Relayer Implementation
            vars.wormholeSRImplementation = address(
                new WormholeSRImplementation{salt: salt}(
                    vars.superRegistryC
                )
            );
            contracts[vars.chainId][bytes32(bytes("WormholeSRImplementation"))] = vars.wormholeSRImplementation;

            WormholeSRImplementation(vars.wormholeSRImplementation).setWormholeCore(wormholeCore[i]);

            vars.ambAddresses[0] = vars.lzImplementation;
            vars.ambAddresses[1] = vars.hyperlaneImplementation;
            vars.ambAddresses[2] = vars.wormholeImplementation;
            vars.ambAddresses[3] = vars.wormholeSRImplementation;

            /// @dev 7.1 deploy  LiFiRouterMock. This mock is a very minimal versions to allow
            /// liquidity bridge testing

            vars.lifiRouter = address(new LiFiMock{salt: salt}());
            contracts[vars.chainId][bytes32(bytes("LiFiMock"))] = vars.lifiRouter;
            vm.allowCheatcodes(vars.lifiRouter);

            /// @dev 7.2- deploy  lifi validator
            vars.lifiValidator = address(new LiFiValidator{salt: salt}(vars.superRegistry));
            contracts[vars.chainId][bytes32(bytes("LiFiValidator"))] = vars.lifiValidator;

            /// @dev 7.3- kycDAO NFT used to test kycDAO vaults
            vars.kycDAOMock = address(new KYCDaoNFTMock{salt: salt}());
            contracts[vars.chainId][bytes32(bytes("KYCDAOMock"))] = vars.kycDAOMock;

            bridgeAddresses.push(vars.lifiRouter);
            bridgeValidators.push(vars.lifiValidator);

            /// @dev 8.1 - Deploy UNDERLYING_TOKENS and VAULTS
            for (uint256 j = 0; j < UNDERLYING_TOKENS.length; j++) {
                vars.UNDERLYING_TOKEN = UNDERLYING_EXISTING_TOKENS[vars.chainId][UNDERLYING_TOKENS[j]];

                if (vars.UNDERLYING_TOKEN == address(0)) {
                    vars.UNDERLYING_TOKEN = address(
                        new MockERC20{salt: salt}(UNDERLYING_TOKENS[j], UNDERLYING_TOKENS[j], deployer, hundredBilly)
                    );
                } else {
                    deal(vars.UNDERLYING_TOKEN, deployer, hundredBilly);
                }
                contracts[vars.chainId][bytes32(bytes(UNDERLYING_TOKENS[j]))] = vars.UNDERLYING_TOKEN;
            }
            bytes memory bytecodeWithArgs;

            /// NOTE: This loop deploys all vaults on all chainIds with all of the UNDERLYING TOKENS (id x form) x
            /// chainId
            for (uint32 j = 0; j < FORM_IMPLEMENTATION_IDS.length; j++) {
                IERC4626[][] memory doubleVaults = new IERC4626[][](
                    UNDERLYING_TOKENS.length
                );

                for (uint256 k = 0; k < UNDERLYING_TOKENS.length; k++) {
                    uint256 lenBytecodes = vaultBytecodes2[FORM_IMPLEMENTATION_IDS[j]].vaultBytecode.length;
                    IERC4626[] memory vaultsT = new IERC4626[](lenBytecodes);
                    for (uint256 l = 0; l < lenBytecodes; l++) {
<<<<<<< HEAD
                        /// @dev 8.2 - Deploy mock Vault

                        if (j != 2) {
                            bytecodeWithArgs = abi.encodePacked(
                                vaultBytecodes2[FORM_IMPLEMENTATION_IDS[j]].vaultBytecode[l],
                                abi.encode(
                                    MockERC20(getContract(vars.chainId, UNDERLYING_TOKENS[k])),
                                    VAULT_NAMES[l][k],
                                    VAULT_NAMES[l][k]
                                )
                            );

                            vars.vault = _deployWithCreate2(bytecodeWithArgs, 1);
                        } else {
                            /// deploy the kycDAOVault wrapper with different args
                            bytecodeWithArgs = abi.encodePacked(
                                vaultBytecodes2[FORM_IMPLEMENTATION_IDS[j]].vaultBytecode[l],
                                abi.encode(MockERC20(getContract(vars.chainId, UNDERLYING_TOKENS[k])), vars.kycDAOMock)
                            );

                            vars.vault = _deployWithCreate2(bytecodeWithArgs, 1);
=======
                        vars.vault = REAL_VAULT_ADDRESS[vars.chainId][FORM_BEACON_IDS[j]][UNDERLYING_TOKENS[k]][l];

                        if (vars.vault == address(0)) {
                            /// @dev 8.2 - Deploy mock Vault
                            if (j != 2) {
                                bytecodeWithArgs = abi.encodePacked(
                                    vaultBytecodes2[FORM_BEACON_IDS[j]].vaultBytecode[l],
                                    abi.encode(
                                        MockERC20(getContract(vars.chainId, UNDERLYING_TOKENS[k])),
                                        VAULT_NAMES[l][k],
                                        VAULT_NAMES[l][k]
                                    )
                                );

                                vars.vault = _deployWithCreate2(bytecodeWithArgs, 1);
                            } else {
                                /// deploy the kycDAOVault wrapper with different args
                                bytecodeWithArgs = abi.encodePacked(
                                    vaultBytecodes2[FORM_BEACON_IDS[j]].vaultBytecode[l],
                                    abi.encode(
                                        MockERC20(getContract(vars.chainId, UNDERLYING_TOKENS[k])), vars.kycDAOMock
                                    )
                                );

                                vars.vault = _deployWithCreate2(bytecodeWithArgs, 1);
                            }
>>>>>>> d7439885
                        }

                        /// @dev Add VaultMock
                        contracts[vars.chainId][bytes32(bytes(string.concat(VAULT_NAMES[l][k])))] = vars.vault;
                        vaultsT[l] = IERC4626(vars.vault);
                    }
                    doubleVaults[k] = vaultsT;
                }
                vaults[vars.chainId][FORM_IMPLEMENTATION_IDS[j]] = doubleVaults;
            }

            /// @dev 9 - Deploy SuperformFactory
            vars.factory = address(new SuperformFactory{salt: salt}(vars.superRegistry));
            contracts[vars.chainId][bytes32(bytes("SuperformFactory"))] = vars.factory;

            vars.superRegistryC.setAddress(vars.superRegistryC.SUPERFORM_FACTORY(), vars.factory, vars.chainId);
            vars.superRBACC.grantRole(vars.superRBACC.BROADCASTER_ROLE(), vars.factory);

            /// @dev 9 - Deploy 4626Form implementations
            // Standard ERC4626 Form
            vars.erc4626Form = address(new ERC4626Form{salt: salt}(vars.superRegistry));
            contracts[vars.chainId][bytes32(bytes("ERC4626Form"))] = vars.erc4626Form;

            // Timelock + ERC4626 Form
            vars.erc4626TimelockForm = address(new ERC4626TimelockForm{salt: salt}(vars.superRegistry));
            contracts[vars.chainId][bytes32(bytes("ERC4626TimelockForm"))] = vars.erc4626TimelockForm;

            // KYCDao ERC4626 Form
            vars.kycDao4626Form = address(new ERC4626KYCDaoForm{salt: salt}(vars.superRegistry));
            contracts[vars.chainId][bytes32(bytes("ERC4626KYCDaoForm"))] = vars.kycDao4626Form;

            /// @dev 10 - Add newly deployed form implementations to Factory
            ISuperformFactory(vars.factory).addFormImplementation(vars.erc4626Form, FORM_IMPLEMENTATION_IDS[0]);

            ISuperformFactory(vars.factory).addFormImplementation(
                vars.erc4626TimelockForm, FORM_IMPLEMENTATION_IDS[1]
            );

            ISuperformFactory(vars.factory).addFormImplementation(vars.kycDao4626Form, FORM_IMPLEMENTATION_IDS[2]);

            /// @dev 11 - Deploy SuperformRouter
            vars.superformRouter = address(new SuperformRouter{salt: salt}(vars.superRegistry, 1, 1));
            contracts[vars.chainId][bytes32(bytes("SuperformRouter"))] = vars.superformRouter;

            vars.superRegistryC.setAddress(vars.superRegistryC.SUPERFORM_ROUTER(), vars.superformRouter, vars.chainId);
            /// @dev grant extra roles to superformRouter
            vars.superRBACC.grantRole(vars.superRBACC.SUPERPOSITIONS_MINTER_ROLE(), vars.superformRouter);
            vars.superRBACC.grantRole(vars.superRBACC.SUPERPOSITIONS_BURNER_ROLE(), vars.superformRouter);

            /// @dev 12 - Deploy SuperPositions and SuperTransmuter
            vars.superPositions =
                address(new SuperPositions{salt: salt}("https://apiv2-dev.superform.xyz/", vars.superRegistry, 1));

            contracts[vars.chainId][bytes32(bytes("SuperPositions"))] = vars.superPositions;
            vars.superRegistryC.setAddress(vars.superRegistryC.SUPER_POSITIONS(), vars.superPositions, vars.chainId);

            contracts[vars.chainId][bytes32(bytes("SuperTransmuter"))] = address(
                new SuperTransmuter{salt: salt}(
                    IERC1155A(vars.superPositions),
                    vars.superRegistry,
                    2
                )
            );

            vars.superRegistryC.setAddress(
                vars.superRegistryC.SUPER_TRANSMUTER(),
                contracts[vars.chainId][bytes32(bytes("SuperTransmuter"))],
                vars.chainId
            );

            vars.superRBACC.grantRole(
                vars.superRBACC.BROADCASTER_ROLE(), contracts[vars.chainId][bytes32(bytes("SuperTransmuter"))]
            );

            /// @dev 12.1 Set Router Info
            uint8[] memory superformRouterIds = new uint8[](1);
            superformRouterIds[0] = 1;

            address[] memory stateSyncers = new address[](1);
            stateSyncers[0] = vars.superPositions;

            address[] memory routers = new address[](1);
            routers[0] = vars.superformRouter;

            vars.superRegistryC.setRouterInfo(superformRouterIds, stateSyncers, routers);

            /// @dev 13- deploy Payload Helper
            vars.PayloadHelper = address(
                new PayloadHelper{salt: salt}(
                    vars.superRegistry
                )
            );
            contracts[vars.chainId][bytes32(bytes("PayloadHelper"))] = vars.PayloadHelper;
            vars.superRegistryC.setAddress(vars.superRegistryC.PAYLOAD_HELPER(), vars.PayloadHelper, vars.chainId);

            /// @dev 14 - Deploy PayMaster
            vars.payMaster = address(new PayMaster{salt: salt}(vars.superRegistry));
            contracts[vars.chainId][bytes32(bytes32("PayMaster"))] = vars.payMaster;

            vars.superRegistryC.setAddress(vars.superRegistryC.PAYMASTER(), vars.payMaster, vars.chainId);

            /// @dev 15 - Deploy Dst Swapper
            vars.dstSwapper = address(new DstSwapper{salt: salt}(vars.superRegistry));
            contracts[vars.chainId][bytes32(bytes32("DstSwapper"))] = vars.dstSwapper;

            vars.superRegistryC.setAddress(vars.superRegistryC.DST_SWAPPER(), vars.dstSwapper, vars.chainId);

            /// @dev 15 - Super Registry extra setters
            SuperRegistry(vars.superRegistry).setBridgeAddresses(bridgeIds, bridgeAddresses, bridgeValidators);

            /// @dev configures lzImplementation and hyperlane to super registry
            vars.superRegistryC.setAmbAddress(ambIds, vars.ambAddresses, isBroadcastAMB);

            /// @dev 16 setup setup srcChain keepers
            vars.superRegistryC.setAddress(vars.superRegistryC.PAYMENT_ADMIN(), deployer, vars.chainId);
            vars.superRegistryC.setAddress(vars.superRegistryC.CORE_REGISTRY_PROCESSOR(), deployer, vars.chainId);
            vars.superRegistryC.setAddress(vars.superRegistryC.CORE_REGISTRY_UPDATER(), deployer, vars.chainId);
            vars.superRegistryC.setAddress(vars.superRegistryC.BROADCAST_REGISTRY_PROCESSOR(), deployer, vars.chainId);
            vars.superRegistryC.setAddress(vars.superRegistryC.TWO_STEPS_REGISTRY_PROCESSOR(), deployer, vars.chainId);

            delete bridgeAddresses;
            delete bridgeValidators;
        }

        for (uint256 i = 0; i < chainIds.length; i++) {
            vars.chainId = chainIds[i];
            vars.fork = FORKS[vars.chainId];

            vm.selectFork(vars.fork);

            vars.lzImplementation = getContract(vars.chainId, "LayerzeroImplementation");
            vars.hyperlaneImplementation = getContract(vars.chainId, "HyperlaneImplementation");
            vars.wormholeImplementation = getContract(vars.chainId, "WormholeARImplementation");
            vars.wormholeSRImplementation = getContract(vars.chainId, "WormholeSRImplementation");
            vars.superRBAC = getContract(vars.chainId, "SuperRBAC");

            vars.superRegistry = getContract(vars.chainId, "SuperRegistry");
            vars.paymentHelper = getContract(vars.chainId, "PaymentHelper");
            vars.superRegistryC = SuperRegistry(payable(vars.superRegistry));

            /// @dev Set all trusted remotes for each chain, configure amb chains ids, setupQuorum for all chains as 1
            /// and setup PaymentHelper
            /// @dev has to be performed after all main contracts have been deployed on all chains
            for (uint256 j = 0; j < chainIds.length; j++) {
                if (vars.chainId != chainIds[j]) {
                    vars.dstChainId = chainIds[j];

                    vars.dstLzChainId = lz_chainIds[j];
                    vars.dstHypChainId = hyperlane_chainIds[j];
                    vars.dstWormholeChainId = wormhole_chainIds[j];

                    vars.dstLzImplementation = getContract(vars.dstChainId, "LayerzeroImplementation");
                    vars.dstHyperlaneImplementation = getContract(vars.dstChainId, "HyperlaneImplementation");
                    vars.dstWormholeARImplementation = getContract(vars.dstChainId, "WormholeARImplementation");
                    vars.dstWormholeSRImplementation = getContract(vars.dstChainId, "WormholeSRImplementation");
                    vars.dstwormholeBroadcastHelper = getContract(vars.dstChainId, "WormholeBroadcastHelper");

                    LayerzeroImplementation(payable(vars.lzImplementation)).setTrustedRemote(
                        vars.dstLzChainId, abi.encodePacked(vars.dstLzImplementation, vars.lzImplementation)
                    );
                    LayerzeroImplementation(payable(vars.lzImplementation)).setChainId(
                        vars.dstChainId, vars.dstLzChainId
                    );

                    HyperlaneImplementation(payable(vars.hyperlaneImplementation)).setReceiver(
                        vars.dstHypChainId, vars.dstHyperlaneImplementation
                    );

                    HyperlaneImplementation(payable(vars.hyperlaneImplementation)).setChainId(
                        vars.dstChainId, vars.dstHypChainId
                    );

                    WormholeARImplementation(payable(vars.wormholeImplementation)).setReceiver(
                        vars.dstWormholeChainId, vars.dstWormholeARImplementation
                    );

                    WormholeARImplementation(payable(vars.wormholeImplementation)).setChainId(
                        vars.dstChainId, vars.dstWormholeChainId
                    );

                    WormholeSRImplementation(payable(vars.wormholeSRImplementation)).setChainId(
                        vars.dstChainId, vars.dstWormholeChainId
                    );

                    /// sets the relayer address on all subsequent chains
                    SuperRBAC(vars.superRBAC).grantRole(
                        SuperRBAC(vars.superRBAC).WORMHOLE_VAA_RELAYER_ROLE(), vars.dstwormholeBroadcastHelper
                    );

                    vars.superRegistryC.setRequiredMessagingQuorum(vars.dstChainId, 1);

                    /// swap gas cost: 50000
                    /// update gas cost: 40000
                    /// deposit gas cost: 70000
                    /// withdraw gas cost: 80000
                    /// default gas price: 50 Gwei
                    PaymentHelper(payable(vars.paymentHelper)).addChain(
                        vars.dstChainId,
                        IPaymentHelper.PaymentHelperConfig(
                            PRICE_FEEDS[vars.chainId][vars.dstChainId],
                            address(0),
                            40_000,
                            70_000,
                            80_000,
                            12e8,
                            /// 12 usd
                            28 gwei,
                            10 wei,
                            10_000,
                            10_000,
                            50_000
                        )
                    );

                    vars.superRegistryC.setAddress(
                        vars.superRegistryC.SUPERFORM_ROUTER(),
                        getContract(vars.dstChainId, "SuperformRouter"),
                        vars.dstChainId
                    );

                    vars.superRegistryC.setAddress(
                        vars.superRegistryC.SUPERFORM_FACTORY(),
                        getContract(vars.dstChainId, "SuperformFactory"),
                        vars.dstChainId
                    );

                    vars.superRegistryC.setAddress(
                        vars.superRegistryC.PAYMASTER(), getContract(vars.dstChainId, "PayMaster"), vars.dstChainId
                    );

                    vars.superRegistryC.setAddress(
                        vars.superRegistryC.PAYMENT_HELPER(),
                        getContract(vars.dstChainId, "PaymentHelper"),
                        vars.dstChainId
                    );

                    vars.superRegistryC.setAddress(
                        vars.superRegistryC.CORE_STATE_REGISTRY(),
                        getContract(vars.dstChainId, "CoreStateRegistry"),
                        vars.dstChainId
                    );

                    vars.superRegistryC.setAddress(
                        vars.superRegistryC.DST_SWAPPER(), getContract(vars.dstChainId, "DstSwapper"), vars.dstChainId
                    );

                    vars.superRegistryC.setAddress(
                        vars.superRegistryC.TIMELOCK_STATE_REGISTRY(),
                        getContract(vars.dstChainId, "TimelockStateRegistry"),
                        vars.dstChainId
                    );

                    vars.superRegistryC.setAddress(
                        vars.superRegistryC.BROADCAST_REGISTRY(),
                        getContract(vars.dstChainId, "BroadcastRegistry"),
                        vars.dstChainId
                    );

                    vars.superRegistryC.setAddress(
                        vars.superRegistryC.SUPER_POSITIONS(),
                        getContract(vars.dstChainId, "SuperPositions"),
                        vars.dstChainId
                    );

                    vars.superRegistryC.setAddress(
                        vars.superRegistryC.SUPER_TRANSMUTER(),
                        getContract(vars.dstChainId, "SuperTransmuter"),
                        vars.dstChainId
                    );

                    vars.superRegistryC.setAddress(
                        vars.superRegistryC.SUPER_RBAC(), getContract(vars.dstChainId, "SuperRBAC"), vars.dstChainId
                    );

                    vars.superRegistryC.setAddress(
                        vars.superRegistryC.PAYLOAD_HELPER(),
                        getContract(vars.dstChainId, "PayloadHelper"),
                        vars.dstChainId
                    );

                    /// @dev FIXME - in mainnet who is this?
                    vars.superRegistryC.setAddress(vars.superRegistryC.PAYMENT_ADMIN(), deployer, vars.dstChainId);
                    vars.superRegistryC.setAddress(
                        vars.superRegistryC.CORE_REGISTRY_PROCESSOR(), deployer, vars.dstChainId
                    );
                    vars.superRegistryC.setAddress(
                        vars.superRegistryC.CORE_REGISTRY_UPDATER(), deployer, vars.dstChainId
                    );
                    vars.superRegistryC.setAddress(
                        vars.superRegistryC.BROADCAST_REGISTRY_PROCESSOR(), deployer, vars.dstChainId
                    );
                    vars.superRegistryC.setAddress(
                        vars.superRegistryC.TWO_STEPS_REGISTRY_PROCESSOR(), deployer, vars.dstChainId
                    );
                } else {
                    /// ack gas cost: 40000
                    /// two step form cost: 50000
                    /// default gas price: 50 Gwei
                    PaymentHelper(payable(vars.paymentHelper)).updateChainConfig(
                        vars.chainId, 1, abi.encode(PRICE_FEEDS[vars.chainId][vars.chainId])
                    );
                    PaymentHelper(payable(vars.paymentHelper)).updateChainConfig(vars.chainId, 9, abi.encode(40_000));
                    PaymentHelper(payable(vars.paymentHelper)).updateChainConfig(vars.chainId, 10, abi.encode(50_000));
                    PaymentHelper(payable(vars.paymentHelper)).updateChainConfig(
                        vars.chainId, 7, abi.encode(50 * 10 ** 9 wei)
                    );
                }
            }
        }

        for (uint256 i = 0; i < chainIds.length; i++) {
            vm.selectFork(FORKS[chainIds[i]]);

            /// @dev 18 - create test superforms when the whole state registry is configured

            for (uint256 j = 0; j < FORM_IMPLEMENTATION_IDS.length; j++) {
                for (uint256 k = 0; k < UNDERLYING_TOKENS.length; k++) {
                    uint256 lenBytecodes = vaultBytecodes2[FORM_IMPLEMENTATION_IDS[j]].vaultBytecode.length;

                    for (uint256 l = 0; l < lenBytecodes; l++) {
                        address vault = address(vaults[chainIds[i]][FORM_IMPLEMENTATION_IDS[j]][k][l]);

                        uint256 superformId;
                        (superformId, vars.superform) = ISuperformFactory(
                            contracts[chainIds[i]][bytes32(bytes("SuperformFactory"))]
                        ).createSuperform(FORM_IMPLEMENTATION_IDS[j], vault);

                        if (FORM_IMPLEMENTATION_IDS[j] == 3) {
                            /// mint a kycDAO Nft to the newly kycDAO superform
                            KYCDaoNFTMock(getContract(chainIds[i], "KYCDAOMock")).mint(vars.superform);
                        }

                        contracts[chainIds[i]][bytes32(
                            bytes(
                                string.concat(
                                    UNDERLYING_TOKENS[k],
                                    vaultBytecodes2[FORM_IMPLEMENTATION_IDS[j]].vaultKinds[l],
                                    "Superform",
                                    Strings.toString(FORM_IMPLEMENTATION_IDS[j])
                                )
                            )
                        )] = vars.superform;
                    }
                }
            }

            /// mint a kycDAO Nft to the test users in all chains
            KYCDaoNFTMock(getContract(chainIds[i], "KYCDAOMock")).mint(users[0]);
            KYCDaoNFTMock(getContract(chainIds[i], "KYCDAOMock")).mint(users[1]);
            KYCDaoNFTMock(getContract(chainIds[i], "KYCDAOMock")).mint(users[2]);
        }

        vm.stopPrank();
    }

    /*//////////////////////////////////////////////////////////////
                        MISC. HELPER FUNCTIONS
    //////////////////////////////////////////////////////////////*/

    function _preDeploymentSetup() private {
        /// @dev These blocks have been chosen arbitrarily - can be updated to other values
        mapping(uint64 => uint256) storage forks = FORKS;
        forks[ETH] = vm.createFork(ETHEREUM_RPC_URL, 18_092_097);
        forks[BSC] = vm.createFork(BSC_RPC_URL, 31_564_343);
        forks[AVAX] = vm.createFork(AVALANCHE_RPC_URL, 34_923_446);
        forks[POLY] = vm.createFork(POLYGON_RPC_URL, 47_296_382);
        forks[ARBI] = vm.createFork(ARBITRUM_RPC_URL, 129_217_926);
        forks[OP] = vm.createFork(OPTIMISM_RPC_URL, 109_291_345);
        //forks[FTM] = vm.createFork(FANTOM_RPC_URL, 56806404);

        mapping(uint64 => string) storage rpcURLs = RPC_URLS;
        rpcURLs[ETH] = ETHEREUM_RPC_URL;
        rpcURLs[BSC] = BSC_RPC_URL;
        rpcURLs[AVAX] = AVALANCHE_RPC_URL;
        rpcURLs[POLY] = POLYGON_RPC_URL;
        rpcURLs[ARBI] = ARBITRUM_RPC_URL;
        rpcURLs[OP] = OPTIMISM_RPC_URL;
        //rpcURLs[FTM] = FANTOM_RPC_URL;

        mapping(uint64 => address) storage lzEndpointsStorage = LZ_ENDPOINTS;
        lzEndpointsStorage[ETH] = ETH_lzEndpoint;
        lzEndpointsStorage[BSC] = BSC_lzEndpoint;
        lzEndpointsStorage[AVAX] = AVAX_lzEndpoint;
        lzEndpointsStorage[POLY] = POLY_lzEndpoint;
        lzEndpointsStorage[ARBI] = ARBI_lzEndpoint;
        lzEndpointsStorage[OP] = OP_lzEndpoint;
        //lzEndpointsStorage[FTM] = FTM_lzEndpoint;

        mapping(uint64 => uint16) storage wormholeChainIdsStorage = WORMHOLE_CHAIN_IDS;

        for (uint256 i = 0; i < chainIds.length; i++) {
            wormholeChainIdsStorage[chainIds[i]] = wormhole_chainIds[i];
        }

        /// price feeds on all chains, for paymentHelper
        mapping(uint64 => mapping(uint64 => address)) storage priceFeeds = PRICE_FEEDS;

        /// ETH
        priceFeeds[ETH][ETH] = 0x5f4eC3Df9cbd43714FE2740f5E3616155c5b8419;
        priceFeeds[ETH][BSC] = 0x14e613AC84a31f709eadbdF89C6CC390fDc9540A;
        priceFeeds[ETH][AVAX] = 0xFF3EEb22B5E3dE6e705b44749C2559d704923FD7;
        priceFeeds[ETH][POLY] = 0x7bAC85A8a13A4BcD8abb3eB7d6b4d632c5a57676;
        priceFeeds[ETH][OP] = 0x5f4eC3Df9cbd43714FE2740f5E3616155c5b8419;
        priceFeeds[ETH][ARBI] = 0x5f4eC3Df9cbd43714FE2740f5E3616155c5b8419;

        /// BSC
        priceFeeds[BSC][BSC] = 0x0567F2323251f0Aab15c8dFb1967E4e8A7D42aeE;
        priceFeeds[BSC][ETH] = 0x9ef1B8c0E4F7dc8bF5719Ea496883DC6401d5b2e;
        priceFeeds[BSC][AVAX] = address(0);
        priceFeeds[BSC][POLY] = 0x7CA57b0cA6367191c94C8914d7Df09A57655905f;
        priceFeeds[BSC][OP] = 0x9ef1B8c0E4F7dc8bF5719Ea496883DC6401d5b2e;
        priceFeeds[BSC][ARBI] = 0x9ef1B8c0E4F7dc8bF5719Ea496883DC6401d5b2e;

        /// AVAX
        priceFeeds[AVAX][AVAX] = 0x0A77230d17318075983913bC2145DB16C7366156;
        priceFeeds[AVAX][BSC] = address(0);
        priceFeeds[AVAX][ETH] = 0x976B3D034E162d8bD72D6b9C989d545b839003b0;
        priceFeeds[AVAX][POLY] = address(0);
        priceFeeds[AVAX][OP] = 0x976B3D034E162d8bD72D6b9C989d545b839003b0;
        priceFeeds[AVAX][ARBI] = 0x976B3D034E162d8bD72D6b9C989d545b839003b0;

        /// POLYGON
        priceFeeds[POLY][POLY] = 0xAB594600376Ec9fD91F8e885dADF0CE036862dE0;
        priceFeeds[POLY][AVAX] = address(0);
        priceFeeds[POLY][BSC] = 0x82a6c4AF830caa6c97bb504425f6A66165C2c26e;
        priceFeeds[POLY][ETH] = 0xF9680D99D6C9589e2a93a78A04A279e509205945;
        priceFeeds[POLY][OP] = 0xF9680D99D6C9589e2a93a78A04A279e509205945;
        priceFeeds[POLY][ARBI] = 0xF9680D99D6C9589e2a93a78A04A279e509205945;

        /// OPTIMISM
        priceFeeds[OP][OP] = 0x13e3Ee699D1909E989722E753853AE30b17e08c5;
        priceFeeds[OP][POLY] = address(0);
        priceFeeds[OP][AVAX] = address(0);
        priceFeeds[OP][BSC] = address(0);
        priceFeeds[OP][ETH] = 0x13e3Ee699D1909E989722E753853AE30b17e08c5;
        priceFeeds[OP][ARBI] = 0x13e3Ee699D1909E989722E753853AE30b17e08c5;

        /// ARBITRUM
        priceFeeds[ARBI][ARBI] = 0x639Fe6ab55C921f74e7fac1ee960C0B6293ba612;
        priceFeeds[ARBI][OP] = 0x639Fe6ab55C921f74e7fac1ee960C0B6293ba612;
        priceFeeds[ARBI][POLY] = 0x52099D4523531f678Dfc568a7B1e5038aadcE1d6;
        priceFeeds[ARBI][AVAX] = address(0);
        priceFeeds[ARBI][BSC] = address(0);
        priceFeeds[ARBI][ETH] = 0x639Fe6ab55C921f74e7fac1ee960C0B6293ba612;

        /// @dev setup bridges. 1 is lifi
        bridgeIds.push(1);

        /// @dev setup users
        userKeys.push(1);
        userKeys.push(2);
        userKeys.push(3);

        users.push(vm.addr(userKeys[0]));
        users.push(vm.addr(userKeys[1]));
        users.push(vm.addr(userKeys[2]));

        /// @dev setup vault bytecodes
        /// @dev NOTE: do not change order of these pushes
        /// @dev WARNING: Must fill VAULT_NAMES with exact same names as here!!!!!
        /// @dev form 1 (normal 4626)
        vaultBytecodes2[1].vaultBytecode.push(type(VaultMock).creationCode);
        vaultBytecodes2[1].vaultBytecode.push(type(VaultMockRevertDeposit).creationCode);
        vaultBytecodes2[1].vaultBytecode.push(type(VaultMockRevertWithdraw).creationCode);
        vaultBytecodes2[1].vaultKinds.push("VaultMock");
        vaultBytecodes2[1].vaultKinds.push("VaultMockRevertDeposit");
        vaultBytecodes2[1].vaultKinds.push("VaultMockRevertWithdraw");

        /// @dev form 2 (timelocked 4626)
        vaultBytecodes2[2].vaultBytecode.push(type(ERC4626TimelockMock).creationCode);
        vaultBytecodes2[2].vaultKinds.push("ERC4626TimelockMock");
        vaultBytecodes2[2].vaultBytecode.push(type(ERC4626TimelockMockRevertWithdrawal).creationCode);
        vaultBytecodes2[2].vaultKinds.push("ERC4626TimelockMockRevertWithdrawal");
        vaultBytecodes2[2].vaultBytecode.push(type(ERC4626TimelockMockRevertDeposit).creationCode);
        vaultBytecodes2[2].vaultKinds.push("ERC4626TimelockMockRevertDeposit");

        /// @dev form 3 (kycdao 4626)
        vaultBytecodes2[3].vaultBytecode.push(type(kycDAO4626).creationCode);
        vaultBytecodes2[3].vaultKinds.push("kycDAO4626");
        vaultBytecodes2[3].vaultBytecode.push(type(kycDAO4626RevertDeposit).creationCode);
        vaultBytecodes2[3].vaultKinds.push("kycDAO4626RevertDeposit");
        vaultBytecodes2[3].vaultBytecode.push(type(kycDAO4626RevertWithdraw).creationCode);
        vaultBytecodes2[3].vaultKinds.push("kycDAO4626RevertWithdraw");

        /// @dev populate VAULT_NAMES state arg with tokenNames + vaultKinds names
        string[] memory underlyingTokens = UNDERLYING_TOKENS;
        for (uint256 i = 0; i < VAULT_KINDS.length; i++) {
            for (uint256 j = 0; j < underlyingTokens.length; j++) {
                VAULT_NAMES[i].push(string.concat(underlyingTokens[j], VAULT_KINDS[i]));
            }
        }

        mapping(uint64 chainId => mapping(string underlying => address realAddress)) storage existingTokens =
            UNDERLYING_EXISTING_TOKENS;

        existingTokens[43_114]["DAI"] = 0xd586E7F844cEa2F87f50152665BCbc2C279D8d70;
        existingTokens[43_114]["USDC"] = 0xB97EF9Ef8734C71904D8002F8b6Bc66Dd9c48a6E;
        existingTokens[43_114]["WETH"] = 0x49D5c2BdFfac6CE2BFdB6640F4F80f226bc10bAB;

        existingTokens[42_161]["DAI"] = 0xDA10009cBd5D07dd0CeCc66161FC93D7c9000da1;
        existingTokens[42_161]["USDC"] = 0xaf88d065e77c8cC2239327C5EDb3A432268e5831;
        existingTokens[42_161]["WETH"] = 0x82aF49447D8a07e3bd95BD0d56f35241523fBab1;

        existingTokens[10]["DAI"] = 0xDA10009cBd5D07dd0CeCc66161FC93D7c9000da1;
        existingTokens[10]["USDC"] = 0x7F5c764cBc14f9669B88837ca1490cCa17c31607;
        existingTokens[10]["WETH"] = 0x4200000000000000000000000000000000000006;

        existingTokens[1]["DAI"] = 0x6B175474E89094C44Da98b954EedeAC495271d0F;
        existingTokens[1]["USDC"] = 0xA0b86991c6218b36c1d19D4a2e9Eb0cE3606eB48;
        existingTokens[1]["WETH"] = 0xC02aaA39b223FE8D0A0e5C4F27eAD9083C756Cc2;

        existingTokens[137]["DAI"] = 0x8f3Cf7ad23Cd3CaDbD9735AFf958023239c6A063;
        existingTokens[137]["USDC"] = 0x2791Bca1f2de4661ED88A30C99A7a9449Aa84174;
        existingTokens[137]["WETH"] = 0x7ceB23fD6bC0adD59E62ac25578270cFf1b9f619;

        existingTokens[56]["DAI"] = 0xe9e7CEA3DedcA5984780Bafc599bD69ADd087D56;
        existingTokens[56]["USDC"] = 0x8AC76a51cc950d9822D68b83fE1Ad97B32Cd580d;
        existingTokens[56]["WETH"] = address(0);

        mapping(
            uint64 chainId
                => mapping(
                    uint32 formBeaconId
                        => mapping(string underlying => mapping(uint256 vaultKindIndex => address realVault))
                )
            ) storage existingVaults = REAL_VAULT_ADDRESS;

        existingVaults[43_114][1]["DAI"][0] = 0x75A8cFB425f366e424259b114CaeE5f634C07124;
        existingVaults[43_114][1]["USDC"][0] = 0xB4001622c02F1354A3CfF995b7DaA15b1d47B0fe;
        existingVaults[43_114][1]["WETH"][0] = 0x1a225008efffB6e07D01671127c9E40f6f787c8C;

        existingVaults[42_161][1]["DAI"][0] = 0x105bdc0990947318FA1c873623730F332A6f6203;
        existingVaults[42_161][1]["USDC"][0] = address(0);
        existingVaults[42_161][1]["WETH"][0] = 0xe4c2A17f38FEA3Dcb3bb59CEB0aC0267416806e2;

        existingVaults[1][1]["DAI"][0] = 0x36F8d0D0573ae92326827C4a82Fe4CE4C244cAb6;
        existingVaults[1][1]["USDC"][0] = 0x6bAD6A9BcFdA3fd60Da6834aCe5F93B8cFed9598;
        existingVaults[1][1]["WETH"][0] = 0x490BBbc2485e99989Ba39b34802faFa58e26ABa4;

        existingVaults[10][1]["DAI"][0] = address(0);
        existingVaults[10][1]["USDC"][0] = 0x81C9A7B55A4df39A9B7B5F781ec0e53539694873;
        existingVaults[10][1]["WETH"][0] = 0xc4d4500326981eacD020e20A81b1c479c161c7EF;

        existingVaults[137][1]["DAI"][0] = 0x4A7CfE3ccE6E88479206Fefd7b4dcD738971e723;
        existingVaults[137][1]["USDC"][0] = 0x277ba089b4CF2AF32589D98aA839Bf8c35A30Da3;
        existingVaults[137][1]["WETH"][0] = 0x0D0188268D0693e2494989dc3DA5e64F0D6BA972;

        existingVaults[56][1]["DAI"][0] = 0x6A354D50fC2476061F378390078e30F9782C5266;
        existingVaults[56][1]["USDC"][0] = 0x32307B89a1c59Ea4EBaB1Fde6bD37b1139D06759;
        existingVaults[56][1]["WETH"][0] = address(0);
    }

    function _fundNativeTokens() private {
        for (uint256 i = 0; i < chainIds.length; i++) {
            vm.selectFork(FORKS[chainIds[i]]);

            uint256 amountDeployer = 1e24;
            uint256 amountUSER = 1e24;

            vm.deal(deployer, amountDeployer);

            vm.deal(users[0], amountUSER);
            vm.deal(users[1], amountUSER);
            vm.deal(users[2], amountUSER);
        }
    }

    function _fundUnderlyingTokens(uint256 amount) private {
        for (uint256 j = 0; j < UNDERLYING_TOKENS.length; j++) {
            if (getContract(chainIds[0], UNDERLYING_TOKENS[j]) == address(0)) {
                revert INVALID_UNDERLYING_TOKEN_NAME();
            }

            for (uint256 i = 0; i < chainIds.length; i++) {
                vm.selectFork(FORKS[chainIds[i]]);
                address token = getContract(chainIds[i], UNDERLYING_TOKENS[j]);
                deal(token, users[0], 1 ether * amount);
                deal(token, users[1], 1 ether * amount);
                deal(token, users[2], 1 ether * amount);
            }
        }
    }

    /// @dev will sync the payloads for broadcast
    function _broadcastPayloadHelper(uint64 currentChainId, Vm.Log[] memory logs) internal {
        vm.stopPrank();

        address[] memory dstTargets = new address[](5);
        address[] memory dstWormhole = new address[](5);

        uint256[] memory forkIds = new uint256[](5);

        uint16 currWormholeChainId;

        uint256 j;
        for (uint256 i = 0; i < chainIds.length; i++) {
            if (chainIds[i] != currentChainId) {
                dstWormhole[j] = wormholeCore[i];
                dstTargets[j] = getContract(chainIds[i], "WormholeSRImplementation");

                forkIds[j] = FORKS[chainIds[i]];

                j++;
            } else {
                currWormholeChainId = wormhole_chainIds[i];
            }
        }

        WormholeBroadcastHelper.WormholeHelper(getContract(currentChainId, "WormholeBroadcastHelper")).help(
            currWormholeChainId, forkIds, dstWormhole, dstTargets, logs
        );

        vm.startPrank(deployer);
    }

    function _deployWithCreate2(bytes memory bytecode_, uint256 salt_) internal returns (address addr) {
        /// @solidity memory-safe-assembly
        assembly {
            addr := create2(0, add(bytecode_, 0x20), mload(bytecode_), salt_)

            if iszero(extcodesize(addr)) { revert(0, 0) }
        }

        return addr;
    }

    function _randomBytes32() internal view returns (bytes32) {
        return keccak256(
            abi.encode(tx.origin, block.number, block.timestamp, block.coinbase, address(this).codehash, gasleft())
        );
    }

    function _randomUint256() internal view returns (uint256) {
        return uint256(_randomBytes32());
    }

    // Generate a signature for a permit message.
    function _signPermit(
        IPermit2.PermitTransferFrom memory permit,
        address spender,
        uint256 signerKey,
        uint64 chainId
    )
        internal
        view
        returns (bytes memory sig)
    {
        (uint8 v, bytes32 r, bytes32 s) = vm.sign(signerKey, _getEIP712Hash(permit, spender, chainId));
        return abi.encodePacked(r, s, v);
    }

    // Compute the EIP712 hash of the permit object.
    // Normally this would be implemented off-chain.
    function _getEIP712Hash(
        IPermit2.PermitTransferFrom memory permit,
        address spender,
        uint64 chainId
    )
        internal
        view
        returns (bytes32 h)
    {
        return keccak256(
            abi.encodePacked(
                "\x19\x01",
                Permit2Clone(getContract(chainId, "CanonicalPermit2")).DOMAIN_SEPARATOR(),
                keccak256(
                    abi.encode(
                        PERMIT_TRANSFER_FROM_TYPEHASH,
                        keccak256(
                            abi.encode(TOKEN_PERMISSIONS_TYPEHASH, permit.permitted.token, permit.permitted.amount)
                        ),
                        spender,
                        permit.nonce,
                        permit.deadline
                    )
                )
            )
        );
    }

    ///@dev Compute the address of the contract to be deployed
    function getAddress(bytes memory bytecode_, bytes32 salt_, address deployer_) public pure returns (address) {
        bytes32 hash = keccak256(abi.encodePacked(bytes1(0xff), deployer_, salt_, keccak256(bytecode_)));

        // NOTE: cast last 20 bytes of hash to address
        return address(uint160(uint256(hash)));
    }

    /*//////////////////////////////////////////////////////////////
                GAS ESTIMATION & PAYLOAD HELPERS
    //////////////////////////////////////////////////////////////*/

    /// @dev Generates the extraData for each amb
    /// @dev TODO - Sujith to comment further
    function _generateExtraData(uint8[] memory selectedAmbIds) internal pure returns (bytes[] memory) {
        bytes[] memory ambParams = new bytes[](selectedAmbIds.length);

        for (uint256 i; i < selectedAmbIds.length; i++) {
            /// @dev 1 = Lz
            if (selectedAmbIds[i] == 1) {
                ambParams[i] = bytes("");
            }

            /// @dev 2 = Hyperlane
            if (selectedAmbIds[i] == 2) {
                ambParams[i] = abi.encode(500_000);
            }

            /// @dev 3 = Wormhole
            if (selectedAmbIds[i] == 3) {
                ambParams[i] = abi.encode(0, 500_000);
            }
        }

        return ambParams;
    }

    struct LocalAckVars {
        uint256 totalFees;
        uint256 ambCount;
        uint64 srcChainId;
        uint64 dstChainId;
        PaymentHelper paymentHelper;
        PayloadHelper payloadHelper;
        bytes message;
    }

    /// @dev Generates the acknowledgement amb params for the entire action
    /// @dev TODO - Sujith to comment further
    function _generateAckGasFeesAndParams(
        uint64 srcChainId,
        uint64 dstChainId,
        uint8[] memory selectedAmbIds,
        uint256 payloadId
    )
        internal
        view
        returns (uint256 msgValue, bytes memory ackData)
    {
        LocalAckVars memory vars;

        vars.ambCount = selectedAmbIds.length;

        bytes[] memory paramsPerAMB = new bytes[](vars.ambCount);
        paramsPerAMB = _generateExtraData(selectedAmbIds);

        uint256[] memory gasPerAMB = new uint256[](vars.ambCount);

        address _payloadHelper = contracts[dstChainId][bytes32(bytes("PayloadHelper"))];
        vars.payloadHelper = PayloadHelper(_payloadHelper);

        (,,,, uint256[] memory amounts,, uint256[] memory superformIds,,) =
            vars.payloadHelper.decodeCoreStateRegistryPayload(payloadId);

        vars.message = abi.encode(
            AMBMessage(2 ** 256 - 1, abi.encode(ReturnMultiData(2 ** 8 - 1, payloadId, superformIds, amounts)))
        );

        address _paymentHelper = contracts[dstChainId][bytes32(bytes("PaymentHelper"))];
        vars.paymentHelper = PaymentHelper(_paymentHelper);

        (vars.totalFees, gasPerAMB) =
            vars.paymentHelper.estimateAMBFees(selectedAmbIds, srcChainId, abi.encode(vars.message), paramsPerAMB);

        AMBExtraData memory extraData = AMBExtraData(gasPerAMB, paramsPerAMB);

        return (vars.totalFees, abi.encode(AckAMBData(selectedAmbIds, abi.encode(extraData))));
    }

    /// @dev Generates the acknowledgement amb params for the entire action
    /// @dev TODO - Sujith to comment further
    function _generateAckGasFeesAndParamsForTimeLock(
        bytes memory chainIds_,
        uint8[] memory selectedAmbIds,
        uint256 timelockPayloadId
    )
        internal
        view
        returns (uint256 msgValue, bytes memory)
    {
        LocalAckVars memory vars;
        (vars.srcChainId, vars.dstChainId) = abi.decode(chainIds_, (uint64, uint64));

        vars.ambCount = selectedAmbIds.length;

        bytes[] memory paramsPerAMB = new bytes[](vars.ambCount);
        paramsPerAMB = _generateExtraData(selectedAmbIds);

        uint256[] memory gasPerAMB = new uint256[](vars.ambCount);

        address _paymentHelper = contracts[vars.dstChainId][bytes32(bytes("PaymentHelper"))];
        vars.paymentHelper = PaymentHelper(_paymentHelper);

        address _payloadHelper = contracts[vars.dstChainId][bytes32(bytes("PayloadHelper"))];
        vars.payloadHelper = PayloadHelper(_payloadHelper);

        (,, uint256 payloadId, uint256 superformId, uint256 amount) =
            vars.payloadHelper.decodeTimeLockPayload(timelockPayloadId);

        vars.message = abi.encode(
            AMBMessage(2 ** 256 - 1, abi.encode(ReturnSingleData(2 ** 8 - 1, payloadId, superformId, amount)))
        );

        (vars.totalFees, gasPerAMB) =
            vars.paymentHelper.estimateAMBFees(selectedAmbIds, vars.srcChainId, abi.encode(vars.message), paramsPerAMB);

        AMBExtraData memory extraData = AMBExtraData(gasPerAMB, paramsPerAMB);

        return (vars.totalFees, abi.encode(AckAMBData(selectedAmbIds, abi.encode(extraData))));
    }

    function _payload(address registry, uint64 chainId, uint256 payloadId_) internal returns (bytes memory payload_) {
        uint256 initialFork = vm.activeFork();
        vm.selectFork(FORKS[chainId]);
        uint256 payloadHeader = IBaseStateRegistry(registry).payloadHeader(payloadId_);
        bytes memory payloadBody = IBaseStateRegistry(registry).payloadBody(payloadId_);
        if (payloadHeader == 0 || payloadBody.length == 0) {
            vm.selectFork(initialFork);

            return bytes("");
        }
        vm.selectFork(initialFork);

        return abi.encode(AMBMessage(payloadHeader, payloadBody));
    }
}<|MERGE_RESOLUTION|>--- conflicted
+++ resolved
@@ -538,36 +538,14 @@
                     uint256 lenBytecodes = vaultBytecodes2[FORM_IMPLEMENTATION_IDS[j]].vaultBytecode.length;
                     IERC4626[] memory vaultsT = new IERC4626[](lenBytecodes);
                     for (uint256 l = 0; l < lenBytecodes; l++) {
-<<<<<<< HEAD
-                        /// @dev 8.2 - Deploy mock Vault
-
-                        if (j != 2) {
-                            bytecodeWithArgs = abi.encodePacked(
-                                vaultBytecodes2[FORM_IMPLEMENTATION_IDS[j]].vaultBytecode[l],
-                                abi.encode(
-                                    MockERC20(getContract(vars.chainId, UNDERLYING_TOKENS[k])),
-                                    VAULT_NAMES[l][k],
-                                    VAULT_NAMES[l][k]
-                                )
-                            );
-
-                            vars.vault = _deployWithCreate2(bytecodeWithArgs, 1);
-                        } else {
-                            /// deploy the kycDAOVault wrapper with different args
-                            bytecodeWithArgs = abi.encodePacked(
-                                vaultBytecodes2[FORM_IMPLEMENTATION_IDS[j]].vaultBytecode[l],
-                                abi.encode(MockERC20(getContract(vars.chainId, UNDERLYING_TOKENS[k])), vars.kycDAOMock)
-                            );
-
-                            vars.vault = _deployWithCreate2(bytecodeWithArgs, 1);
-=======
-                        vars.vault = REAL_VAULT_ADDRESS[vars.chainId][FORM_BEACON_IDS[j]][UNDERLYING_TOKENS[k]][l];
+                        vars.vault =
+                            REAL_VAULT_ADDRESS[vars.chainId][FORM_IMPLEMENTATION_IDS[j]][UNDERLYING_TOKENS[k]][l];
 
                         if (vars.vault == address(0)) {
                             /// @dev 8.2 - Deploy mock Vault
                             if (j != 2) {
                                 bytecodeWithArgs = abi.encodePacked(
-                                    vaultBytecodes2[FORM_BEACON_IDS[j]].vaultBytecode[l],
+                                    vaultBytecodes2[FORM_IMPLEMENTATION_IDS[j]].vaultBytecode[l],
                                     abi.encode(
                                         MockERC20(getContract(vars.chainId, UNDERLYING_TOKENS[k])),
                                         VAULT_NAMES[l][k],
@@ -579,7 +557,7 @@
                             } else {
                                 /// deploy the kycDAOVault wrapper with different args
                                 bytecodeWithArgs = abi.encodePacked(
-                                    vaultBytecodes2[FORM_BEACON_IDS[j]].vaultBytecode[l],
+                                    vaultBytecodes2[FORM_IMPLEMENTATION_IDS[j]].vaultBytecode[l],
                                     abi.encode(
                                         MockERC20(getContract(vars.chainId, UNDERLYING_TOKENS[k])), vars.kycDAOMock
                                     )
@@ -587,7 +565,6 @@
 
                                 vars.vault = _deployWithCreate2(bytecodeWithArgs, 1);
                             }
->>>>>>> d7439885
                         }
 
                         /// @dev Add VaultMock
@@ -622,9 +599,7 @@
             /// @dev 10 - Add newly deployed form implementations to Factory
             ISuperformFactory(vars.factory).addFormImplementation(vars.erc4626Form, FORM_IMPLEMENTATION_IDS[0]);
 
-            ISuperformFactory(vars.factory).addFormImplementation(
-                vars.erc4626TimelockForm, FORM_IMPLEMENTATION_IDS[1]
-            );
+            ISuperformFactory(vars.factory).addFormImplementation(vars.erc4626TimelockForm, FORM_IMPLEMENTATION_IDS[1]);
 
             ISuperformFactory(vars.factory).addFormImplementation(vars.kycDao4626Form, FORM_IMPLEMENTATION_IDS[2]);
 
