--- conflicted
+++ resolved
@@ -470,6 +470,10 @@
         vm.allowCheatcodes(vars.lzHelper);
         vm.makePersistent(vars.lzHelper);
 
+        vars.lzV2Helper = address(new LayerZeroV2Helper{ salt: salt }());
+        vm.allowCheatcodes(vars.lzV2Helper);
+        vm.makePersistent(vars.lzV2Helper);
+
         vars.hyperlaneHelper = address(new HyperlaneHelper{ salt: salt }());
         vm.allowCheatcodes(vars.hyperlaneHelper);
         vm.makePersistent(vars.hyperlaneHelper);
@@ -540,20 +544,10 @@
             /// @dev 1.1.1- LZ Helper from Pigeon
             contracts[vars.chainId][bytes32(bytes("LayerZeroHelper"))] = vars.lzHelper;
 
-<<<<<<< HEAD
             /// @dev 1.1.2- deploy LZ v2 Helper from Pigeon
-            vars.lzV2Helper = address(new LayerZeroV2Helper{ salt: salt }());
-            vm.allowCheatcodes(vars.lzV2Helper);
-
             contracts[vars.chainId][bytes32(bytes("LayerZeroV2Helper"))] = vars.lzV2Helper;
 
-            /// @dev 1.2- deploy Hyperlane Helper from Pigeon
-            vars.hyperlaneHelper = address(new HyperlaneHelper{ salt: salt }());
-            vm.allowCheatcodes(vars.hyperlaneHelper);
-
-=======
             /// @dev 1.2-  Hyperlane Helper from Pigeon
->>>>>>> d9be3df9
             contracts[vars.chainId][bytes32(bytes("HyperlaneHelper"))] = vars.hyperlaneHelper;
 
             /// @dev 1.3-  Wormhole Automatic Relayer Helper from Pigeon
