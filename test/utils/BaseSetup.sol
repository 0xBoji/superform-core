// SPDX-License-Identifier: BUSL-1.1
pragma solidity ^0.8.23;

/// @dev lib imports
import "forge-std/Test.sol";
import { StdInvariant } from "forge-std/StdInvariant.sol";

import { LayerZeroHelper } from "pigeon/layerzero/LayerZeroHelper.sol";
import { LayerZeroV2Helper } from "pigeon/layerzero-v2/LayerzeroV2Helper.sol";
import { HyperlaneHelper } from "pigeon/hyperlane/HyperlaneHelper.sol";
import { AxelarHelper } from "pigeon/axelar/AxelarHelper.sol";
import { WormholeHelper } from "pigeon/wormhole/automatic-relayer/WormholeHelper.sol";
import "pigeon/wormhole/specialized-relayer/WormholeHelper.sol" as WormholeBroadcastHelper;

import { Strings } from "openzeppelin-contracts/contracts/utils/Strings.sol";

/// @dev test utils & mocks
import { LiFiMock } from "../mocks/LiFiMock.sol";
import { SocketMock } from "../mocks/SocketMock.sol";
import { SocketOneInchMock } from "../mocks/SocketOneInchMock.sol";
import { LiFiMockRugpull } from "../mocks/LiFiMockRugpull.sol";
import { LiFiMockBlacklisted } from "../mocks/LiFiMockBlacklisted.sol";
import { LiFiMockSwapToAttacker } from "../mocks/LiFiMockSwapToAttacker.sol";
import { DeBridgeMock } from "../mocks/DeBridgeMock.sol";
import { DeBridgeForwarderMock } from "../mocks/DeBridgeForwarderMock.sol";

import { MockERC20 } from "../mocks/MockERC20.sol";
import { VaultMock } from "../mocks/VaultMock.sol";
import { VaultMockRevertDeposit } from "../mocks/VaultMockRevertDeposit.sol";
import { VaultMockRevertWithdraw } from "../mocks/VaultMockRevertWithdraw.sol";
import { ERC4626TimelockMockRevertWithdrawal } from "../mocks/ERC4626TimelockMockRevertWithdrawal.sol";
import { ERC4626TimelockMockRevertDeposit } from "../mocks/ERC4626TimelockMockRevertDeposit.sol";
import { ERC4626TimelockMock } from "../mocks/ERC4626TimelockMock.sol";
import { kycDAO4626 } from "super-vaults/kycdao-4626/kycdao4626.sol";
import { kycDAO4626RevertDeposit } from "../mocks/kycDAO4626RevertDeposit.sol";
import { kycDAO4626RevertWithdraw } from "../mocks/kycDAO4626RevertWithdraw.sol";
import { Permit2Clone } from "../mocks/Permit2Clone.sol";
import { KYCDaoNFTMock } from "../mocks/KYCDaoNFTMock.sol";

/// @dev Protocol imports
import { CoreStateRegistry } from "src/crosschain-data/extensions/CoreStateRegistry.sol";
import { BroadcastRegistry } from "src/crosschain-data/BroadcastRegistry.sol";
import { ISuperformFactory } from "src/interfaces/ISuperformFactory.sol";
import { IERC4626 } from "openzeppelin-contracts/contracts/interfaces/IERC4626.sol";
import { SuperformRouter } from "src/SuperformRouter.sol";
import { PayMaster } from "src/payments/PayMaster.sol";
import { EmergencyQueue } from "src/EmergencyQueue.sol";
import { SuperRegistry } from "src/settings/SuperRegistry.sol";
import { SuperRBAC } from "src/settings/SuperRBAC.sol";
import { SuperPositions } from "src/SuperPositions.sol";
import { SuperformFactory } from "src/SuperformFactory.sol";
import { ERC4626Form } from "src/forms/ERC4626Form.sol";
import { ERC4626TimelockForm } from "src/forms/ERC4626TimelockForm.sol";
import { ERC4626KYCDaoForm } from "src/forms/ERC4626KYCDaoForm.sol";
import { DstSwapper } from "src/crosschain-liquidity/DstSwapper.sol";
import { LiFiValidator } from "src/crosschain-liquidity/lifi/LiFiValidator.sol";
import { SocketValidator } from "src/crosschain-liquidity/socket/SocketValidator.sol";
import { DeBridgeValidator } from "src/crosschain-liquidity/debridge/DeBridgeValidator.sol";
import { DeBridgeForwarderValidator } from "src/crosschain-liquidity/debridge/DeBridgeForwarderValidator.sol";

import { SocketOneInchValidator } from "src/crosschain-liquidity/socket/SocketOneInchValidator.sol";
import { LayerzeroImplementation } from "src/crosschain-data/adapters/layerzero/LayerzeroImplementation.sol";
import { LayerzeroV2Implementation } from "src/crosschain-data/adapters/layerzero-v2/LayerzeroV2Implementation.sol";
import { HyperlaneImplementation } from "src/crosschain-data/adapters/hyperlane/HyperlaneImplementation.sol";
import { WormholeARImplementation } from
    "src/crosschain-data/adapters/wormhole/automatic-relayer/WormholeARImplementation.sol";
import { WormholeSRImplementation } from
    "src/crosschain-data/adapters/wormhole/specialized-relayer/WormholeSRImplementation.sol";
import {
    AxelarImplementation,
    IAxelarGateway,
    IAxelarGasService,
    IInterchainGasEstimation
} from "src/crosschain-data/adapters/axelar/AxelarImplementation.sol";
import { IMailbox } from "src/vendor/hyperlane/IMailbox.sol";
import { IInterchainGasPaymaster } from "src/vendor/hyperlane/IInterchainGasPaymaster.sol";
import ".././utils/AmbParams.sol";
import { IPermit2 } from "src/vendor/dragonfly-xyz/IPermit2.sol";
import { TimelockStateRegistry } from "src/crosschain-data/extensions/TimelockStateRegistry.sol";
import { PayloadHelper } from "src/crosschain-data/utils/PayloadHelper.sol";
import { PaymentHelper } from "src/payments/PaymentHelper.sol";
import { IPaymentHelperV2 as IPaymentHelper } from "src/interfaces/IPaymentHelperV2.sol";
import { ISuperRBAC } from "src/interfaces/ISuperRBAC.sol";
import { IBaseStateRegistry } from "src/interfaces/IBaseStateRegistry.sol";
import { Error } from "src/libraries/Error.sol";
import { RewardsDistributor } from "src/RewardsDistributor.sol";
import "src/types/DataTypes.sol";
import "./TestTypes.sol";

abstract contract BaseSetup is StdInvariant, Test {
    /*//////////////////////////////////////////////////////////////
                        GENERAL VARIABLES
    //////////////////////////////////////////////////////////////*/
    bytes32 constant TOKEN_PERMISSIONS_TYPEHASH = keccak256("TokenPermissions(address token,uint256 amount)");
    bytes32 constant PERMIT_TRANSFER_FROM_TYPEHASH = keccak256(
        "PermitTransferFrom(TokenPermissions permitted,address spender,uint256 nonce,uint256 deadline)TokenPermissions(address token,uint256 amount)"
    );

    /// @dev ETH mainnet values as on 22nd Aug, 2023
    uint256 public constant TOTAL_SUPPLY_DAI = 3_961_541_270_138_222_277_363_935_051;
    uint256 public constant TOTAL_SUPPLY_USDC = 23_581_451_089_110_212;
    uint256 public constant TOTAL_SUPPLY_WETH = 3_293_797_048_454_740_686_583_782;
    uint256 public constant TOTAL_SUPPLY_ETH = 120_000_000e18;

    /// @dev
    address public constant CANONICAL_PERMIT2 = 0x000000000022D473030F116dDEE9F6B43aC78BA3;
    /// @dev for mainnet deployment
    address public constant NATIVE_TOKEN = 0xEeeeeEeeeEeEeeEeEeEeeEEEeeeeEeeeeeeeEEeE;

    /// CREATE2 assumption but it works otherwise too
    address public deployer = vm.addr(777);
    address[] public users;
    uint256[] public userKeys;

    uint256 public trustedRemote;
    bytes32 public salt;
    mapping(uint64 chainId => mapping(bytes32 implementation => address at)) public contracts;

    string[37] public contractNames = [
        "CoreStateRegistry",
        "TimelockStateRegistry",
        "BroadcastRegistry",
        "LayerzeroImplementation",
        "LayerzeroV2Implementation",
        "HyperlaneImplementation",
        "WormholeARImplementation",
        "WormholeSRImplementation",
        "AxelarImplementation",
        "LiFiValidator",
        "SocketValidator",
        "DstSwapper",
        "SuperformFactory",
        "ERC4626Form",
        "ERC4626TimelockForm",
        "ERC4626KYCDaoForm",
        "SuperformRouter",
        "SuperPositions",
        "SuperRegistry",
        "SuperRBAC",
        "PayloadHelper",
        "PaymentHelper",
        "PayMaster",
        "LayerZeroHelper",
        "LayerZeroV2Helper",
        "HyperlaneHelper",
        "WormholeHelper",
        "AxelarHelper",
        "WormholeBroadcastHelper",
        "LiFiMock",
        "DeBridgeMock",
        "DeBridgeForwarderMock",
        "KYCDAOMock",
        "CanonicalPermit2",
        "EmergencyQueue",
        "SocketOneInchValidator",
        "DeBridgeValidator",
        "DeBridgeForwarderValidator",
        "RewardsDistributor"
    ];

    /*//////////////////////////////////////////////////////////////
                        PROTOCOL VARIABLES
    //////////////////////////////////////////////////////////////*/

    /// @dev we should fork these instead of mocking
    string[] public UNDERLYING_TOKENS = ["DAI", "USDC", "WETH"];

    /// @dev 1 = ERC4626Form, 2 = ERC4626TimelockForm, 3 = KYCDaoForm
    uint32[] public FORM_IMPLEMENTATION_IDS = [uint32(1), uint32(2), uint32(3)];

    /// @dev WARNING!! THESE VAULT NAMES MUST BE THE EXACT NAMES AS FILLED IN vaultKinds
    string[] public VAULT_KINDS = [
        "VaultMock",
        "ERC4626TimelockMock",
        "kycDAO4626",
        "VaultMockRevertDeposit",
        "ERC4626TimelockMockRevertWithdrawal",
        "ERC4626TimelockMockRevertDeposit",
        "kycDAO4626RevertDeposit",
        "kycDAO4626RevertWithdraw",
        "VaultMockRevertWithdraw"
    ];

    struct VaultInfo {
        bytes[] vaultBytecode;
        string[] vaultKinds;
    }

    mapping(uint32 formImplementationId => VaultInfo vaultInfo) vaultBytecodes2;

    mapping(uint256 vaultId => string[] names) VAULT_NAMES;

    mapping(uint64 chainId => mapping(uint32 formImplementationId => IERC4626[][] vaults)) public vaults;
    mapping(uint64 chainId => uint256 payloadId) PAYLOAD_ID;
    mapping(uint64 chainId => uint256 payloadId) TIMELOCK_PAYLOAD_ID;

    /// @dev liquidity bridge ids
    uint8[] bridgeIds;
    /// @dev liquidity bridge addresses
    address[] bridgeAddresses;
    /// @dev liquidity validator addresses
    address[] bridgeValidators;

    /// @dev setup amb bridges
    /// @notice id 1 is layerzero
    /// @notice id 2 is hyperlane
    /// @notice id 3 is wormhole (Automatic Relayer)
    /// @notice id 4 is wormhole (Specialized Relayer)
<<<<<<< HEAD
    /// @notice id 5 is axelar

    uint8[] public ambIds = [uint8(1), 2, 3, 4, 5];
=======
    /// @notice id 6 is layerzero-v2
    uint8[] public ambIds = [uint8(1), 2, 3, 4, 6];
>>>>>>> 5939b57f
    bool[] public isBroadcastAMB = [false, false, false, true, false];

    /*//////////////////////////////////////////////////////////////
                        AMB VARIABLES
    //////////////////////////////////////////////////////////////*/

    mapping(uint64 => address) public LZ_ENDPOINTS;
    mapping(uint64 => uint16) public WORMHOLE_CHAIN_IDS;
    mapping(uint64 => address) public HYPERLANE_MAILBOXES;
    mapping(uint64 => string) public AXELAR_CHAIN_IDS;
    mapping(uint64 => address) public AXELAR_GATEWAYS;

    address public constant ETH_lzEndpoint = 0x66A71Dcef29A0fFBDBE3c6a460a3B5BC225Cd675;
    address public constant BSC_lzEndpoint = 0x3c2269811836af69497E5F486A85D7316753cf62;
    address public constant AVAX_lzEndpoint = 0x3c2269811836af69497E5F486A85D7316753cf62;
    address public constant POLY_lzEndpoint = 0x3c2269811836af69497E5F486A85D7316753cf62;
    address public constant ARBI_lzEndpoint = 0x3c2269811836af69497E5F486A85D7316753cf62;
    address public constant OP_lzEndpoint = 0x3c2269811836af69497E5F486A85D7316753cf62;
    address public constant BASE_lzEndpoint = 0xb6319cC6c8c27A8F5dAF0dD3DF91EA35C4720dd7;
    address public constant FANTOM_lzEndpoint = 0xb6319cC6c8c27A8F5dAF0dD3DF91EA35C4720dd7;

    address[] public lzEndpoints = [
        0x66A71Dcef29A0fFBDBE3c6a460a3B5BC225Cd675,
        0x3c2269811836af69497E5F486A85D7316753cf62,
        0x3c2269811836af69497E5F486A85D7316753cf62,
        0x3c2269811836af69497E5F486A85D7316753cf62,
        0x3c2269811836af69497E5F486A85D7316753cf62,
        0x3c2269811836af69497E5F486A85D7316753cf62,
        0xb6319cC6c8c27A8F5dAF0dD3DF91EA35C4720dd7,
        0xb6319cC6c8c27A8F5dAF0dD3DF91EA35C4720dd7
    ];

    address[] public hyperlaneMailboxes = [
        0xc005dc82818d67AF737725bD4bf75435d065D239,
        0x2971b9Aec44bE4eb673DF1B88cDB57b96eefe8a4,
        0xFf06aFcaABaDDd1fb08371f9ccA15D73D51FeBD6,
        0x5d934f4e2f797775e53561bB72aca21ba36B96BB,
        0x979Ca5202784112f4738403dBec5D0F3B9daabB9,
        0xd4C1905BB1D26BC93DAC913e13CaCC278CdCC80D,
        0xeA87ae93Fa0019a82A727bfd3eBd1cFCa8f64f1D,
        address(0)
    ];

    address[] public hyperlanePaymasters = [
        0x9e6B1022bE9BBF5aFd152483DAD9b88911bC8611,
        0x78E25e7f84416e69b9339B0A6336EB6EFfF6b451,
        0x95519ba800BBd0d34eeAE026fEc620AD978176C0,
        0x0071740Bf129b05C4684abfbBeD248D80971cce2,
        0x3b6044acd6767f017e99318AA6Ef93b7B06A5a22,
        0xD8A76C4D91fCbB7Cc8eA795DFDF870E48368995C,
        0xc3F23848Ed2e04C0c6d41bd7804fa8f89F940B94,
        address(0)
    ];

    address[] public wormholeCore = [
        0x98f3c9e6E3fAce36bAAd05FE09d375Ef1464288B,
        0x98f3c9e6E3fAce36bAAd05FE09d375Ef1464288B,
        0x54a8e5f9c4CbA08F9943965859F6c34eAF03E26c,
        0x7A4B5a56256163F07b2C80A7cA55aBE66c4ec4d7,
        0xa5f208e072434bC67592E4C49C1B991BA79BCA46,
        0xEe91C335eab126dF5fDB3797EA9d6aD93aeC9722,
        0xbebdb6C8ddC678FfA9f8748f85C815C556Dd8ac6,
        0x126783A6Cb203a3E35344528B26ca3a0489a1485
    ];

    address[] public axelarGateway = [
        0x4F4495243837681061C4743b74B3eEdf548D56A5,
        0x304acf330bbE08d1e512eefaa92F6a57871fD895,
        0x5029C0EFf6C34351a0CEc334542cDb22c7928f78,
        0x6f015F16De9fC8791b234eF68D486d2bF203FBA8,
        0xe432150cce91c13a887f7D836923d5597adD8E31,
        0xe432150cce91c13a887f7D836923d5597adD8E31,
        0xe432150cce91c13a887f7D836923d5597adD8E31,
        0x304acf330bbE08d1e512eefaa92F6a57871fD895
    ];

    address[] public axelarGasService = [
        0x2d5d7d31F671F86C782533cc367F14109a082712,
        0x2d5d7d31F671F86C782533cc367F14109a082712,
        0x2d5d7d31F671F86C782533cc367F14109a082712,
        0x2d5d7d31F671F86C782533cc367F14109a082712,
        0x2d5d7d31F671F86C782533cc367F14109a082712,
        0x2d5d7d31F671F86C782533cc367F14109a082712,
        0x2d5d7d31F671F86C782533cc367F14109a082712,
        0x2d5d7d31F671F86C782533cc367F14109a082712
    ];

    /*//////////////////////////////////////////////////////////////
                        WORMHOLE VARIABLES
    //////////////////////////////////////////////////////////////*/
    /// @dev uses CREATE2
    address public wormholeRelayer = 0x27428DD2d3DD32A4D7f7C497eAaa23130d894911;
    address public wormholeBaseRelayer = 0x706F82e9bb5b0813501714Ab5974216704980e31;

    /*//////////////////////////////////////////////////////////////
                        LAYERZERO V2 VARIABLES
    //////////////////////////////////////////////////////////////*/

    /// @dev uses CREATE2
    address public lzV2Endpoint = 0x1a44076050125825900e736c501f859c50fE728c;

    uint32 public constant LZ_V2_ETH = 30_101;
    uint32 public constant LZ_V2_BSC = 30_102;
    uint32 public constant LZ_V2_AVAX = 30_106;
    uint32 public constant LZ_V2_POLY = 30_109;
    uint32 public constant LZ_V2_ARBI = 30_110;
    uint32 public constant LZ_V2_OP = 30_111;
    uint32 public constant LZ_V2_BASE = 30_184;
    uint32 public constant LZ_V2_FANTOM = 30_112;

    /*//////////////////////////////////////////////////////////////
                        HYPERLANE VARIABLES
    //////////////////////////////////////////////////////////////*/
    uint64 public constant ETH = 1;
    uint64 public constant BSC = 56;
    uint64 public constant AVAX = 43_114;
    uint64 public constant POLY = 137;
    uint64 public constant ARBI = 42_161;
    uint64 public constant OP = 10;
    uint64 public constant BASE = 8453;
    uint64 public constant FANTOM = 250;

    uint64[] public chainIds = [1, 56, 43_114, 137, 42_161, 10, 8453, 250];

    /// @dev reference for chain ids https://layerzero.gitbook.io/docs/technical-reference/mainnet/supported-chain-ids
    uint16 public constant LZ_ETH = 101;
    uint16 public constant LZ_BSC = 102;
    uint16 public constant LZ_AVAX = 106;
    uint16 public constant LZ_POLY = 109;
    uint16 public constant LZ_ARBI = 110;
    uint16 public constant LZ_OP = 111;
    uint16 public constant LZ_BASE = 184;
    uint16 public constant LZ_FANTOM = 112;

    uint16[] public lz_chainIds = [101, 102, 106, 109, 110, 111, 184, 112];
    uint32[] public lz_v2_chainIds = [30_101, 30_102, 30_106, 30_109, 30_110, 30_111, 30_184, 30_112];
    uint32[] public hyperlane_chainIds = [1, 56, 43_114, 137, 42_161, 10, 8453, 250];
    uint16[] public wormhole_chainIds = [2, 4, 6, 5, 23, 24, 30, 10];
    string[] public axelar_chainIds =
        ["Ethereum", "binance", "Avalanche", "Polygon", "arbitrum", "optimism", "base", "Fantom"];

    /// @dev minting enough tokens to be able to fuzz with bigger amounts (DAI's 3.6B supply etc)
    uint256 public constant hundredBilly = 100 * 1e9 * 1e18;

    mapping(uint64 => mapping(uint256 => bytes)) public GAS_USED;

    /// @dev !WARNING: update these for Fantom
    /// @dev check https://api-utils.superform.xyz/docs#/Utils/get_gas_prices_gwei_gas_get
    uint256[] public gasPrices = [
        50_000_000_000, // ETH
        3_000_000_000, // BSC
        25_000_000_000, // AVAX
        50_000_000_000, // POLY
        100_000_000, // ARBI
        4_000_000, // OP
        1_000_000, // BASE
        4 * 10e9 // FANTOM
    ];

    /// @dev !WARNING: update these for Fantom
    /// @dev check https://api-utils.superform.xyz/docs#/Utils/get_native_prices_chainlink_native_get
    uint256[] public nativePrices = [
        253_400_000_000, // ETH
        31_439_000_000, // BSC
        3_529_999_999, // AVAX
        81_216_600, // POLY
        253_400_000_000, // ARBI
        253_400_000_000, // OP
        253_400_000_000, // BASE
        4 * 10e9 // FANTOM
    ];

    /*//////////////////////////////////////////////////////////////
                        CHAINLINK VARIABLES
    //////////////////////////////////////////////////////////////*/

    mapping(uint64 => mapping(uint64 => address)) public PRICE_FEEDS;
    mapping(uint64 => mapping(address => address)) public tokenPriceFeeds;

    /*//////////////////////////////////////////////////////////////
                        RPC VARIABLES
    //////////////////////////////////////////////////////////////*/

    // chainID => FORK
    mapping(uint64 chainId => uint256 fork) public FORKS;
    mapping(uint64 chainId => string forkUrl) public RPC_URLS;
    mapping(uint64 chainId => mapping(string underlying => address realAddress)) public UNDERLYING_EXISTING_TOKENS;
    mapping(
        uint64 chainId
            => mapping(
                uint32 formImplementationId
                    => mapping(string underlying => mapping(uint256 vaultKindIndex => address realVault))
            )
    ) public REAL_VAULT_ADDRESS;

    string public ETHEREUM_RPC_URL = vm.envString("ETHEREUM_RPC_URL"); // Native token: ETH
    string public BSC_RPC_URL = vm.envString("BSC_RPC_URL"); // Native token: BNB
    string public AVALANCHE_RPC_URL = vm.envString("AVALANCHE_RPC_URL"); // Native token: AVAX
    string public POLYGON_RPC_URL = vm.envString("POLYGON_RPC_URL"); // Native token: MATIC
    string public ARBITRUM_RPC_URL = vm.envString("ARBITRUM_RPC_URL"); // Native token: ETH
    string public OPTIMISM_RPC_URL = vm.envString("OPTIMISM_RPC_URL"); // Native token: ETH
    string public BASE_RPC_URL = vm.envString("BASE_RPC_URL"); // Native token: BASE
    string public FANTOM_RPC_URL = vm.envString("FANTOM_RPC_URL"); // Native token: BASE

    string public ETHEREUM_RPC_URL_QN = vm.envString("ETHEREUM_RPC_URL_QN"); // Native token: ETH
    string public BSC_RPC_URL_QN = vm.envString("BSC_RPC_URL_QN"); // Native token: BNB
    string public AVALANCHE_RPC_URL_QN = vm.envString("AVALANCHE_RPC_URL_QN"); // Native token: AVAX
    string public POLYGON_RPC_URL_QN = vm.envString("POLYGON_RPC_URL_QN"); // Native token: MATIC
    string public ARBITRUM_RPC_URL_QN = vm.envString("ARBITRUM_RPC_URL_QN"); // Native token: ETH
    string public OPTIMISM_RPC_URL_QN = vm.envString("OPTIMISM_RPC_URL_QN"); // Native token: ETH
    string public BASE_RPC_URL_QN = vm.envString("BASE_RPC_URL_QN"); // Native token: BASE
    string public FANTOM_RPC_URL_QN = vm.envString("FANTOM_RPC_URL_QN"); // Native token: BASE

    /*//////////////////////////////////////////////////////////////
                        KYC DAO VALIDITY VARIABLES
    //////////////////////////////////////////////////////////////*/

    address[] public kycDAOValidityAddresses =
        [address(0), address(0), address(0), 0x205E10d3c4C87E26eB66B1B270b71b7708494dB9, address(0), address(0)];

    function setUp() public virtual {
        _preDeploymentSetup(true, false);

        _fundNativeTokens();

        _deployProtocol();

        _fundUnderlyingTokens(100);
    }

    function getContract(uint64 chainId, string memory _name) internal view returns (address) {
        return contracts[chainId][bytes32(bytes(_name))];
    }

    function getAccessControlErrorMsg(address _addr, bytes32 _role) internal pure returns (bytes memory errorMsg) {
        errorMsg = abi.encodePacked(
            "AccessControl: account ",
            Strings.toHexString(uint160(_addr), 20),
            " is missing role ",
            Strings.toHexString(uint256(_role), 32)
        );
    }

    /*//////////////////////////////////////////////////////////////
                    INTERNAL HELPERS: DEPLOY
    //////////////////////////////////////////////////////////////*/

    function _deployProtocol() internal {
        SetupVars memory vars;

        vm.startPrank(deployer);
        /// @dev deployments
        for (uint256 i = 0; i < chainIds.length; ++i) {
            vars.chainId = chainIds[i];
            vars.fork = FORKS[vars.chainId];
            vars.ambAddresses = new address[](ambIds.length);
            /// @dev salt unique to each chain
            salt = keccak256(abi.encodePacked("SUPERFORM_ON_CHAIN", vars.chainId));

            /// @dev first 4 chains have the same salt. This allows us to test a create2 deployment both with chains
            /// with same addresses and others without
            if (i < 4) {
                salt = keccak256(abi.encodePacked("SUPERFORM_ON_CHAIN"));
            }

            vm.selectFork(vars.fork);
            /// @dev preference for a local deployment of Permit2 over mainnet version. Has same bytcode
            vars.canonicalPermit2 = address(new Permit2Clone{ salt: salt }());
            contracts[vars.chainId][bytes32(bytes("CanonicalPermit2"))] = vars.canonicalPermit2;

            /// @dev 1 - Pigeon helpers allow us to fullfill cross-chain messages in a manner as close to mainnet as
            /// possible
            /// @dev 1.1- deploy LZ Helper from Pigeon
            vars.lzHelper = address(new LayerZeroHelper{ salt: salt }());
            vm.allowCheatcodes(vars.lzHelper);

            contracts[vars.chainId][bytes32(bytes("LayerZeroHelper"))] = vars.lzHelper;

            /// @dev 1.1.2- deploy LZ v2 Helper from Pigeon
            vars.lzV2Helper = address(new LayerZeroV2Helper{ salt: salt }());
            vm.allowCheatcodes(vars.lzV2Helper);

            contracts[vars.chainId][bytes32(bytes("LayerZeroV2Helper"))] = vars.lzV2Helper;

            /// @dev 1.2- deploy Hyperlane Helper from Pigeon
            vars.hyperlaneHelper = address(new HyperlaneHelper{ salt: salt }());
            vm.allowCheatcodes(vars.hyperlaneHelper);

            contracts[vars.chainId][bytes32(bytes("HyperlaneHelper"))] = vars.hyperlaneHelper;

            /// @dev 1.3- deploy Wormhole Automatic Relayer Helper from Pigeon
            vars.wormholeHelper = address(new WormholeHelper{ salt: salt }());
            vm.allowCheatcodes(vars.wormholeHelper);

            contracts[vars.chainId][bytes32(bytes("WormholeHelper"))] = vars.wormholeHelper;

            /// @dev 1.4- deploy Wormhole Specialized Relayer Helper from Pigeon
            vars.wormholeBroadcastHelper = address(new WormholeBroadcastHelper.WormholeHelper{ salt: salt }());
            vm.allowCheatcodes(vars.wormholeBroadcastHelper);

            contracts[vars.chainId][bytes32(bytes("WormholeBroadcastHelper"))] = vars.wormholeBroadcastHelper;

            /// @dev 1.5- deploy axelar from Pigeon
            vars.axelarHelper = address(new AxelarHelper{ salt: salt }());
            vm.allowCheatcodes(vars.axelarHelper);

            contracts[vars.chainId][bytes32(bytes("AxelarHelper"))] = vars.axelarHelper;

            /// @dev 2 - Deploy SuperRBAC
            vars.superRBAC = address(
                new SuperRBAC{ salt: salt }(
                    ISuperRBAC.InitialRoleSetup({
                        admin: deployer,
                        emergencyAdmin: deployer,
                        paymentAdmin: deployer,
                        csrProcessor: deployer,
                        tlProcessor: deployer,
                        brProcessor: deployer,
                        csrUpdater: deployer,
                        srcVaaRelayer: vars.wormholeBroadcastHelper,
                        dstSwapper: deployer,
                        csrRescuer: deployer,
                        csrDisputer: deployer
                    })
                )
            );
            contracts[vars.chainId][bytes32(bytes("SuperRBAC"))] = vars.superRBAC;

            vars.superRBACC = SuperRBAC(vars.superRBAC);

            /// @dev 3 - Deploy SuperRegistry
            vars.superRegistry = address(new SuperRegistry{ salt: salt }(vars.superRBAC));
            contracts[vars.chainId][bytes32(bytes("SuperRegistry"))] = vars.superRegistry;
            vars.superRegistryC = SuperRegistry(vars.superRegistry);

            vars.superRBACC.setSuperRegistry(vars.superRegistry);

            vm.expectRevert(Error.ZERO_ADDRESS.selector);
            vars.superRegistryC.PERMIT2();
            vars.superRegistryC.setPermit2(vars.canonicalPermit2);

            assert(vars.superRBACC.hasProtocolAdminRole(deployer));

            /// @dev 4.1 - deploy Core State Registry
            vars.coreStateRegistry = address(new CoreStateRegistry{ salt: salt }(SuperRegistry(vars.superRegistry)));
            contracts[vars.chainId][bytes32(bytes("CoreStateRegistry"))] = vars.coreStateRegistry;

            vars.superRegistryC.setAddress(
                vars.superRegistryC.CORE_STATE_REGISTRY(), vars.coreStateRegistry, vars.chainId
            );

            /// @dev 4.2 - deploy Form State Registry
            vars.timelockStateRegistry = address(new TimelockStateRegistry{ salt: salt }(vars.superRegistryC));
            contracts[vars.chainId][bytes32(bytes("TimelockStateRegistry"))] = vars.timelockStateRegistry;

            vars.superRegistryC.setAddress(
                vars.superRegistryC.TIMELOCK_STATE_REGISTRY(), vars.timelockStateRegistry, vars.chainId
            );

            /// @dev 4.3 - deploy Broadcast State Registry
            vars.broadcastRegistry = address(new BroadcastRegistry{ salt: salt }(vars.superRegistryC));
            contracts[vars.chainId][bytes32(bytes("BroadcastRegistry"))] = vars.broadcastRegistry;

            vars.superRegistryC.setAddress(
                vars.superRegistryC.BROADCAST_REGISTRY(), vars.broadcastRegistry, vars.chainId
            );

            address[] memory registryAddresses = new address[](3);
            registryAddresses[0] = vars.coreStateRegistry;
            registryAddresses[1] = vars.timelockStateRegistry;
            registryAddresses[2] = vars.broadcastRegistry;

            uint8[] memory registryIds = new uint8[](3);
            registryIds[0] = 1;
            registryIds[1] = 2;
            registryIds[2] = 3;

            vars.superRegistryC.setStateRegistryAddress(registryIds, registryAddresses);

            /// @dev 5- deploy Payment Helper
            vars.paymentHelper = address(new PaymentHelper{ salt: salt }(vars.superRegistry));
            contracts[vars.chainId][bytes32(bytes("PaymentHelper"))] = vars.paymentHelper;

            vars.superRegistryC.setAddress(vars.superRegistryC.PAYMENT_HELPER(), vars.paymentHelper, vars.chainId);

            /// @dev 6.1 - deploy Layerzero Implementation
            vars.lzImplementation = address(new LayerzeroImplementation{ salt: salt }(vars.superRegistryC));
            contracts[vars.chainId][bytes32(bytes("LayerzeroImplementation"))] = vars.lzImplementation;

            LayerzeroImplementation(payable(vars.lzImplementation)).setLzEndpoint(lzEndpoints[i]);

            /// @dev 6.1.1 - deploy Layerzero v2 implementation
            vars.lzV2Implementation = address(new LayerzeroV2Implementation{ salt: salt }(vars.superRegistryC));
            contracts[vars.chainId][bytes32(bytes("LayerzeroV2Implementation"))] = vars.lzV2Implementation;

            LayerzeroV2Implementation(payable(vars.lzV2Implementation)).setLzEndpoint(lzV2Endpoint);

            /// @dev 6.2 - deploy Hyperlane Implementation
            if (vars.chainId != FANTOM) {
                vars.hyperlaneImplementation =
                    address(new HyperlaneImplementation{ salt: salt }(SuperRegistry(vars.superRegistry)));
                HyperlaneImplementation(vars.hyperlaneImplementation).setHyperlaneConfig(
                    IMailbox(hyperlaneMailboxes[i]), IInterchainGasPaymaster(hyperlanePaymasters[i])
                );
                contracts[vars.chainId][bytes32(bytes("HyperlaneImplementation"))] = vars.hyperlaneImplementation;
            }

            /// @dev 6.3- deploy Wormhole Automatic Relayer Implementation
            vars.wormholeImplementation = address(new WormholeARImplementation{ salt: salt }(vars.superRegistryC));
            contracts[vars.chainId][bytes32(bytes("WormholeARImplementation"))] = vars.wormholeImplementation;

            WormholeARImplementation(vars.wormholeImplementation).setWormholeRelayer(wormholeRelayer);
            /// set refund chain id to wormhole chain id
            WormholeARImplementation(vars.wormholeImplementation).setRefundChainId(wormhole_chainIds[i]);

            /// @dev 6.4- deploy Wormhole Specialized Relayer Implementation
            vars.wormholeSRImplementation = address(new WormholeSRImplementation{ salt: salt }(vars.superRegistryC, 3));
            contracts[vars.chainId][bytes32(bytes("WormholeSRImplementation"))] = vars.wormholeSRImplementation;

            WormholeSRImplementation(vars.wormholeSRImplementation).setWormholeCore(wormholeCore[i]);
            WormholeSRImplementation(vars.wormholeSRImplementation).setRelayer(deployer);

            /// @dev 6.5- deploy Axelar Implementation
            vars.axelarImplementation = address(new AxelarImplementation{ salt: salt }(vars.superRegistryC));
            contracts[vars.chainId][bytes32(bytes("AxelarImplementation"))] = vars.axelarImplementation;

            AxelarImplementation(vars.axelarImplementation).setAxelarConfig(IAxelarGateway(axelarGateway[i]));
            AxelarImplementation(vars.axelarImplementation).setAxelarGasService(
                IAxelarGasService(axelarGasService[i]), IInterchainGasEstimation(axelarGasService[i])
            );

            vars.ambAddresses[0] = vars.lzImplementation;
            vars.ambAddresses[1] = vars.hyperlaneImplementation;
            vars.ambAddresses[2] = vars.wormholeImplementation;
            vars.ambAddresses[3] = vars.wormholeSRImplementation;
<<<<<<< HEAD
            vars.ambAddresses[4] = vars.axelarImplementation;
=======
            vars.ambAddresses[4] = vars.lzV2Implementation;
>>>>>>> 5939b57f

            /// @dev 7.1.1 deploy  LiFiRouterMock. This mock is a very minimal versions to allow
            /// liquidity bridge testing
            vars.lifiRouter = address(new LiFiMock{ salt: salt }());
            contracts[vars.chainId][bytes32(bytes("LiFiMock"))] = vars.lifiRouter;
            vm.allowCheatcodes(vars.lifiRouter);

            /// @dev 7.1.2 deploy SocketMock. This mock is a very minimal versions to allow
            /// liquidity bridge testing
            vars.socketRouter = address(new SocketMock{ salt: salt }());
            contracts[vars.chainId][bytes32(bytes("SocketMock"))] = vars.socketRouter;
            vm.allowCheatcodes(vars.socketRouter);

            /// @dev 7.1.3 deploy SocketOneInchMock. This mock is a very minimal versions to allow
            /// socket same chain swaps
            vars.socketOneInch = address(new SocketOneInchMock{ salt: salt }());
            contracts[vars.chainId][bytes32(bytes("SocketOneInchMock"))] = vars.socketOneInch;
            vm.allowCheatcodes(vars.socketOneInch);

            /// @dev 7.1.4 deploy LiFiMockRugpull. This mock tests a behaviour where the bridge is malicious and tries
            /// to steal tokens
            vars.liFiMockRugpull = address(new LiFiMockRugpull{ salt: salt }());
            contracts[vars.chainId][bytes32(bytes("LiFiMockRugpull"))] = vars.liFiMockRugpull;
            vm.allowCheatcodes(vars.liFiMockRugpull);

            /// @dev 7.1.5 deploy LiFiMockBlacklisted. This mock tests the behaviour of blacklisted selectors
            vars.liFiMockBlacklisted = address(new LiFiMockBlacklisted{ salt: salt }());
            contracts[vars.chainId][bytes32(bytes("LiFiMockBlacklisted"))] = vars.liFiMockBlacklisted;
            vm.allowCheatcodes(vars.liFiMockBlacklisted);

            /// @dev 7.1.6 deploy LiFiMockSwapToAttacker. This mock tests the behaviour of blacklisted selectors
            vars.liFiMockSwapToAttacker = address(new LiFiMockSwapToAttacker{ salt: salt }());
            contracts[vars.chainId][bytes32(bytes("LiFiMockBlacklisted"))] = vars.liFiMockSwapToAttacker;
            vm.allowCheatcodes(vars.liFiMockSwapToAttacker);

            /// @dev 7.1.7 deploy DeBridgeMock. This mocks tests the behavior of debridge
            vars.deBridgeMock = address(new DeBridgeMock{ salt: salt }());
            contracts[vars.chainId][bytes32(bytes("DeBridgeMock"))] = vars.deBridgeMock;
            vm.allowCheatcodes(vars.deBridgeMock);

            /// @dev 7.1.7 deploy DeBridgeForwarderMock. This mocks tests the behavior of debridge forwarder
            vars.debridgeForwarderMock = address(new DeBridgeForwarderMock{ salt: salt }());
            contracts[vars.chainId][bytes32(bytes("DeBridgeForwarderMock"))] = vars.debridgeForwarderMock;
            vm.allowCheatcodes(vars.debridgeForwarderMock);

            /// @dev 7.2.1- deploy  lifi validator
            vars.lifiValidator = address(new LiFiValidator{ salt: salt }(vars.superRegistry));
            contracts[vars.chainId][bytes32(bytes("LiFiValidator"))] = vars.lifiValidator;

            /// @dev 7.2.2- deploy socket validator
            vars.socketValidator = address(new SocketValidator{ salt: salt }(vars.superRegistry));
            contracts[vars.chainId][bytes32(bytes("SocketValidator"))] = vars.socketValidator;

            if (vars.chainId == 1) {
                // Mainnet Hop
                SocketValidator(vars.socketValidator).addToBlacklist(18);
            } else if (vars.chainId == 10) {
                // Optimism Hop
                SocketValidator(vars.socketValidator).addToBlacklist(15);
            } else if (vars.chainId == 42_161) {
                // Arbitrum hop
                SocketValidator(vars.socketValidator).addToBlacklist(16);
            } else if (vars.chainId == 137) {
                // Polygon hop
                SocketValidator(vars.socketValidator).addToBlacklist(21);
            } else if (vars.chainId == 8453) {
                // Base hop
                SocketValidator(vars.socketValidator).addToBlacklist(1);
            }

            /// @dev 7.2.3- deploy socket one inch validator
            vars.socketOneInchValidator = address(new SocketOneInchValidator{ salt: salt }(vars.superRegistry));
            contracts[vars.chainId][bytes32(bytes("SocketOneInchValidator"))] = vars.socketOneInchValidator;

            /// @dev 7.2.4- deploy deBridge validator
            vars.debridgeValidator = address(new DeBridgeValidator{ salt: salt }(vars.superRegistry));
            contracts[vars.chainId][bytes32(bytes("DeBridgeValidator"))] = vars.debridgeValidator;

            /// @dev 7.2.5- deploy deBridge forwarder validator
            vars.debridgeForwarderValidator = address(new DeBridgeForwarderValidator{ salt: salt }(vars.superRegistry));
            contracts[vars.chainId][bytes32(bytes("DeBridgeForwarderValidator"))] = vars.debridgeForwarderValidator;

            /// @dev 7.3- kycDAO NFT used to test kycDAO vaults
            vars.kycDAOMock = address(new KYCDaoNFTMock{ salt: salt }());
            contracts[vars.chainId][bytes32(bytes("KYCDAOMock"))] = vars.kycDAOMock;

            bridgeAddresses.push(vars.lifiRouter);
            bridgeAddresses.push(vars.socketRouter);
            bridgeAddresses.push(vars.socketOneInch);
            bridgeAddresses.push(vars.liFiMockRugpull);
            bridgeAddresses.push(vars.liFiMockBlacklisted);
            bridgeAddresses.push(vars.liFiMockSwapToAttacker);
            bridgeAddresses.push(vars.deBridgeMock);
            bridgeAddresses.push(vars.debridgeForwarderMock);

            bridgeValidators.push(vars.lifiValidator);
            bridgeValidators.push(vars.socketValidator);
            bridgeValidators.push(vars.socketOneInchValidator);
            bridgeValidators.push(vars.lifiValidator);
            bridgeValidators.push(vars.lifiValidator);
            bridgeValidators.push(vars.lifiValidator);
            bridgeValidators.push(vars.debridgeValidator);
            bridgeValidators.push(vars.debridgeForwarderValidator);

            /// @dev 8.1 - Deploy UNDERLYING_TOKENS and VAULTS
            for (uint256 j = 0; j < UNDERLYING_TOKENS.length; ++j) {
                vars.UNDERLYING_TOKEN = UNDERLYING_EXISTING_TOKENS[vars.chainId][UNDERLYING_TOKENS[j]];

                if (vars.UNDERLYING_TOKEN == address(0)) {
                    vars.UNDERLYING_TOKEN = address(
                        new MockERC20{ salt: salt }(UNDERLYING_TOKENS[j], UNDERLYING_TOKENS[j], deployer, hundredBilly)
                    );
                } else {
                    deal(vars.UNDERLYING_TOKEN, deployer, hundredBilly);
                }
                contracts[vars.chainId][bytes32(bytes(UNDERLYING_TOKENS[j]))] = vars.UNDERLYING_TOKEN;
            }
            bytes memory bytecodeWithArgs;
            /// NOTE: This loop deploys all vaults on all chainIds with all of the UNDERLYING TOKENS (id x form) x
            /// chainId
            for (uint32 j = 0; j < FORM_IMPLEMENTATION_IDS.length; ++j) {
                IERC4626[][] memory doubleVaults = new IERC4626[][](UNDERLYING_TOKENS.length);

                for (uint256 k = 0; k < UNDERLYING_TOKENS.length; ++k) {
                    uint256 lenBytecodes = vaultBytecodes2[FORM_IMPLEMENTATION_IDS[j]].vaultBytecode.length;
                    IERC4626[] memory vaultsT = new IERC4626[](lenBytecodes);
                    for (uint256 l = 0; l < lenBytecodes; l++) {
                        vars.vault =
                            REAL_VAULT_ADDRESS[vars.chainId][FORM_IMPLEMENTATION_IDS[j]][UNDERLYING_TOKENS[k]][l];

                        if (vars.vault == address(0)) {
                            /// @dev 8.2 - Deploy mock Vault
                            if (j != 2) {
                                bytecodeWithArgs = abi.encodePacked(
                                    vaultBytecodes2[FORM_IMPLEMENTATION_IDS[j]].vaultBytecode[l],
                                    abi.encode(
                                        MockERC20(getContract(vars.chainId, UNDERLYING_TOKENS[k])),
                                        VAULT_NAMES[l][k],
                                        VAULT_NAMES[l][k]
                                    )
                                );

                                vars.vault = _deployWithCreate2(bytecodeWithArgs, 1);
                            } else {
                                /// deploy the kycDAOVault wrapper with different args
                                bytecodeWithArgs = abi.encodePacked(
                                    vaultBytecodes2[FORM_IMPLEMENTATION_IDS[j]].vaultBytecode[l],
                                    abi.encode(
                                        MockERC20(getContract(vars.chainId, UNDERLYING_TOKENS[k])), vars.kycDAOMock
                                    )
                                );

                                vars.vault = _deployWithCreate2(bytecodeWithArgs, 1);
                            }
                        }

                        /// @dev Add VaultMock
                        contracts[vars.chainId][bytes32(bytes(string.concat(VAULT_NAMES[l][k])))] = vars.vault;
                        vaultsT[l] = IERC4626(vars.vault);
                    }
                    doubleVaults[k] = vaultsT;
                }
                vaults[vars.chainId][FORM_IMPLEMENTATION_IDS[j]] = doubleVaults;
            }

            /// @dev 9 - Deploy SuperformFactory
            vars.factory = address(new SuperformFactory{ salt: salt }(vars.superRegistry));
            contracts[vars.chainId][bytes32(bytes("SuperformFactory"))] = vars.factory;

            vars.superRegistryC.setAddress(vars.superRegistryC.SUPERFORM_FACTORY(), vars.factory, vars.chainId);
            vars.superRBACC.grantRole(vars.superRBACC.BROADCASTER_ROLE(), vars.factory);

            /// @dev 10 - Deploy 4626Form implementations
            // Standard ERC4626 Form
            vars.erc4626Form = address(new ERC4626Form{ salt: salt }(vars.superRegistry));
            contracts[vars.chainId][bytes32(bytes("ERC4626Form"))] = vars.erc4626Form;

            // Timelock + ERC4626 Form
            vars.erc4626TimelockForm = address(new ERC4626TimelockForm{ salt: salt }(vars.superRegistry));
            contracts[vars.chainId][bytes32(bytes("ERC4626TimelockForm"))] = vars.erc4626TimelockForm;

            // KYCDao ERC4626 Form
            vars.kycDao4626Form = address(new ERC4626KYCDaoForm{ salt: salt }(vars.superRegistry));
            contracts[vars.chainId][bytes32(bytes("ERC4626KYCDaoForm"))] = vars.kycDao4626Form;

            /// @dev 11 - Add newly deployed form implementations to Factory
            ISuperformFactory(vars.factory).addFormImplementation(vars.erc4626Form, FORM_IMPLEMENTATION_IDS[0], 1);

            ISuperformFactory(vars.factory).addFormImplementation(
                vars.erc4626TimelockForm, FORM_IMPLEMENTATION_IDS[1], 2
            );

            ISuperformFactory(vars.factory).addFormImplementation(vars.kycDao4626Form, FORM_IMPLEMENTATION_IDS[2], 1);

            /// @dev 12 - Deploy SuperformRouter
            vars.superformRouter = address(new SuperformRouter{ salt: salt }(vars.superRegistry));
            contracts[vars.chainId][bytes32(bytes("SuperformRouter"))] = vars.superformRouter;

            vars.superRegistryC.setAddress(vars.superRegistryC.SUPERFORM_ROUTER(), vars.superformRouter, vars.chainId);

            /// @dev 13 - Deploy SuperPositions
            vars.superPositions = address(
                new SuperPositions{ salt: salt }(
                    "https://ipfs-gateway.superform.xyz/ipns/k51qzi5uqu5dg90fqdo9j63m556wlddeux4mlgyythp30zousgh3huhyzouyq8/JSON/",
                    vars.superRegistry,
                    "SuperPositions",
                    "SP"
                )
            );

            contracts[vars.chainId][bytes32(bytes("SuperPositions"))] = vars.superPositions;
            vars.superRegistryC.setAddress(vars.superRegistryC.SUPER_POSITIONS(), vars.superPositions, vars.chainId);

            vars.superRBACC.grantRole(
                vars.superRBACC.BROADCASTER_ROLE(), contracts[vars.chainId][bytes32(bytes("SuperPositions"))]
            );

            /// @dev 14- deploy Payload Helper
            vars.PayloadHelper = address(new PayloadHelper{ salt: salt }(vars.superRegistry));
            contracts[vars.chainId][bytes32(bytes("PayloadHelper"))] = vars.PayloadHelper;
            vars.superRegistryC.setAddress(vars.superRegistryC.PAYLOAD_HELPER(), vars.PayloadHelper, vars.chainId);

            /// @dev 15 - Deploy PayMaster
            vars.payMaster = address(new PayMaster{ salt: salt }(vars.superRegistry));
            contracts[vars.chainId][bytes32(bytes32("PayMaster"))] = vars.payMaster;

            vars.superRegistryC.setAddress(vars.superRegistryC.PAYMASTER(), vars.payMaster, vars.chainId);

            /// @dev 16 - Deploy Dst Swapper
            vars.dstSwapper = address(new DstSwapper{ salt: salt }(vars.superRegistry));
            contracts[vars.chainId][bytes32(bytes32("DstSwapper"))] = vars.dstSwapper;

            vars.superRegistryC.setAddress(vars.superRegistryC.DST_SWAPPER(), vars.dstSwapper, vars.chainId);

            /// @dev 17 - Super Registry extra setters
            /// @dev BASE does not have SocketV1 available
            if (vars.chainId == BASE) {
                uint8[] memory bridgeIdsBase = new uint8[](5);
                bridgeIdsBase[0] = bridgeIds[0];
                bridgeIdsBase[1] = bridgeIds[3];
                bridgeIdsBase[2] = bridgeIds[4];
                bridgeIdsBase[3] = bridgeIds[5];
                bridgeIdsBase[4] = bridgeIds[6];

                address[] memory bridgeAddressesBase = new address[](5);
                bridgeAddressesBase[0] = bridgeAddresses[0];
                bridgeAddressesBase[1] = bridgeAddresses[3];
                bridgeAddressesBase[2] = bridgeAddresses[4];
                bridgeAddressesBase[3] = bridgeAddresses[5];
                bridgeAddressesBase[4] = bridgeAddresses[6];

                address[] memory bridgeValidatorsBase = new address[](5);
                bridgeValidatorsBase[0] = bridgeValidators[0];
                bridgeValidatorsBase[1] = bridgeValidators[3];
                bridgeValidatorsBase[2] = bridgeValidators[4];
                bridgeValidatorsBase[3] = bridgeValidators[5];
                bridgeValidatorsBase[4] = bridgeValidators[6];

                vars.superRegistryC.setBridgeAddresses(bridgeIdsBase, bridgeAddressesBase, bridgeValidatorsBase);
            } else {
                SuperRegistry(vars.superRegistry).setBridgeAddresses(bridgeIds, bridgeAddresses, bridgeValidators);
            }

            /// @dev configures ambImpkementations to super registry
            if (vars.chainId == FANTOM) {
                uint8[] memory ambIdsFantom = new uint8[](3);
                ambIdsFantom[0] = 1;
                ambIdsFantom[1] = 3;
                ambIdsFantom[2] = 4;

                address[] memory ambAddressesFantom = new address[](3);
                ambAddressesFantom[0] = vars.lzImplementation;
                ambAddressesFantom[1] = vars.wormholeImplementation;
                ambAddressesFantom[2] = vars.wormholeSRImplementation;

                bool[] memory broadcastAMBFantom = new bool[](3);
                broadcastAMBFantom[0] = false;
                broadcastAMBFantom[1] = false;
                broadcastAMBFantom[2] = true;

                SuperRegistry(payable(getContract(vars.chainId, "SuperRegistry"))).setAmbAddress(
                    ambIdsFantom, ambAddressesFantom, broadcastAMBFantom
                );
            } else {
                vars.superRegistryC.setAmbAddress(ambIds, vars.ambAddresses, isBroadcastAMB);
            }

            /// @dev 18 setup setup srcChain keepers
            vars.superRegistryC.setAddress(vars.superRegistryC.PAYMENT_ADMIN(), deployer, vars.chainId);
            vars.superRegistryC.setAddress(vars.superRegistryC.CORE_REGISTRY_PROCESSOR(), deployer, vars.chainId);
            vars.superRegistryC.setAddress(vars.superRegistryC.BROADCAST_REGISTRY_PROCESSOR(), deployer, vars.chainId);
            vars.superRegistryC.setAddress(vars.superRegistryC.TIMELOCK_REGISTRY_PROCESSOR(), deployer, vars.chainId);
            vars.superRegistryC.setAddress(vars.superRegistryC.CORE_REGISTRY_UPDATER(), deployer, vars.chainId);
            vars.superRegistryC.setAddress(vars.superRegistryC.CORE_REGISTRY_RESCUER(), deployer, vars.chainId);
            vars.superRegistryC.setAddress(vars.superRegistryC.CORE_REGISTRY_DISPUTER(), deployer, vars.chainId);
            vars.superRegistryC.setAddress(vars.superRegistryC.DST_SWAPPER_PROCESSOR(), deployer, vars.chainId);
            vars.superRegistryC.setAddress(vars.superRegistryC.SUPERFORM_RECEIVER(), deployer, vars.chainId);

            vars.superRegistryC.setDelay(86_400);
            /// @dev 19 deploy emergency queue
            vars.emergencyQueue = address(new EmergencyQueue{ salt: salt }(vars.superRegistry));
            contracts[vars.chainId][bytes32(bytes("EmergencyQueue"))] = vars.emergencyQueue;
            vars.superRegistryC.setAddress(vars.superRegistryC.EMERGENCY_QUEUE(), vars.emergencyQueue, vars.chainId);
            delete bridgeAddresses;
            delete bridgeValidators;

            /// @dev 20 deploy Rewards Distributor
            vars.rewardsDistributor = address(new RewardsDistributor{ salt: salt }(vars.superRegistry));
            contracts[vars.chainId][bytes32(bytes("RewardsDistributor"))] = vars.rewardsDistributor;

            bytes32 rewardsId = keccak256("REWARDS_DISTRIBUTOR");
            vars.superRegistryC.setAddress(rewardsId, vars.rewardsDistributor, vars.chainId);
            vars.superRBACC.setRoleAdmin(keccak256("REWARDS_ADMIN_ROLE"), vars.superRBACC.PROTOCOL_ADMIN_ROLE());
            vars.superRBACC.grantRole(keccak256("REWARDS_ADMIN_ROLE"), deployer);
        }

        for (uint256 i = 0; i < chainIds.length; ++i) {
            vars.chainId = chainIds[i];
            vars.fork = FORKS[vars.chainId];

            vm.selectFork(vars.fork);

            vars.lzImplementation = getContract(vars.chainId, "LayerzeroImplementation");
            vars.lzV2Implementation = getContract(vars.chainId, "LayerzeroV2Implementation");
            vars.hyperlaneImplementation = getContract(vars.chainId, "HyperlaneImplementation");
            vars.wormholeImplementation = getContract(vars.chainId, "WormholeARImplementation");
            vars.wormholeSRImplementation = getContract(vars.chainId, "WormholeSRImplementation");
            vars.axelarImplementation = getContract(vars.chainId, "AxelarImplementation");
            vars.superRBAC = getContract(vars.chainId, "SuperRBAC");

            vars.superRegistry = getContract(vars.chainId, "SuperRegistry");
            vars.paymentHelper = getContract(vars.chainId, "PaymentHelper");
            vars.superRegistryC = SuperRegistry(payable(vars.superRegistry));
            vars.superRegistryC.setVaultLimitPerDestination(vars.chainId, 5);

            /// @dev Set all trusted remotes for each chain, configure amb chains ids, setupQuorum for all chains as 1
            /// and setup PaymentHelper
            /// @dev has to be performed after all main contracts have been deployed on all chains
            for (uint256 j = 0; j < chainIds.length; ++j) {
                if (vars.chainId != chainIds[j]) {
                    vars.dstChainId = chainIds[j];

                    vars.dstLzChainId = lz_chainIds[j];
                    vars.dstHypChainId = hyperlane_chainIds[j];
                    vars.dstWormholeChainId = wormhole_chainIds[j];

                    vars.dstLzImplementation = getContract(vars.dstChainId, "LayerzeroImplementation");
                    vars.dstHyperlaneImplementation = getContract(vars.dstChainId, "HyperlaneImplementation");
                    vars.dstWormholeARImplementation = getContract(vars.dstChainId, "WormholeARImplementation");
                    vars.dstWormholeSRImplementation = getContract(vars.dstChainId, "WormholeSRImplementation");
                    vars.dstwormholeBroadcastHelper = getContract(vars.dstChainId, "WormholeBroadcastHelper");
                    vars.dstAxelarImplementation = getContract(vars.dstChainId, "AxelarImplementation");

                    LayerzeroImplementation(payable(vars.lzImplementation)).setTrustedRemote(
                        vars.dstLzChainId, abi.encodePacked(vars.dstLzImplementation, vars.lzImplementation)
                    );
                    LayerzeroImplementation(payable(vars.lzImplementation)).setChainId(
                        vars.dstChainId, vars.dstLzChainId
                    );

                    LayerzeroV2Implementation(payable(vars.lzV2Implementation)).setPeer(
                        lz_v2_chainIds[j],
                        bytes32(uint256(uint160(getContract(vars.dstChainId, "LayerzeroV2Implementation"))))
                    );

                    LayerzeroV2Implementation(payable(vars.lzV2Implementation)).setChainId(
                        vars.dstChainId, lz_v2_chainIds[j]
                    );

                    if (!(vars.chainId == FANTOM || vars.dstChainId == FANTOM)) {
                        HyperlaneImplementation(payable(vars.hyperlaneImplementation)).setReceiver(
                            vars.dstHypChainId, vars.dstHyperlaneImplementation
                        );

                        HyperlaneImplementation(payable(vars.hyperlaneImplementation)).setChainId(
                            vars.dstChainId, vars.dstHypChainId
                        );
                    }

                    WormholeARImplementation(payable(vars.wormholeImplementation)).setReceiver(
                        vars.dstWormholeChainId, vars.dstWormholeARImplementation
                    );

                    WormholeARImplementation(payable(vars.wormholeImplementation)).setChainId(
                        vars.dstChainId, vars.dstWormholeChainId
                    );

                    AxelarImplementation(payable(vars.axelarImplementation)).setChainId(
                        vars.dstChainId, axelar_chainIds[j]
                    );

                    AxelarImplementation(payable(vars.axelarImplementation)).setReceiver(
                        axelar_chainIds[j], vars.dstAxelarImplementation
                    );

                    WormholeSRImplementation(payable(vars.wormholeSRImplementation)).setChainId(
                        vars.dstChainId, vars.dstWormholeChainId
                    );

                    WormholeSRImplementation(payable(vars.wormholeSRImplementation)).setReceiver(
                        vars.dstWormholeChainId, vars.dstWormholeSRImplementation
                    );

                    /// sets the relayer address on all subsequent chains
                    SuperRBAC(vars.superRBAC).grantRole(
                        SuperRBAC(vars.superRBAC).WORMHOLE_VAA_RELAYER_ROLE(), vars.dstwormholeBroadcastHelper
                    );

                    vars.superRegistryC.setRequiredMessagingQuorum(vars.dstChainId, 1);
                    vars.superRegistryC.setVaultLimitPerDestination(vars.dstChainId, 5);
                    vars.superRegistryC.setAddress(
                        keccak256("CORE_STATE_REGISTRY_RESCUER_ROLE"), deployer, vars.dstChainId
                    );

                    /// swap gas cost: 50000
                    /// update gas cost: 40000
                    /// deposit gas cost: 70000
                    /// withdraw gas cost: 80000
                    /// default gas price: 50 Gwei
                    PaymentHelper(payable(vars.paymentHelper)).addRemoteChain(
                        vars.dstChainId,
                        IPaymentHelper.PaymentHelperConfig(
                            PRICE_FEEDS[vars.chainId][vars.dstChainId],
                            address(0),
                            abi.decode(GAS_USED[vars.dstChainId][3], (uint256)),
                            abi.decode(GAS_USED[vars.dstChainId][4], (uint256)),
                            vars.dstChainId == ARBI ? 1_000_000 : 200_000,
                            abi.decode(GAS_USED[vars.dstChainId][6], (uint256)),
                            nativePrices[j],
                            gasPrices[j],
                            750,
                            2_000_000,
                            /// @dev ackGasCost to move a msg from dst to source
                            10_000,
                            10_000,
                            abi.decode(GAS_USED[vars.dstChainId][13], (uint256))
                        )
                    );

                    vars.superRegistryC.setAddress(
                        vars.superRegistryC.SUPERFORM_ROUTER(),
                        getContract(vars.dstChainId, "SuperformRouter"),
                        vars.dstChainId
                    );

                    vars.superRegistryC.setAddress(
                        vars.superRegistryC.SUPERFORM_FACTORY(),
                        getContract(vars.dstChainId, "SuperformFactory"),
                        vars.dstChainId
                    );

                    vars.superRegistryC.setAddress(
                        vars.superRegistryC.PAYMASTER(), getContract(vars.dstChainId, "PayMaster"), vars.dstChainId
                    );

                    vars.superRegistryC.setAddress(
                        vars.superRegistryC.PAYMENT_HELPER(),
                        getContract(vars.dstChainId, "PaymentHelper"),
                        vars.dstChainId
                    );

                    vars.superRegistryC.setAddress(
                        vars.superRegistryC.CORE_STATE_REGISTRY(),
                        getContract(vars.dstChainId, "CoreStateRegistry"),
                        vars.dstChainId
                    );

                    vars.superRegistryC.setAddress(
                        vars.superRegistryC.DST_SWAPPER(), getContract(vars.dstChainId, "DstSwapper"), vars.dstChainId
                    );

                    vars.superRegistryC.setAddress(
                        vars.superRegistryC.TIMELOCK_STATE_REGISTRY(),
                        getContract(vars.dstChainId, "TimelockStateRegistry"),
                        vars.dstChainId
                    );

                    vars.superRegistryC.setAddress(
                        vars.superRegistryC.BROADCAST_REGISTRY(),
                        getContract(vars.dstChainId, "BroadcastRegistry"),
                        vars.dstChainId
                    );

                    vars.superRegistryC.setAddress(
                        vars.superRegistryC.SUPER_POSITIONS(),
                        getContract(vars.dstChainId, "SuperPositions"),
                        vars.dstChainId
                    );

                    vars.superRegistryC.setAddress(
                        vars.superRegistryC.SUPER_RBAC(), getContract(vars.dstChainId, "SuperRBAC"), vars.dstChainId
                    );

                    vars.superRegistryC.setAddress(
                        vars.superRegistryC.PAYLOAD_HELPER(),
                        getContract(vars.dstChainId, "PayloadHelper"),
                        vars.dstChainId
                    );

                    vars.superRegistryC.setAddress(
                        vars.superRegistryC.EMERGENCY_QUEUE(),
                        getContract(vars.dstChainId, "EmergencyQueue"),
                        vars.dstChainId
                    );

                    vars.superRegistryC.setAddress(vars.superRegistryC.PAYMENT_ADMIN(), deployer, vars.dstChainId);
                    vars.superRegistryC.setAddress(
                        vars.superRegistryC.CORE_REGISTRY_PROCESSOR(), deployer, vars.dstChainId
                    );
                    vars.superRegistryC.setAddress(
                        vars.superRegistryC.CORE_REGISTRY_UPDATER(), deployer, vars.dstChainId
                    );
                    vars.superRegistryC.setAddress(
                        vars.superRegistryC.BROADCAST_REGISTRY_PROCESSOR(), deployer, vars.dstChainId
                    );
                    vars.superRegistryC.setAddress(
                        vars.superRegistryC.TIMELOCK_REGISTRY_PROCESSOR(), deployer, vars.dstChainId
                    );

                    vars.superRegistryC.setAddress(
                        vars.superRegistryC.CORE_REGISTRY_RESCUER(), deployer, vars.dstChainId
                    );
                    vars.superRegistryC.setAddress(
                        vars.superRegistryC.CORE_REGISTRY_DISPUTER(), deployer, vars.dstChainId
                    );
                    vars.superRegistryC.setAddress(
                        vars.superRegistryC.DST_SWAPPER_PROCESSOR(), deployer, vars.dstChainId
                    );
                    vars.superRegistryC.setAddress(vars.superRegistryC.SUPERFORM_RECEIVER(), deployer, vars.dstChainId);

                    vars.superRegistryC.setAddress(keccak256("REWARDS_DISTRIBUTOR"), deployer, vars.dstChainId);
                } else {
                    /// ack gas cost: 40000
                    /// timelock step form cost: 50000
                    /// default gas price: 50 Gwei
                    PaymentHelper(payable(vars.paymentHelper)).updateRemoteChain(
                        vars.chainId, 1, abi.encode(PRICE_FEEDS[vars.chainId][vars.chainId])
                    );
                    PaymentHelper(payable(vars.paymentHelper)).updateRemoteChain(
                        vars.chainId, 7, abi.encode(nativePrices[j])
                    );
                    PaymentHelper(payable(vars.paymentHelper)).updateRemoteChain(
                        vars.chainId, 8, abi.encode(gasPrices[j])
                    );

                    /// @dev gas per byte
                    PaymentHelper(payable(vars.paymentHelper)).updateRemoteChain(vars.chainId, 9, abi.encode(750));

                    /// @dev ackGasCost to mint superPositions
                    PaymentHelper(payable(vars.paymentHelper)).updateRemoteChain(
                        vars.chainId, 10, abi.encode(vars.chainId == ARBI ? 500_000 : 150_000)
                    );

                    PaymentHelper(payable(vars.paymentHelper)).updateRemoteChain(vars.chainId, 11, abi.encode(50_000));

                    PaymentHelper(payable(vars.paymentHelper)).updateRemoteChain(vars.chainId, 12, abi.encode(10_000));

                    /// @dev !WARNING - Default value for updateWithdrawGas for now
                    /// @dev 0.01 ether is just a mock value. Wormhole fees are currently 0 on mainnet
                    PaymentHelper(payable(vars.paymentHelper)).updateRegisterAERC20Params(
                        generateBroadcastParams(0.01 ether)
                    );
                }
            }
        }

        for (uint256 i = 0; i < chainIds.length; ++i) {
            vm.selectFork(FORKS[chainIds[i]]);

            /// @dev 18 - create test superforms when the whole state registry is configured

            for (uint256 j = 0; j < FORM_IMPLEMENTATION_IDS.length; ++j) {
                for (uint256 k = 0; k < UNDERLYING_TOKENS.length; ++k) {
                    uint256 lenBytecodes = vaultBytecodes2[FORM_IMPLEMENTATION_IDS[j]].vaultBytecode.length;

                    for (uint256 l = 0; l < lenBytecodes; l++) {
                        address vault = address(vaults[chainIds[i]][FORM_IMPLEMENTATION_IDS[j]][k][l]);

                        uint256 superformId;
                        (superformId, vars.superform) = ISuperformFactory(
                            contracts[chainIds[i]][bytes32(bytes("SuperformFactory"))]
                        ).createSuperform(FORM_IMPLEMENTATION_IDS[j], vault);

                        if (FORM_IMPLEMENTATION_IDS[j] == 3) {
                            /// mint a kycDAO Nft to the newly kycDAO superform
                            ERC4626KYCDaoForm(vars.superform).mintKYC(1);
                        }

                        contracts[chainIds[i]][bytes32(
                            bytes(
                                string.concat(
                                    UNDERLYING_TOKENS[k],
                                    vaultBytecodes2[FORM_IMPLEMENTATION_IDS[j]].vaultKinds[l],
                                    "Superform",
                                    Strings.toString(FORM_IMPLEMENTATION_IDS[j])
                                )
                            )
                        )] = vars.superform;
                    }
                }
            }

            /// mint a kycDAO Nft to the test users in all chains
            KYCDaoNFTMock(getContract(chainIds[i], "KYCDAOMock")).mint(users[0]);
            KYCDaoNFTMock(getContract(chainIds[i], "KYCDAOMock")).mint(users[1]);
            KYCDaoNFTMock(getContract(chainIds[i], "KYCDAOMock")).mint(users[2]);
        }
        _setTokenPriceFeeds();

        vm.stopPrank();
    }

    /*//////////////////////////////////////////////////////////////
                        MISC. HELPER FUNCTIONS
    //////////////////////////////////////////////////////////////*/
    function _setTokenPriceFeeds() internal {
        /// @dev set chainlink price feeds
        /// ETH
        tokenPriceFeeds[ETH][getContract(ETH, "DAI")] = 0xAed0c38402a5d19df6E4c03F4E2DceD6e29c1ee9;
        tokenPriceFeeds[ETH][getContract(ETH, "USDC")] = 0x8fFfFfd4AfB6115b954Bd326cbe7B4BA576818f6;
        /// @dev note using ETH's price feed for WETH (as 1 WETH = 1 ETH), also coz chainlink doesn't provide
        tokenPriceFeeds[ETH][getContract(ETH, "WETH")] = 0x5f4eC3Df9cbd43714FE2740f5E3616155c5b8419;
        tokenPriceFeeds[ETH][NATIVE_TOKEN] = 0x5f4eC3Df9cbd43714FE2740f5E3616155c5b8419;

        /// BSC
        tokenPriceFeeds[BSC][getContract(BSC, "DAI")] = 0x132d3C0B1D2cEa0BC552588063bdBb210FDeecfA;
        tokenPriceFeeds[BSC][getContract(BSC, "USDC")] = 0x51597f405303C4377E36123cBc172b13269EA163;
        /// @dev note using ETH's price feed for WETH (as 1 WETH = 1 ETH)
        tokenPriceFeeds[BSC][getContract(BSC, "WETH")] = 0x9ef1B8c0E4F7dc8bF5719Ea496883DC6401d5b2e;
        tokenPriceFeeds[BSC][NATIVE_TOKEN] = 0x9ef1B8c0E4F7dc8bF5719Ea496883DC6401d5b2e;

        /// AVAX
        tokenPriceFeeds[AVAX][getContract(AVAX, "DAI")] = 0x51D7180edA2260cc4F6e4EebB82FEF5c3c2B8300;
        tokenPriceFeeds[AVAX][getContract(AVAX, "USDC")] = 0xF096872672F44d6EBA71458D74fe67F9a77a23B9;
        /// @dev note using ETH's price feed for WETH (as 1 WETH = 1 ETH)
        tokenPriceFeeds[AVAX][getContract(AVAX, "WETH")] = 0x976B3D034E162d8bD72D6b9C989d545b839003b0;
        tokenPriceFeeds[AVAX][NATIVE_TOKEN] = 0x976B3D034E162d8bD72D6b9C989d545b839003b0;

        /// POLYGON
        tokenPriceFeeds[POLY][getContract(POLY, "DAI")] = 0x4746DeC9e833A82EC7C2C1356372CcF2cfcD2F3D;
        tokenPriceFeeds[POLY][getContract(POLY, "USDC")] = 0xfE4A8cc5b5B2366C1B58Bea3858e81843581b2F7;
        /// @dev note using ETH's price feed for WETH (as 1 WETH = 1 ETH)
        tokenPriceFeeds[POLY][getContract(POLY, "WETH")] = 0xF9680D99D6C9589e2a93a78A04A279e509205945;
        tokenPriceFeeds[POLY][NATIVE_TOKEN] = 0xF9680D99D6C9589e2a93a78A04A279e509205945;

        /// OPTIMISM
        tokenPriceFeeds[OP][getContract(OP, "DAI")] = 0x8dBa75e83DA73cc766A7e5a0ee71F656BAb470d6;
        tokenPriceFeeds[OP][getContract(OP, "USDC")] = 0x16a9FA2FDa030272Ce99B29CF780dFA30361E0f3;
        /// @dev note using ETH's price feed for WETH (as 1 WETH = 1 ETH)
        tokenPriceFeeds[OP][getContract(OP, "WETH")] = 0x13e3Ee699D1909E989722E753853AE30b17e08c5;
        tokenPriceFeeds[OP][NATIVE_TOKEN] = 0x13e3Ee699D1909E989722E753853AE30b17e08c5;

        /// ARBITRUM
        tokenPriceFeeds[ARBI][getContract(ARBI, "DAI")] = 0xc5C8E77B397E531B8EC06BFb0048328B30E9eCfB;
        tokenPriceFeeds[ARBI][getContract(ARBI, "USDC")] = 0x50834F3163758fcC1Df9973b6e91f0F0F0434aD3;
        /// @dev note using ETH's price feed for WETH (as 1 WETH = 1 ETH)
        tokenPriceFeeds[ARBI][getContract(ARBI, "WETH")] = 0x639Fe6ab55C921f74e7fac1ee960C0B6293ba612;
        tokenPriceFeeds[ARBI][NATIVE_TOKEN] = 0x639Fe6ab55C921f74e7fac1ee960C0B6293ba612;

        /// BASE
        tokenPriceFeeds[BASE][getContract(BASE, "DAI")] = 0x591e79239a7d679378eC8c847e5038150364C78F;
        tokenPriceFeeds[BASE][getContract(BASE, "USDC")] = 0x7e860098F58bBFC8648a4311b374B1D669a2bc6B;
        /// @dev note using ETH's price feed for WETH (as 1 WETH = 1 ETH)
        tokenPriceFeeds[BASE][getContract(BASE, "WETH")] = 0x71041dddad3595F9CEd3DcCFBe3D1F4b0a16Bb70;
        tokenPriceFeeds[BASE][NATIVE_TOKEN] = 0x71041dddad3595F9CEd3DcCFBe3D1F4b0a16Bb70;

        /// FANTOM
        tokenPriceFeeds[FANTOM][getContract(FANTOM, "DAI")] = 0x91d5DEFAFfE2854C7D02F50c80FA1fdc8A721e52;
        tokenPriceFeeds[FANTOM][getContract(FANTOM, "USDC")] = 0x2553f4eeb82d5A26427b8d1106C51499CBa5D99c;
        /// @dev note using ETH's price feed for WETH (as 1 WETH = 1 ETH)
        tokenPriceFeeds[FANTOM][getContract(FANTOM, "WETH")] = 0x11DdD3d147E5b83D01cee7070027092397d63658;
        tokenPriceFeeds[FANTOM][NATIVE_TOKEN] = 0x11DdD3d147E5b83D01cee7070027092397d63658;
    }

    function _preDeploymentSetup(bool pinnedBlock, bool invariant) internal {
        /// @dev These blocks have been chosen arbitrarily - can be updated to other values
        mapping(uint64 => uint256) storage forks = FORKS;
        if (!invariant) {
            forks[ETH] = pinnedBlock ? vm.createFork(ETHEREUM_RPC_URL, 19_293_715) : vm.createFork(ETHEREUM_RPC_URL_QN);
            forks[BSC] = pinnedBlock ? vm.createFork(BSC_RPC_URL, 32_899_049) : vm.createFork(BSC_RPC_URL_QN);
            forks[AVAX] =
                pinnedBlock ? vm.createFork(AVALANCHE_RPC_URL, 43_845_494) : vm.createFork(AVALANCHE_RPC_URL_QN);
            forks[POLY] = pinnedBlock ? vm.createFork(POLYGON_RPC_URL, 56_710_026) : vm.createFork(POLYGON_RPC_URL_QN);
            forks[ARBI] =
                pinnedBlock ? vm.createFork(ARBITRUM_RPC_URL, 175_504_761) : vm.createFork(ARBITRUM_RPC_URL_QN);
            forks[OP] = pinnedBlock ? vm.createFork(OPTIMISM_RPC_URL, 116_353_583) : vm.createFork(OPTIMISM_RPC_URL_QN);
            forks[BASE] = pinnedBlock ? vm.createFork(BASE_RPC_URL) : vm.createFork(BASE_RPC_URL_QN);
            forks[FANTOM] = pinnedBlock ? vm.createFork(FANTOM_RPC_URL, 78_945_396) : vm.createFork(FANTOM_RPC_URL_QN);
        }

        mapping(uint64 => string) storage rpcURLs = RPC_URLS;
        rpcURLs[ETH] = ETHEREUM_RPC_URL;
        rpcURLs[BSC] = BSC_RPC_URL;
        rpcURLs[AVAX] = AVALANCHE_RPC_URL;
        rpcURLs[POLY] = POLYGON_RPC_URL;
        rpcURLs[ARBI] = ARBITRUM_RPC_URL;
        rpcURLs[OP] = OPTIMISM_RPC_URL;
        rpcURLs[BASE] = BASE_RPC_URL;
        rpcURLs[FANTOM] = FANTOM_RPC_URL;

        mapping(uint64 => mapping(uint256 => bytes)) storage gasUsed = GAS_USED;

        // swapGasUsed = 3
        gasUsed[ETH][3] = abi.encode(400_000);
        gasUsed[BSC][3] = abi.encode(650_000);
        gasUsed[AVAX][3] = abi.encode(850_000);
        gasUsed[POLY][3] = abi.encode(700_000);
        gasUsed[OP][3] = abi.encode(550_000);
        gasUsed[ARBI][3] = abi.encode(2_500_000);
        gasUsed[BASE][3] = abi.encode(600_000);
        gasUsed[FANTOM][3] = abi.encode(643_315);

        // updateDepositGasUsed == 4 (only used on deposits for now)
        gasUsed[ETH][4] = abi.encode(225_000);
        gasUsed[BSC][4] = abi.encode(225_000);
        gasUsed[AVAX][4] = abi.encode(200_000);
        gasUsed[POLY][4] = abi.encode(200_000);
        gasUsed[OP][4] = abi.encode(200_000);
        gasUsed[ARBI][4] = abi.encode(1_400_000);
        gasUsed[BASE][4] = abi.encode(200_000);
        gasUsed[FANTOM][4] = abi.encode(734_757);

        // withdrawGasUsed == 6
        gasUsed[ETH][6] = abi.encode(1_272_330);
        gasUsed[BSC][6] = abi.encode(837_167);
        gasUsed[AVAX][6] = abi.encode(1_494_028);
        gasUsed[POLY][6] = abi.encode(1_119_242);
        gasUsed[OP][6] = abi.encode(1_716_146);
        gasUsed[ARBI][6] = abi.encode(1_654_955);
        gasUsed[BASE][6] = abi.encode(1_178_778);
        gasUsed[FANTOM][6] = abi.encode(567_881);

        // updateWithdrawGasUsed == 13
        /*
        2049183 / 1.5 = 1366122 ARB
        535243 / 1.5 = 356828  MAINNET
        973861 / 1.5 = 649240 OP
        901119  / 1.5 = 600746 AVAX
        896967 / 1.5 = 597978 MATIC
        1350127 / 1.5 = 900085 BSC
        1379199 / 1.5 = 919466 BASE
        */

        gasUsed[ETH][13] = abi.encode(356_828);
        gasUsed[BSC][13] = abi.encode(900_085);
        gasUsed[AVAX][13] = abi.encode(600_746);
        gasUsed[POLY][13] = abi.encode(597_978);
        gasUsed[OP][13] = abi.encode(649_240);
        gasUsed[ARBI][13] = abi.encode(1_366_122);
        gasUsed[BASE][13] = abi.encode(919_466);
        gasUsed[FANTOM][13] = abi.encode(2_003_157);

        mapping(uint64 => address) storage lzEndpointsStorage = LZ_ENDPOINTS;
        lzEndpointsStorage[ETH] = ETH_lzEndpoint;
        lzEndpointsStorage[BSC] = BSC_lzEndpoint;
        lzEndpointsStorage[AVAX] = AVAX_lzEndpoint;
        lzEndpointsStorage[POLY] = POLY_lzEndpoint;
        lzEndpointsStorage[ARBI] = ARBI_lzEndpoint;
        lzEndpointsStorage[OP] = OP_lzEndpoint;
        lzEndpointsStorage[BASE] = BASE_lzEndpoint;
        lzEndpointsStorage[FANTOM] = FANTOM_lzEndpoint;

        mapping(uint64 => address) storage hyperlaneMailboxesStorage = HYPERLANE_MAILBOXES;
        hyperlaneMailboxesStorage[ETH] = hyperlaneMailboxes[0];
        hyperlaneMailboxesStorage[BSC] = hyperlaneMailboxes[1];
        hyperlaneMailboxesStorage[AVAX] = hyperlaneMailboxes[2];
        hyperlaneMailboxesStorage[POLY] = hyperlaneMailboxes[3];
        hyperlaneMailboxesStorage[ARBI] = hyperlaneMailboxes[4];
        hyperlaneMailboxesStorage[OP] = hyperlaneMailboxes[5];
        hyperlaneMailboxesStorage[BASE] = hyperlaneMailboxes[6];
        hyperlaneMailboxesStorage[FANTOM] = hyperlaneMailboxes[7];

        mapping(uint64 => uint16) storage wormholeChainIdsStorage = WORMHOLE_CHAIN_IDS;

        for (uint256 i = 0; i < chainIds.length; ++i) {
            wormholeChainIdsStorage[chainIds[i]] = wormhole_chainIds[i];
            AXELAR_GATEWAYS[chainIds[i]] = axelarGateway[i];
            AXELAR_CHAIN_IDS[chainIds[i]] = axelar_chainIds[i];
        }

        /// price feeds on all chains, for paymentHelper: chain => asset => priceFeed (against USD)
        mapping(uint64 => mapping(uint64 => address)) storage priceFeeds = PRICE_FEEDS;

        /// ETH
        priceFeeds[ETH][ETH] = 0x5f4eC3Df9cbd43714FE2740f5E3616155c5b8419;
        priceFeeds[ETH][BSC] = 0x14e613AC84a31f709eadbdF89C6CC390fDc9540A;
        priceFeeds[ETH][AVAX] = 0xFF3EEb22B5E3dE6e705b44749C2559d704923FD7;
        priceFeeds[ETH][POLY] = 0x7bAC85A8a13A4BcD8abb3eB7d6b4d632c5a57676;
        priceFeeds[ETH][OP] = 0x5f4eC3Df9cbd43714FE2740f5E3616155c5b8419;
        priceFeeds[ETH][ARBI] = 0x5f4eC3Df9cbd43714FE2740f5E3616155c5b8419;
        priceFeeds[ETH][BASE] = 0x5f4eC3Df9cbd43714FE2740f5E3616155c5b8419;
        priceFeeds[ETH][FANTOM] = address(0);

        /// BSC
        priceFeeds[BSC][BSC] = 0x0567F2323251f0Aab15c8dFb1967E4e8A7D42aeE;
        priceFeeds[BSC][ETH] = 0x9ef1B8c0E4F7dc8bF5719Ea496883DC6401d5b2e;
        priceFeeds[BSC][AVAX] = 0x5974855ce31EE8E1fff2e76591CbF83D7110F151;
        priceFeeds[BSC][POLY] = 0x7CA57b0cA6367191c94C8914d7Df09A57655905f;
        priceFeeds[BSC][OP] = 0x9ef1B8c0E4F7dc8bF5719Ea496883DC6401d5b2e;
        priceFeeds[BSC][ARBI] = 0x9ef1B8c0E4F7dc8bF5719Ea496883DC6401d5b2e;
        priceFeeds[BSC][BASE] = 0x9ef1B8c0E4F7dc8bF5719Ea496883DC6401d5b2e;
        priceFeeds[BSC][FANTOM] = 0xe2A47e87C0f4134c8D06A41975F6860468b2F925;

        /// AVAX
        priceFeeds[AVAX][AVAX] = 0x0A77230d17318075983913bC2145DB16C7366156;
        priceFeeds[AVAX][BSC] = address(0);
        priceFeeds[AVAX][ETH] = 0x976B3D034E162d8bD72D6b9C989d545b839003b0;
        priceFeeds[AVAX][POLY] = 0x1db18D41E4AD2403d9f52b5624031a2D9932Fd73;
        priceFeeds[AVAX][OP] = 0x976B3D034E162d8bD72D6b9C989d545b839003b0;
        priceFeeds[AVAX][ARBI] = 0x976B3D034E162d8bD72D6b9C989d545b839003b0;
        priceFeeds[AVAX][BASE] = 0x976B3D034E162d8bD72D6b9C989d545b839003b0;
        priceFeeds[AVAX][FANTOM] = 0x2dD517B2f9ba49CedB0573131FD97a5AC19ff648;

        /// POLYGON
        priceFeeds[POLY][POLY] = 0xAB594600376Ec9fD91F8e885dADF0CE036862dE0;
        priceFeeds[POLY][AVAX] = 0xe01eA2fbd8D76ee323FbEd03eB9a8625EC981A10;
        priceFeeds[POLY][BSC] = 0x82a6c4AF830caa6c97bb504425f6A66165C2c26e;
        priceFeeds[POLY][ETH] = 0xF9680D99D6C9589e2a93a78A04A279e509205945;
        priceFeeds[POLY][OP] = 0xF9680D99D6C9589e2a93a78A04A279e509205945;
        priceFeeds[POLY][ARBI] = 0xF9680D99D6C9589e2a93a78A04A279e509205945;
        priceFeeds[POLY][BASE] = 0xF9680D99D6C9589e2a93a78A04A279e509205945;
        priceFeeds[POLY][FANTOM] = 0x58326c0F831b2Dbf7234A4204F28Bba79AA06d5f;

        /// OPTIMISM
        priceFeeds[OP][OP] = 0x13e3Ee699D1909E989722E753853AE30b17e08c5;
        priceFeeds[OP][POLY] = 0x0ded608AFc23724f614B76955bbd9dFe7dDdc828;
        priceFeeds[OP][AVAX] = 0x5087Dc69Fd3907a016BD42B38022F7f024140727;
        priceFeeds[OP][BSC] = 0xD38579f7cBD14c22cF1997575eA8eF7bfe62ca2c;
        priceFeeds[OP][ETH] = 0x13e3Ee699D1909E989722E753853AE30b17e08c5;
        priceFeeds[OP][ARBI] = 0x13e3Ee699D1909E989722E753853AE30b17e08c5;
        priceFeeds[OP][BASE] = 0x13e3Ee699D1909E989722E753853AE30b17e08c5;
        priceFeeds[OP][FANTOM] = 0xc19d58652d6BfC6Db6FB3691eDA6Aa7f3379E4E9;

        /// ARBITRUM
        priceFeeds[ARBI][ARBI] = 0x639Fe6ab55C921f74e7fac1ee960C0B6293ba612;
        priceFeeds[ARBI][OP] = 0x639Fe6ab55C921f74e7fac1ee960C0B6293ba612;
        priceFeeds[ARBI][POLY] = 0x52099D4523531f678Dfc568a7B1e5038aadcE1d6;
        priceFeeds[ARBI][AVAX] = 0x8bf61728eeDCE2F32c456454d87B5d6eD6150208;
        priceFeeds[ARBI][BSC] = 0x6970460aabF80C5BE983C6b74e5D06dEDCA95D4A;
        priceFeeds[ARBI][ETH] = 0x639Fe6ab55C921f74e7fac1ee960C0B6293ba612;
        priceFeeds[ARBI][BASE] = 0x639Fe6ab55C921f74e7fac1ee960C0B6293ba612;
        priceFeeds[ARBI][FANTOM] = 0xFeaC1A3936514746e70170c0f539e70b23d36F19;

        /// BASE
        priceFeeds[BASE][BASE] = 0x71041dddad3595F9CEd3DcCFBe3D1F4b0a16Bb70;
        priceFeeds[BASE][OP] = 0x71041dddad3595F9CEd3DcCFBe3D1F4b0a16Bb70;
        priceFeeds[BASE][POLY] = 0x12129aAC52D6B0f0125677D4E1435633E61fD25f;
        priceFeeds[BASE][AVAX] = 0xE70f2D34Fd04046aaEC26a198A35dD8F2dF5cd92;
        priceFeeds[BASE][BSC] = 0x4b7836916781CAAfbb7Bd1E5FDd20ED544B453b1;
        priceFeeds[BASE][ETH] = 0x71041dddad3595F9CEd3DcCFBe3D1F4b0a16Bb70;
        priceFeeds[BASE][ARBI] = 0x71041dddad3595F9CEd3DcCFBe3D1F4b0a16Bb70;
        priceFeeds[BASE][FANTOM] = address(0);

        /// FANTOM
        priceFeeds[FANTOM][FANTOM] = 0xf4766552D15AE4d256Ad41B6cf2933482B0680dc;
        priceFeeds[FANTOM][OP] = 0x11DdD3d147E5b83D01cee7070027092397d63658;
        priceFeeds[FANTOM][POLY] = address(0);
        priceFeeds[FANTOM][AVAX] = address(0);
        priceFeeds[FANTOM][BSC] = 0x6dE70f4791C4151E00aD02e969bD900DC961f92a;
        priceFeeds[FANTOM][ETH] = 0x11DdD3d147E5b83D01cee7070027092397d63658;
        priceFeeds[FANTOM][BASE] = 0x11DdD3d147E5b83D01cee7070027092397d63658;
        priceFeeds[FANTOM][ARBI] = 0x11DdD3d147E5b83D01cee7070027092397d63658;

        /// @dev setup bridges.
        /// 1 is lifi
        /// 2 is socket
        /// 3 is socket one inch impl
        /// 4 is lifi rugpull
        /// 5 is lifi blacklist
        /// 6 is lifi swap to attacker
        /// 7 is debridge
        /// 8 is debridge forwarder

        bridgeIds.push(1);
        bridgeIds.push(2);
        bridgeIds.push(3);
        bridgeIds.push(4);
        bridgeIds.push(5);
        bridgeIds.push(6);
        bridgeIds.push(7);
        bridgeIds.push(8);

        /// @dev setup users
        userKeys.push(1);
        userKeys.push(2);
        userKeys.push(3);

        users.push(vm.addr(userKeys[0]));
        users.push(vm.addr(userKeys[1]));
        users.push(vm.addr(userKeys[2]));

        /// @dev setup vault bytecodes
        /// @dev NOTE: do not change order of these pushes
        /// @dev WARNING: Must fill VAULT_NAMES with exact same names as here!!!!!
        /// @dev form 1 (normal 4626)
        vaultBytecodes2[1].vaultBytecode.push(type(VaultMock).creationCode);
        vaultBytecodes2[1].vaultBytecode.push(type(VaultMockRevertDeposit).creationCode);
        vaultBytecodes2[1].vaultBytecode.push(type(VaultMockRevertWithdraw).creationCode);
        vaultBytecodes2[1].vaultKinds.push("VaultMock");
        vaultBytecodes2[1].vaultKinds.push("VaultMockRevertDeposit");
        vaultBytecodes2[1].vaultKinds.push("VaultMockRevertWithdraw");

        /// @dev form 2 (timelocked 4626)
        vaultBytecodes2[2].vaultBytecode.push(type(ERC4626TimelockMock).creationCode);
        vaultBytecodes2[2].vaultKinds.push("ERC4626TimelockMock");
        vaultBytecodes2[2].vaultBytecode.push(type(ERC4626TimelockMockRevertWithdrawal).creationCode);
        vaultBytecodes2[2].vaultKinds.push("ERC4626TimelockMockRevertWithdrawal");
        vaultBytecodes2[2].vaultBytecode.push(type(ERC4626TimelockMockRevertDeposit).creationCode);
        vaultBytecodes2[2].vaultKinds.push("ERC4626TimelockMockRevertDeposit");

        /// @dev form 3 (kycdao 4626)
        vaultBytecodes2[3].vaultBytecode.push(type(kycDAO4626).creationCode);
        vaultBytecodes2[3].vaultKinds.push("kycDAO4626");
        vaultBytecodes2[3].vaultBytecode.push(type(kycDAO4626RevertDeposit).creationCode);
        vaultBytecodes2[3].vaultKinds.push("kycDAO4626RevertDeposit");
        vaultBytecodes2[3].vaultBytecode.push(type(kycDAO4626RevertWithdraw).creationCode);
        vaultBytecodes2[3].vaultKinds.push("kycDAO4626RevertWithdraw");

        /// @dev populate VAULT_NAMES state arg with tokenNames + vaultKinds names
        string[] memory underlyingTokens = UNDERLYING_TOKENS;
        for (uint256 i = 0; i < VAULT_KINDS.length; ++i) {
            for (uint256 j = 0; j < underlyingTokens.length; ++j) {
                VAULT_NAMES[i].push(string.concat(underlyingTokens[j], VAULT_KINDS[i]));
            }
        }

        mapping(uint64 chainId => mapping(string underlying => address realAddress)) storage existingTokens =
            UNDERLYING_EXISTING_TOKENS;

        existingTokens[43_114]["DAI"] = 0xd586E7F844cEa2F87f50152665BCbc2C279D8d70;
        existingTokens[43_114]["USDC"] = 0xB97EF9Ef8734C71904D8002F8b6Bc66Dd9c48a6E;
        existingTokens[43_114]["WETH"] = 0x49D5c2BdFfac6CE2BFdB6640F4F80f226bc10bAB;

        existingTokens[42_161]["DAI"] = 0xDA10009cBd5D07dd0CeCc66161FC93D7c9000da1;
        existingTokens[42_161]["USDC"] = 0xaf88d065e77c8cC2239327C5EDb3A432268e5831;
        existingTokens[42_161]["WETH"] = 0x82aF49447D8a07e3bd95BD0d56f35241523fBab1;

        existingTokens[10]["DAI"] = 0xDA10009cBd5D07dd0CeCc66161FC93D7c9000da1;
        existingTokens[10]["USDC"] = 0x7F5c764cBc14f9669B88837ca1490cCa17c31607;
        existingTokens[10]["WETH"] = 0x4200000000000000000000000000000000000006;

        existingTokens[1]["DAI"] = 0x6B175474E89094C44Da98b954EedeAC495271d0F;
        existingTokens[1]["USDC"] = 0xA0b86991c6218b36c1d19D4a2e9Eb0cE3606eB48;
        existingTokens[1]["WETH"] = 0xC02aaA39b223FE8D0A0e5C4F27eAD9083C756Cc2;

        existingTokens[137]["DAI"] = 0x8f3Cf7ad23Cd3CaDbD9735AFf958023239c6A063;
        existingTokens[137]["USDC"] = 0x2791Bca1f2de4661ED88A30C99A7a9449Aa84174;
        existingTokens[137]["WETH"] = 0x7ceB23fD6bC0adD59E62ac25578270cFf1b9f619;

        existingTokens[56]["DAI"] = 0xe9e7CEA3DedcA5984780Bafc599bD69ADd087D56;
        existingTokens[56]["USDC"] = 0x8AC76a51cc950d9822D68b83fE1Ad97B32Cd580d;
        existingTokens[56]["WETH"] = address(0);

        existingTokens[8453]["DAI"] = 0x50c5725949A6F0c72E6C4a641F24049A917DB0Cb;
        existingTokens[8453]["USDC"] = address(0);
        existingTokens[8453]["WETH"] = address(0);

        existingTokens[250]["DAI"] = 0x8D11eC38a3EB5E956B052f67Da8Bdc9bef8Abf3E;
        existingTokens[250]["USDC"] = 0x04068DA6C83AFCFA0e13ba15A6696662335D5B75;
        existingTokens[250]["WETH"] = address(0);

        mapping(
            uint64 chainId
                => mapping(
                    uint32 formImplementationId
                        => mapping(string underlying => mapping(uint256 vaultKindIndex => address realVault))
                )
        ) storage existingVaults = REAL_VAULT_ADDRESS;

        existingVaults[43_114][1]["DAI"][0] = 0x75A8cFB425f366e424259b114CaeE5f634C07124;
        existingVaults[43_114][1]["USDC"][0] = 0xB4001622c02F1354A3CfF995b7DaA15b1d47B0fe;
        existingVaults[43_114][1]["WETH"][0] = 0x1a225008efffB6e07D01671127c9E40f6f787c8C;

        existingVaults[42_161][1]["DAI"][0] = address(0);
        existingVaults[42_161][1]["USDC"][0] = address(0);
        existingVaults[42_161][1]["WETH"][0] = 0xe4c2A17f38FEA3Dcb3bb59CEB0aC0267416806e2;

        existingVaults[1][1]["DAI"][0] = address(0);
        existingVaults[1][1]["USDC"][0] = 0x6bAD6A9BcFdA3fd60Da6834aCe5F93B8cFed9598;
        existingVaults[1][1]["WETH"][0] = address(0);

        existingVaults[10][1]["DAI"][0] = address(0);
        existingVaults[10][1]["USDC"][0] = 0x81C9A7B55A4df39A9B7B5F781ec0e53539694873;
        existingVaults[10][1]["WETH"][0] = 0xc4d4500326981eacD020e20A81b1c479c161c7EF;

        existingVaults[137][1]["DAI"][0] = 0x4A7CfE3ccE6E88479206Fefd7b4dcD738971e723;
        existingVaults[137][1]["USDC"][0] = 0x277ba089b4CF2AF32589D98aA839Bf8c35A30Da3;
        existingVaults[137][1]["WETH"][0] = 0x0D0188268D0693e2494989dc3DA5e64F0D6BA972;

        existingVaults[56][1]["DAI"][0] = 0x6A354D50fC2476061F378390078e30F9782C5266;
        existingVaults[56][1]["USDC"][0] = 0x32307B89a1c59Ea4EBaB1Fde6bD37b1139D06759;
        existingVaults[56][1]["WETH"][0] = address(0);

        existingVaults[8453][1]["DAI"][0] = 0x88510ced6F82eFd3ddc4599B72ad8ac2fF172043;
        existingVaults[8453][1]["USDC"][0] = address(0);
        existingVaults[8453][1]["WETH"][0] = address(0);

        existingVaults[250][1]["DAI"][0] = address(0);
        existingVaults[250][1]["USDC"][0] = 0xd55C59Da5872DE866e39b1e3Af2065330ea8Acd6;
        existingVaults[250][1]["WETH"][0] = address(0);
    }

    function _fundNativeTokens() internal {
        for (uint256 i = 0; i < chainIds.length; ++i) {
            vm.selectFork(FORKS[chainIds[i]]);

            uint256 amountDeployer = 1e24;
            uint256 amountUSER = 1e24;

            vm.deal(deployer, amountDeployer);

            vm.deal(users[0], amountUSER);
            vm.deal(users[1], amountUSER);
            vm.deal(users[2], amountUSER);
        }
    }

    function _fundUnderlyingTokens(uint256 amount) internal {
        for (uint256 j = 0; j < UNDERLYING_TOKENS.length; ++j) {
            if (getContract(chainIds[0], UNDERLYING_TOKENS[j]) == address(0)) {
                revert INVALID_UNDERLYING_TOKEN_NAME();
            }

            for (uint256 i = 0; i < chainIds.length; ++i) {
                vm.selectFork(FORKS[chainIds[i]]);
                address token = getContract(chainIds[i], UNDERLYING_TOKENS[j]);
                deal(token, users[0], 1 ether * amount);
                deal(token, users[1], 1 ether * amount);
                deal(token, users[2], 1 ether * amount);
            }
        }
    }

    /// @dev will sync the payloads for broadcast
    function _broadcastPayloadHelper(uint64 currentChainId, Vm.Log[] memory logs) internal {
        vm.stopPrank();

        address[] memory dstTargets = new address[](chainIds.length - 1);
        address[] memory dstWormhole = new address[](chainIds.length - 1);

        uint256[] memory forkIds = new uint256[](chainIds.length - 1);

        uint16 currWormholeChainId;

        uint256 j;
        for (uint256 i = 0; i < chainIds.length; ++i) {
            if (chainIds[i] != currentChainId) {
                dstWormhole[j] = wormholeCore[i];
                dstTargets[j] = getContract(chainIds[i], "WormholeSRImplementation");

                forkIds[j] = FORKS[chainIds[i]];

                ++j;
            } else {
                currWormholeChainId = wormhole_chainIds[i];
            }
        }

        WormholeBroadcastHelper.WormholeHelper(getContract(currentChainId, "WormholeBroadcastHelper")).help(
            currWormholeChainId, forkIds, dstWormhole, dstTargets, logs
        );

        vm.startPrank(deployer);
    }

    function _deployWithCreate2(bytes memory bytecode_, uint256 salt_) internal returns (address addr) {
        /// @solidity memory-safe-assembly
        assembly {
            addr := create2(0, add(bytecode_, 0x20), mload(bytecode_), salt_)

            if iszero(extcodesize(addr)) { revert(0, 0) }
        }

        return addr;
    }

    function _randomBytes32() internal view returns (bytes32) {
        return keccak256(
            abi.encode(tx.origin, block.number, block.timestamp, block.coinbase, address(this).codehash, gasleft())
        );
    }

    function _randomUint256() internal view returns (uint256) {
        return uint256(_randomBytes32());
    }

    // Generate a signature for a permit message.
    function _signPermit(
        IPermit2.PermitTransferFrom memory permit,
        address spender,
        uint256 signerKey,
        uint64 chainId
    )
        internal
        view
        returns (bytes memory sig)
    {
        (uint8 v, bytes32 r, bytes32 s) = vm.sign(signerKey, _getEIP712Hash(permit, spender, chainId));
        return abi.encodePacked(r, s, v);
    }

    // Compute the EIP712 hash of the permit object.
    // Normally this would be implemented off-chain.
    function _getEIP712Hash(
        IPermit2.PermitTransferFrom memory permit,
        address spender,
        uint64 chainId
    )
        internal
        view
        returns (bytes32 h)
    {
        return keccak256(
            abi.encodePacked(
                "\x19\x01",
                Permit2Clone(getContract(chainId, "CanonicalPermit2")).DOMAIN_SEPARATOR(),
                keccak256(
                    abi.encode(
                        PERMIT_TRANSFER_FROM_TYPEHASH,
                        keccak256(
                            abi.encode(TOKEN_PERMISSIONS_TYPEHASH, permit.permitted.token, permit.permitted.amount)
                        ),
                        spender,
                        permit.nonce,
                        permit.deadline
                    )
                )
            )
        );
    }

    ///@dev Compute the address of the contract to be deployed
    function getAddress(bytes memory bytecode_, bytes32 salt_, address deployer_) internal pure returns (address) {
        bytes32 hash = keccak256(abi.encodePacked(bytes1(0xff), deployer_, salt_, keccak256(bytecode_)));

        // NOTE: cast last 20 bytes of hash to address
        return address(uint160(uint256(hash)));
    }

    /*//////////////////////////////////////////////////////////////
                GAS ESTIMATION & PAYLOAD HELPERS
    //////////////////////////////////////////////////////////////*/

    struct LocalAckVars {
        uint256 totalFees;
        uint256 ambCount;
        uint64 srcChainId;
        uint64 dstChainId;
        PaymentHelper paymentHelper;
        PayloadHelper payloadHelper;
        bytes message;
    }

    /// @dev Generates the acknowledgement amb params for the entire action
    /// @dev TODO - Sujith to comment further
    function _generateAckGasFeesAndParamsForTimeLock(
        bytes memory chainIds_,
        uint8[] memory selectedAmbIds,
        uint256 timelockPayloadId
    )
        internal
        view
        returns (uint256 msgValue)
    {
        LocalAckVars memory vars;
        (vars.srcChainId, vars.dstChainId) = abi.decode(chainIds_, (uint64, uint64));

        address _paymentHelper = contracts[vars.dstChainId][bytes32(bytes("PaymentHelper"))];
        vars.paymentHelper = PaymentHelper(_paymentHelper);

        address _payloadHelper = contracts[vars.dstChainId][bytes32(bytes("PayloadHelper"))];
        vars.payloadHelper = PayloadHelper(_payloadHelper);

        (,, uint256 payloadId, uint256 superformId, uint256 amount) =
            vars.payloadHelper.decodeTimeLockPayload(timelockPayloadId);

        vars.message =
            abi.encode(AMBMessage(2 ** 256 - 1, abi.encode(ReturnSingleData(payloadId, superformId, amount))));

        (msgValue,) = vars.paymentHelper.calculateAMBData(vars.srcChainId, selectedAmbIds, vars.message);
    }

    function _payload(address registry, uint64 chainId, uint256 payloadId_) internal returns (bytes memory payload_) {
        uint256 initialFork = vm.activeFork();
        vm.selectFork(FORKS[chainId]);
        uint256 payloadHeader = IBaseStateRegistry(registry).payloadHeader(payloadId_);
        bytes memory payloadBody = IBaseStateRegistry(registry).payloadBody(payloadId_);
        if (payloadHeader == 0 || payloadBody.length == 0) {
            vm.selectFork(initialFork);

            return bytes("");
        }
        vm.selectFork(initialFork);

        return abi.encode(AMBMessage(payloadHeader, payloadBody));
    }
}<|MERGE_RESOLUTION|>--- conflicted
+++ resolved
@@ -116,7 +116,7 @@
     bytes32 public salt;
     mapping(uint64 chainId => mapping(bytes32 implementation => address at)) public contracts;
 
-    string[37] public contractNames = [
+    string[39] public contractNames = [
         "CoreStateRegistry",
         "TimelockStateRegistry",
         "BroadcastRegistry",
@@ -206,15 +206,11 @@
     /// @notice id 2 is hyperlane
     /// @notice id 3 is wormhole (Automatic Relayer)
     /// @notice id 4 is wormhole (Specialized Relayer)
-<<<<<<< HEAD
     /// @notice id 5 is axelar
-
-    uint8[] public ambIds = [uint8(1), 2, 3, 4, 5];
-=======
     /// @notice id 6 is layerzero-v2
-    uint8[] public ambIds = [uint8(1), 2, 3, 4, 6];
->>>>>>> 5939b57f
-    bool[] public isBroadcastAMB = [false, false, false, true, false];
+
+    uint8[] public ambIds = [uint8(1), 2, 3, 4, 5, 6];
+    bool[] public isBroadcastAMB = [false, false, false, true, false, false];
 
     /*//////////////////////////////////////////////////////////////
                         AMB VARIABLES
@@ -649,11 +645,8 @@
             vars.ambAddresses[1] = vars.hyperlaneImplementation;
             vars.ambAddresses[2] = vars.wormholeImplementation;
             vars.ambAddresses[3] = vars.wormholeSRImplementation;
-<<<<<<< HEAD
             vars.ambAddresses[4] = vars.axelarImplementation;
-=======
-            vars.ambAddresses[4] = vars.lzV2Implementation;
->>>>>>> 5939b57f
+            vars.ambAddresses[5] = vars.lzV2Implementation;
 
             /// @dev 7.1.1 deploy  LiFiRouterMock. This mock is a very minimal versions to allow
             /// liquidity bridge testing
