// SPDX-License-Identifier: BUSL-1.1
pragma solidity ^0.8.23;

/// @dev lib imports
import "forge-std/Test.sol";

import { StdInvariant } from "forge-std/StdInvariant.sol";

import { LayerZeroHelper } from "pigeon/layerzero/LayerZeroHelper.sol";
import { LayerZeroV2Helper } from "pigeon/layerzero-v2/LayerZeroV2Helper.sol";
import { HyperlaneHelper } from "pigeon/hyperlane/HyperlaneHelper.sol";
import { AxelarHelper } from "pigeon/axelar/AxelarHelper.sol";
import { WormholeHelper } from "pigeon/wormhole/automatic-relayer/WormholeHelper.sol";
import "pigeon/wormhole/specialized-relayer/WormholeHelper.sol" as WormholeBroadcastHelper;

import { Strings } from "openzeppelin-contracts/contracts/utils/Strings.sol";

/// @dev test utils & mocks
import { LiFiMock } from "../mocks/LiFiMock.sol";
import { SocketMock } from "../mocks/SocketMock.sol";
import { SocketOneInchMock } from "../mocks/SocketOneInchMock.sol";
import { LiFiMockRugpull } from "../mocks/LiFiMockRugpull.sol";
import { LiFiMockBlacklisted } from "../mocks/LiFiMockBlacklisted.sol";
import { LiFiMockSwapToAttacker } from "../mocks/LiFiMockSwapToAttacker.sol";
import { DeBridgeMock } from "../mocks/DeBridgeMock.sol";
import { DeBridgeForwarderMock } from "../mocks/DeBridgeForwarderMock.sol";
import { OneInchMock } from "../mocks/OneInchMock.sol";

import { MockERC20 } from "../mocks/MockERC20.sol";
import { VaultMock } from "../mocks/VaultMock.sol";
import { VaultMockRevertDeposit } from "../mocks/VaultMockRevertDeposit.sol";
import { VaultMockRevertWithdraw } from "../mocks/VaultMockRevertWithdraw.sol";
import { ERC4626TimelockMockRevertWithdrawal } from "../mocks/ERC4626TimelockMockRevertWithdrawal.sol";
import { ERC4626TimelockMockRevertDeposit } from "../mocks/ERC4626TimelockMockRevertDeposit.sol";
import { ERC4626TimelockMock } from "../mocks/ERC4626TimelockMock.sol";
import { kycDAO4626 } from "super-vaults/kycdao-4626/kycdao4626.sol";
import { kycDAO4626RevertDeposit } from "../mocks/kycDAO4626RevertDeposit.sol";
import { kycDAO4626RevertWithdraw } from "../mocks/kycDAO4626RevertWithdraw.sol";
import { Permit2Clone } from "../mocks/Permit2Clone.sol";
import { KYCDaoNFTMock } from "../mocks/KYCDaoNFTMock.sol";

/// @dev Protocol imports
import { CoreStateRegistry } from "src/crosschain-data/extensions/CoreStateRegistry.sol";
import { BroadcastRegistry } from "src/crosschain-data/BroadcastRegistry.sol";
import { ISuperformFactory } from "src/interfaces/ISuperformFactory.sol";
import { IERC4626 } from "openzeppelin-contracts/contracts/interfaces/IERC4626.sol";
import { SuperformRouter } from "src/SuperformRouter.sol";
import { PayMaster } from "src/payments/PayMaster.sol";
import { EmergencyQueue } from "src/EmergencyQueue.sol";
import { SuperRegistry } from "src/settings/SuperRegistry.sol";
import { SuperRBAC } from "src/settings/SuperRBAC.sol";
import { SuperPositions } from "src/SuperPositions.sol";
import { SuperformFactory } from "src/SuperformFactory.sol";
import { ERC4626Form } from "src/forms/ERC4626Form.sol";
import { ERC4626TimelockForm } from "src/forms/ERC4626TimelockForm.sol";
import { ERC4626KYCDaoForm } from "src/forms/ERC4626KYCDaoForm.sol";
import { ERC5115Form } from "src/forms/ERC5115Form.sol";
import { ERC5115To4626Wrapper } from "src/forms/wrappers/ERC5115To4626Wrapper.sol";
import { DstSwapper } from "src/crosschain-liquidity/DstSwapper.sol";
import { LiFiValidator } from "src/crosschain-liquidity/lifi/LiFiValidator.sol";
import { SocketValidator } from "src/crosschain-liquidity/socket/SocketValidator.sol";
import { DeBridgeValidator } from "src/crosschain-liquidity/debridge/DeBridgeValidator.sol";
import { DeBridgeForwarderValidator } from "src/crosschain-liquidity/debridge/DeBridgeForwarderValidator.sol";

import { SocketOneInchValidator } from "src/crosschain-liquidity/socket/SocketOneInchValidator.sol";
import { OneInchValidator } from "src/crosschain-liquidity/1inch/OneInchValidator.sol";

import { LayerzeroImplementation } from "src/crosschain-data/adapters/layerzero/LayerzeroImplementation.sol";
import { LayerzeroV2Implementation } from "src/crosschain-data/adapters/layerzero-v2/LayerzeroV2Implementation.sol";
import { HyperlaneImplementation } from "src/crosschain-data/adapters/hyperlane/HyperlaneImplementation.sol";
import { WormholeARImplementation } from
    "src/crosschain-data/adapters/wormhole/automatic-relayer/WormholeARImplementation.sol";
import { WormholeSRImplementation } from
    "src/crosschain-data/adapters/wormhole/specialized-relayer/WormholeSRImplementation.sol";
import {
    AxelarImplementation,
    IAxelarGateway,
    IAxelarGasService,
    IInterchainGasEstimation
} from "src/crosschain-data/adapters/axelar/AxelarImplementation.sol";
import { IMailbox } from "src/vendor/hyperlane/IMailbox.sol";
import { IInterchainGasPaymaster } from "src/vendor/hyperlane/IInterchainGasPaymaster.sol";
import ".././utils/AmbParams.sol";
import { IPermit2 } from "src/vendor/dragonfly-xyz/IPermit2.sol";
import { TimelockStateRegistry } from "src/crosschain-data/extensions/TimelockStateRegistry.sol";
import { PayloadHelper } from "src/crosschain-data/utils/PayloadHelper.sol";
import { PaymentHelper } from "src/payments/PaymentHelper.sol";
import { IPaymentHelperV2 as IPaymentHelper } from "src/interfaces/IPaymentHelperV2.sol";
import { ISuperRBAC } from "src/interfaces/ISuperRBAC.sol";
import { IBaseStateRegistry } from "src/interfaces/IBaseStateRegistry.sol";
import { Error } from "src/libraries/Error.sol";
import { RewardsDistributor } from "src/RewardsDistributor.sol";
import "src/types/DataTypes.sol";
import "./TestTypes.sol";

import "forge-std/console.sol";

abstract contract BaseSetup is StdInvariant, Test {
    bool public DEBUG_MODE = vm.envBool("DEBUG_MODE"); // Native token: ETH

    /*//////////////////////////////////////////////////////////////
                        GENERAL VARIABLES
    //////////////////////////////////////////////////////////////*/
    bytes32 constant TOKEN_PERMISSIONS_TYPEHASH = keccak256("TokenPermissions(address token,uint256 amount)");
    bytes32 constant PERMIT_TRANSFER_FROM_TYPEHASH = keccak256(
        "PermitTransferFrom(TokenPermissions permitted,address spender,uint256 nonce,uint256 deadline)TokenPermissions(address token,uint256 amount)"
    );

    /// @dev ETH mainnet values as on 22nd Aug, 2023
    uint256 public constant TOTAL_SUPPLY_DAI = 3_961_541_270_138_222_277_363_935_051;
    uint256 public constant TOTAL_SUPPLY_USDC = 23_581_451_089_110_212;
    uint256 public constant TOTAL_SUPPLY_WETH = 3_293_797_048_454_740_686_583_782;
    uint256 public constant TOTAL_SUPPLY_ETH = 120_000_000e18;

    /// @dev
    address public constant CANONICAL_PERMIT2 = 0x000000000022D473030F116dDEE9F6B43aC78BA3;
    /// @dev for mainnet deployment
    address public constant NATIVE_TOKEN = 0xEeeeeEeeeEeEeeEeEeEeeEEEeeeeEeeeeeeeEEeE;

    /// CREATE2 assumption but it works otherwise too
    address public deployer = vm.addr(777);
    address[] public users;
    uint256[] public userKeys;

    uint256 public trustedRemote;
    bytes32 public salt;
    mapping(uint64 chainId => mapping(bytes32 implementation => address at)) public contracts;

    string[40] public contractNames = [
        "CoreStateRegistry",
        "TimelockStateRegistry",
        "BroadcastRegistry",
        "LayerzeroImplementation",
        "LayerzeroV2Implementation",
        "HyperlaneImplementation",
        "WormholeARImplementation",
        "WormholeSRImplementation",
        "AxelarImplementation",
        "LiFiValidator",
        "SocketValidator",
        "DstSwapper",
        "SuperformFactory",
        "ERC4626Form",
        "ERC4626TimelockForm",
        "ERC4626KYCDaoForm",
        "SuperformRouter",
        "SuperPositions",
        "SuperRegistry",
        "SuperRBAC",
        "PayloadHelper",
        "PaymentHelper",
        "PayMaster",
        "LayerZeroHelper",
        "LayerZeroV2Helper",
        "HyperlaneHelper",
        "WormholeHelper",
        "AxelarHelper",
        "WormholeBroadcastHelper",
        "LiFiMock",
        "DeBridgeMock",
        "DeBridgeForwarderMock",
        "KYCDAOMock",
        "CanonicalPermit2",
        "EmergencyQueue",
        "SocketOneInchValidator",
        "OneInchValidator",
        "DeBridgeValidator",
        "DeBridgeForwarderValidator",
        "RewardsDistributor"
    ];

    /*//////////////////////////////////////////////////////////////
                        PROTOCOL VARIABLES
    //////////////////////////////////////////////////////////////*/

    /// @dev we should fork these instead of mocking.
    string[] public UNDERLYING_TOKENS = ["DAI", "USDC", "WETH", "ezETH", "wstETH", "sUSDe", "USDe"];

    /// @dev 1 = ERC4626Form, 2 = ERC4626TimelockForm, 3 = KYCDaoForm, 4 = ERC511§5
    uint32[] public FORM_IMPLEMENTATION_IDS = [uint32(1), uint32(2), uint32(3), uint32(4)];

    /// @dev WARNING!! THESE VAULT NAMES MUST BE THE EXACT NAMES AS FILLED IN vaultKinds
    string[] public VAULT_KINDS = [
        "VaultMock",
        "ERC4626TimelockMock",
        "kycDAO4626",
        "VaultMockRevertDeposit",
        "ERC4626TimelockMockRevertWithdrawal",
        "ERC4626TimelockMockRevertDeposit",
        "kycDAO4626RevertDeposit",
        "kycDAO4626RevertWithdraw",
        "VaultMockRevertWithdraw",
        "ERC5115"
    ];

    struct VaultInfo {
        bytes[] vaultBytecode;
        string[] vaultKinds;
    }

    mapping(uint32 formImplementationId => VaultInfo vaultInfo) vaultBytecodes2;

    mapping(uint256 vaultId => string[] names) VAULT_NAMES;

    mapping(uint64 chainId => mapping(uint32 formImplementationId => address[][] vaults)) public vaults;
    mapping(uint64 chainId => address[] wrapped5115vaults) public wrapped5115vaults;
    mapping(uint64 chainId => uint256 payloadId) PAYLOAD_ID;
    mapping(uint64 chainId => uint256 payloadId) TIMELOCK_PAYLOAD_ID;

    /// @dev liquidity bridge ids
    uint8[] bridgeIds;
    /// @dev liquidity bridge addresses
    address[] bridgeAddresses;
    /// @dev liquidity validator addresses
    address[] bridgeValidators;

    /// @dev setup amb bridges
    /// @notice id 1 is layerzero
    /// @notice id 2 is hyperlane
    /// @notice id 3 is wormhole (Automatic Relayer)
    /// @notice id 4 is wormhole (Specialized Relayer)
    /// @notice id 5 is axelar
    /// @notice id 6 is layerzero-v2

    uint8[] public ambIds = [uint8(1), 2, 3, 4, 5, 6];
    bool[] public isBroadcastAMB = [false, false, false, true, false, false];

    /*//////////////////////////////////////////////////////////////
                        AMB VARIABLES
    //////////////////////////////////////////////////////////////*/

    mapping(uint64 => address) public LZ_ENDPOINTS;
    mapping(uint64 => uint16) public WORMHOLE_CHAIN_IDS;
    mapping(uint64 => address) public HYPERLANE_MAILBOXES;
    mapping(uint64 => string) public AXELAR_CHAIN_IDS;
    mapping(uint64 => address) public AXELAR_GATEWAYS;

    address public constant ETH_lzEndpoint = 0x66A71Dcef29A0fFBDBE3c6a460a3B5BC225Cd675;
    address public constant BSC_lzEndpoint = 0x3c2269811836af69497E5F486A85D7316753cf62;
    address public constant AVAX_lzEndpoint = 0x3c2269811836af69497E5F486A85D7316753cf62;
    address public constant POLY_lzEndpoint = 0x3c2269811836af69497E5F486A85D7316753cf62;
    address public constant ARBI_lzEndpoint = 0x3c2269811836af69497E5F486A85D7316753cf62;
    address public constant OP_lzEndpoint = 0x3c2269811836af69497E5F486A85D7316753cf62;
    address public constant BASE_lzEndpoint = 0xb6319cC6c8c27A8F5dAF0dD3DF91EA35C4720dd7;
    address public constant FANTOM_lzEndpoint = 0xb6319cC6c8c27A8F5dAF0dD3DF91EA35C4720dd7;

    address[] public lzEndpoints = [
        0x66A71Dcef29A0fFBDBE3c6a460a3B5BC225Cd675,
        0x3c2269811836af69497E5F486A85D7316753cf62,
        0x3c2269811836af69497E5F486A85D7316753cf62,
        0x3c2269811836af69497E5F486A85D7316753cf62,
        0x3c2269811836af69497E5F486A85D7316753cf62,
        0x3c2269811836af69497E5F486A85D7316753cf62,
        0xb6319cC6c8c27A8F5dAF0dD3DF91EA35C4720dd7,
        0xb6319cC6c8c27A8F5dAF0dD3DF91EA35C4720dd7
    ];

    address[] public hyperlaneMailboxes = [
        0xc005dc82818d67AF737725bD4bf75435d065D239,
        0x2971b9Aec44bE4eb673DF1B88cDB57b96eefe8a4,
        0xFf06aFcaABaDDd1fb08371f9ccA15D73D51FeBD6,
        0x5d934f4e2f797775e53561bB72aca21ba36B96BB,
        0x979Ca5202784112f4738403dBec5D0F3B9daabB9,
        0xd4C1905BB1D26BC93DAC913e13CaCC278CdCC80D,
        0xeA87ae93Fa0019a82A727bfd3eBd1cFCa8f64f1D,
        address(0)
    ];

    address[] public hyperlanePaymasters = [
        0x9e6B1022bE9BBF5aFd152483DAD9b88911bC8611,
        0x78E25e7f84416e69b9339B0A6336EB6EFfF6b451,
        0x95519ba800BBd0d34eeAE026fEc620AD978176C0,
        0x0071740Bf129b05C4684abfbBeD248D80971cce2,
        0x3b6044acd6767f017e99318AA6Ef93b7B06A5a22,
        0xD8A76C4D91fCbB7Cc8eA795DFDF870E48368995C,
        0xc3F23848Ed2e04C0c6d41bd7804fa8f89F940B94,
        address(0)
    ];

    address[] public wormholeCore = [
        0x98f3c9e6E3fAce36bAAd05FE09d375Ef1464288B,
        0x98f3c9e6E3fAce36bAAd05FE09d375Ef1464288B,
        0x54a8e5f9c4CbA08F9943965859F6c34eAF03E26c,
        0x7A4B5a56256163F07b2C80A7cA55aBE66c4ec4d7,
        0xa5f208e072434bC67592E4C49C1B991BA79BCA46,
        0xEe91C335eab126dF5fDB3797EA9d6aD93aeC9722,
        0xbebdb6C8ddC678FfA9f8748f85C815C556Dd8ac6,
        0x126783A6Cb203a3E35344528B26ca3a0489a1485
    ];

    address[] public axelarGateway = [
        0x4F4495243837681061C4743b74B3eEdf548D56A5,
        0x304acf330bbE08d1e512eefaa92F6a57871fD895,
        0x5029C0EFf6C34351a0CEc334542cDb22c7928f78,
        0x6f015F16De9fC8791b234eF68D486d2bF203FBA8,
        0xe432150cce91c13a887f7D836923d5597adD8E31,
        0xe432150cce91c13a887f7D836923d5597adD8E31,
        0xe432150cce91c13a887f7D836923d5597adD8E31,
        0x304acf330bbE08d1e512eefaa92F6a57871fD895
    ];

    address[] public axelarGasService = [
        0x2d5d7d31F671F86C782533cc367F14109a082712,
        0x2d5d7d31F671F86C782533cc367F14109a082712,
        0x2d5d7d31F671F86C782533cc367F14109a082712,
        0x2d5d7d31F671F86C782533cc367F14109a082712,
        0x2d5d7d31F671F86C782533cc367F14109a082712,
        0x2d5d7d31F671F86C782533cc367F14109a082712,
        0x2d5d7d31F671F86C782533cc367F14109a082712,
        0x2d5d7d31F671F86C782533cc367F14109a082712
    ];

    /*//////////////////////////////////////////////////////////////
                        WORMHOLE VARIABLES
    //////////////////////////////////////////////////////////////*/
    /// @dev uses CREATE2
    address public wormholeRelayer = 0x27428DD2d3DD32A4D7f7C497eAaa23130d894911;
    address public wormholeBaseRelayer = 0x706F82e9bb5b0813501714Ab5974216704980e31;

    /*//////////////////////////////////////////////////////////////
                        LAYERZERO V2 VARIABLES
    //////////////////////////////////////////////////////////////*/

    /// @dev uses CREATE2
    address public lzV2Endpoint = 0x1a44076050125825900e736c501f859c50fE728c;

    uint32 public constant LZ_V2_ETH = 30_101;
    uint32 public constant LZ_V2_BSC = 30_102;
    uint32 public constant LZ_V2_AVAX = 30_106;
    uint32 public constant LZ_V2_POLY = 30_109;
    uint32 public constant LZ_V2_ARBI = 30_110;
    uint32 public constant LZ_V2_OP = 30_111;
    uint32 public constant LZ_V2_BASE = 30_184;
    uint32 public constant LZ_V2_FANTOM = 30_112;

    /*//////////////////////////////////////////////////////////////
                        HYPERLANE VARIABLES
    //////////////////////////////////////////////////////////////*/
    uint64 public constant ETH = 1;
    uint64 public constant BSC = 56;
    uint64 public constant AVAX = 43_114;
    uint64 public constant POLY = 137;
    uint64 public constant ARBI = 42_161;
    uint64 public constant OP = 10;
    uint64 public constant BASE = 8453;
    uint64 public constant FANTOM = 250;

    uint64[] public chainIds = [1, 56, 43_114, 137, 42_161, 10, 8453, 250];

    /// @dev reference for chain ids https://layerzero.gitbook.io/docs/technical-reference/mainnet/supported-chain-ids
    uint16 public constant LZ_ETH = 101;
    uint16 public constant LZ_BSC = 102;
    uint16 public constant LZ_AVAX = 106;
    uint16 public constant LZ_POLY = 109;
    uint16 public constant LZ_ARBI = 110;
    uint16 public constant LZ_OP = 111;
    uint16 public constant LZ_BASE = 184;
    uint16 public constant LZ_FANTOM = 112;

    uint16[] public lz_chainIds = [101, 102, 106, 109, 110, 111, 184, 112];
    uint32[] public lz_v2_chainIds = [30_101, 30_102, 30_106, 30_109, 30_110, 30_111, 30_184, 30_112];
    uint32[] public hyperlane_chainIds = [1, 56, 43_114, 137, 42_161, 10, 8453, 250];
    uint16[] public wormhole_chainIds = [2, 4, 6, 5, 23, 24, 30, 10];
    string[] public axelar_chainIds =
        ["Ethereum", "binance", "Avalanche", "Polygon", "arbitrum", "optimism", "base", "Fantom"];

    /// @dev minting enough tokens to be able to fuzz with bigger amounts (DAI's 3.6B supply etc)
    uint256 public constant hundredBilly = 100 * 1e9 * 1e18;

    mapping(uint64 => mapping(uint256 => bytes)) public GAS_USED;

    /// @dev !WARNING: update these for Fantom
    /// @dev check https://api-utils.superform.xyz/docs#/Utils/get_gas_prices_gwei_gas_get
    uint256[] public gasPrices = [
        50_000_000_000, // ETH
        3_000_000_000, // BSC
        25_000_000_000, // AVAX
        50_000_000_000, // POLY
        100_000_000, // ARBI
        4_000_000, // OP
        1_000_000, // BASE
        4 * 10e9 // FANTOM
    ];

    /// @dev !WARNING: update these for Fantom
    /// @dev check https://api-utils.superform.xyz/docs#/Utils/get_native_prices_chainlink_native_get
    uint256[] public nativePrices = [
        253_400_000_000, // ETH
        31_439_000_000, // BSC
        3_529_999_999, // AVAX
        81_216_600, // POLY
        253_400_000_000, // ARBI
        253_400_000_000, // OP
        253_400_000_000, // BASE
        4 * 10e9 // FANTOM
    ];

    /*//////////////////////////////////////////////////////////////
                        CHAINLINK VARIABLES
    //////////////////////////////////////////////////////////////*/

    mapping(uint64 => mapping(uint64 => address)) public PRICE_FEEDS;
    mapping(uint64 => mapping(address => address)) public tokenPriceFeeds;

    /*//////////////////////////////////////////////////////////////
                        RPC VARIABLES
    //////////////////////////////////////////////////////////////*/

    // chainID => FORK
    mapping(uint64 chainId => uint256 fork) public FORKS;
    mapping(uint64 chainId => string forkUrl) public RPC_URLS;
    mapping(uint64 chainId => mapping(string underlying => address realAddress)) public UNDERLYING_EXISTING_TOKENS;
    mapping(
        uint64 chainId
            => mapping(
                uint32 formImplementationId
                    => mapping(string underlying => mapping(uint256 vaultKindIndex => address realVault))
            )
    ) public REAL_VAULT_ADDRESS;

    mapping(uint64 chainId => uint256 nVaults) public NUMBER_OF_5115S;
    mapping(uint64 chainId => mapping(uint256 market => address realVault)) public ERC5115_VAULTS;
    mapping(uint64 chainId => mapping(uint256 market => string name)) public ERC5115_VAULTS_NAMES;

    struct ChosenAssets {
        address assetIn;
        address assetOut;
    }

    mapping(uint64 chainId => mapping(address realVault => ChosenAssets chosenAssets)) public ERC5115S_CHOSEN_ASSETS;

    string public ETHEREUM_RPC_URL = vm.envString("ETHEREUM_RPC_URL"); // Native token: ETH
    string public BSC_RPC_URL = vm.envString("BSC_RPC_URL"); // Native token: BNB
    string public AVALANCHE_RPC_URL = vm.envString("AVALANCHE_RPC_URL"); // Native token: AVAX
    string public POLYGON_RPC_URL = vm.envString("POLYGON_RPC_URL"); // Native token: MATIC
    string public ARBITRUM_RPC_URL = vm.envString("ARBITRUM_RPC_URL"); // Native token: ETH
    string public OPTIMISM_RPC_URL = vm.envString("OPTIMISM_RPC_URL"); // Native token: ETH
    string public BASE_RPC_URL = vm.envString("BASE_RPC_URL"); // Native token: BASE
    string public FANTOM_RPC_URL = vm.envString("FANTOM_RPC_URL"); // Native token: BASE

    string public ETHEREUM_RPC_URL_QN = vm.envString("ETHEREUM_RPC_URL_QN"); // Native token: ETH
    string public BSC_RPC_URL_QN = vm.envString("BSC_RPC_URL_QN"); // Native token: BNB
    string public AVALANCHE_RPC_URL_QN = vm.envString("AVALANCHE_RPC_URL_QN"); // Native token: AVAX
    string public POLYGON_RPC_URL_QN = vm.envString("POLYGON_RPC_URL_QN"); // Native token: MATIC
    string public ARBITRUM_RPC_URL_QN = vm.envString("ARBITRUM_RPC_URL_QN"); // Native token: ETH
    string public OPTIMISM_RPC_URL_QN = vm.envString("OPTIMISM_RPC_URL_QN"); // Native token: ETH
    string public BASE_RPC_URL_QN = vm.envString("BASE_RPC_URL_QN"); // Native token: BASE
    string public FANTOM_RPC_URL_QN = vm.envString("FANTOM_RPC_URL_QN"); // Native token: BASE

    /*//////////////////////////////////////////////////////////////
                        KYC DAO VALIDITY VARIABLES
    //////////////////////////////////////////////////////////////*/

    address[] public kycDAOValidityAddresses =
        [address(0), address(0), address(0), 0x205E10d3c4C87E26eB66B1B270b71b7708494dB9, address(0), address(0)];

    function setUp() public virtual {
        _preDeploymentSetup(true, false);

        _fundNativeTokens();

        _deployProtocol();

        _fundUnderlyingTokens(100);
    }

    function getContract(uint64 chainId, string memory _name) internal view returns (address) {
        return contracts[chainId][bytes32(bytes(_name))];
    }

    function getAccessControlErrorMsg(address _addr, bytes32 _role) internal pure returns (bytes memory errorMsg) {
        errorMsg = abi.encodePacked(
            "AccessControl: account ",
            Strings.toHexString(uint160(_addr), 20),
            " is missing role ",
            Strings.toHexString(uint256(_role), 32)
        );
    }

    /*//////////////////////////////////////////////////////////////
                    INTERNAL HELPERS: DEPLOY
    //////////////////////////////////////////////////////////////*/

    function _deployProtocol() internal {
        SetupVars memory vars;

        vm.startPrank(deployer);

        /// @dev 1 - Pigeon helpers allow us to fullfill cross-chain messages in a manner as close to mainnet as
        /// possible
        vars.lzHelper = address(new LayerZeroHelper{ salt: salt }());
        vm.allowCheatcodes(vars.lzHelper);
        vm.makePersistent(vars.lzHelper);

        vars.lzV2Helper = address(new LayerZeroV2Helper{ salt: salt }());
        vm.allowCheatcodes(vars.lzV2Helper);
        vm.makePersistent(vars.lzV2Helper);

        vars.hyperlaneHelper = address(new HyperlaneHelper{ salt: salt }());
        vm.allowCheatcodes(vars.hyperlaneHelper);
        vm.makePersistent(vars.hyperlaneHelper);

        vars.wormholeHelper = address(new WormholeHelper{ salt: salt }());
        vm.allowCheatcodes(vars.wormholeHelper);
        vm.makePersistent(vars.wormholeHelper);

        vars.wormholeBroadcastHelper = address(new WormholeBroadcastHelper.WormholeHelper{ salt: salt }());
        vm.allowCheatcodes(vars.wormholeBroadcastHelper);
        vm.makePersistent(vars.wormholeBroadcastHelper);

        vars.axelarHelper = address(new AxelarHelper{ salt: salt }());
        vm.allowCheatcodes(vars.axelarHelper);
        vm.makePersistent(vars.axelarHelper);

        /// @dev deploy  LiFiRouterMock. This mock is a very minimal versions to allow
        /// liquidity bridge testing
        vars.lifiRouter = address(new LiFiMock{ salt: salt }());
        vm.allowCheatcodes(vars.lifiRouter);
        vm.makePersistent(vars.lifiRouter);

        /// @dev deploy SocketMock. This mock is a very minimal versions to allow
        /// liquidity bridge testing
        vars.socketRouter = address(new SocketMock{ salt: salt }());
        vm.allowCheatcodes(vars.socketRouter);
        vm.makePersistent(vars.socketRouter);

        /// @dev deploy SocketOneInchMock. This mock is a very minimal versions to allow
        /// socket same chain swaps
        vars.socketOneInch = address(new SocketOneInchMock{ salt: salt }());
        vm.allowCheatcodes(vars.socketOneInch);
        vm.makePersistent(vars.socketOneInch);

        /// @dev deploy LiFiMockRugpull. This mock tests a behaviour where the bridge is malicious and tries
        /// to steal tokens
        vars.liFiMockRugpull = address(new LiFiMockRugpull{ salt: salt }());
        vm.allowCheatcodes(vars.liFiMockRugpull);
        vm.makePersistent(vars.liFiMockRugpull);

        /// @dev deploy LiFiMockBlacklisted. This mock tests the behaviour of blacklisted selectors
        vars.liFiMockBlacklisted = address(new LiFiMockBlacklisted{ salt: salt }());
        vm.allowCheatcodes(vars.liFiMockBlacklisted);
        vm.makePersistent(vars.liFiMockBlacklisted);

        /// @dev deploy LiFiMockSwapToAttacker. This mock tests the behaviour of blacklisted selectors
        vars.liFiMockSwapToAttacker = address(new LiFiMockSwapToAttacker{ salt: salt }());
        vm.allowCheatcodes(vars.liFiMockSwapToAttacker);
        vm.makePersistent(vars.liFiMockSwapToAttacker);

        /// @dev 7.1.7 deploy DeBridgeMock. This mocks tests the behavior of debridge
        vars.deBridgeMock = address(new DeBridgeMock{ salt: salt }());
        vm.allowCheatcodes(vars.deBridgeMock);
        vm.makePersistent(vars.deBridgeMock);

        /// @dev 7.1.7 deploy DeBridgeForwarderMock. This mocks tests the behavior of debridge forwarder
        vars.debridgeForwarderMock = address(new DeBridgeForwarderMock{ salt: salt }());
        vm.allowCheatcodes(vars.debridgeForwarderMock);
        vm.makePersistent(vars.debridgeForwarderMock);

        /// @dev 7.1.8 deploy OneInchMock. This mocks the beahvior of 1inch
        vars.oneInchMock = address(new OneInchMock{ salt: salt }());
        vm.allowCheatcodes(vars.oneInchMock);
        vm.makePersistent(vars.oneInchMock);

        /// @dev deployments
        for (uint256 i = 0; i < chainIds.length; ++i) {
            vars.chainId = chainIds[i];
            vars.fork = FORKS[vars.chainId];
            vars.ambAddresses = new address[](ambIds.length);
            /// @dev salt unique to each chain
            salt = keccak256(abi.encodePacked("SUPERFORM_ON_CHAIN", vars.chainId));

            /// @dev first 4 chains have the same salt. This allows us to test a create2 deployment both with chains
            /// with same addresses and others without
            if (i < 4) {
                salt = keccak256(abi.encodePacked("SUPERFORM_ON_CHAIN"));
            }

            vm.selectFork(vars.fork);
            /// @dev preference for a local deployment of Permit2 over mainnet version. Has same bytcode
            vars.canonicalPermit2 = address(new Permit2Clone{ salt: salt }());
            contracts[vars.chainId][bytes32(bytes("CanonicalPermit2"))] = vars.canonicalPermit2;

            /// @dev 1 - Pigeon helpers allow us to fullfill cross-chain messages in a manner as close to mainnet as
            /// possible
            /// @dev 1.1.1- LZ Helper from Pigeon
            contracts[vars.chainId][bytes32(bytes("LayerZeroHelper"))] = vars.lzHelper;

            /// @dev 1.1.2- deploy LZ v2 Helper from Pigeon
            contracts[vars.chainId][bytes32(bytes("LayerZeroV2Helper"))] = vars.lzV2Helper;

            /// @dev 1.2-  Hyperlane Helper from Pigeon
            contracts[vars.chainId][bytes32(bytes("HyperlaneHelper"))] = vars.hyperlaneHelper;

            /// @dev 1.3-  Wormhole Automatic Relayer Helper from Pigeon
            contracts[vars.chainId][bytes32(bytes("WormholeHelper"))] = vars.wormholeHelper;

            /// @dev 1.4-  Wormhole Specialized Relayer Helper from Pigeon
            contracts[vars.chainId][bytes32(bytes("WormholeBroadcastHelper"))] = vars.wormholeBroadcastHelper;

            /// @dev 1.5- deploy axelar from Pigeon
            contracts[vars.chainId][bytes32(bytes("AxelarHelper"))] = vars.axelarHelper;

            /// @dev 2 - Deploy SuperRBAC
            vars.superRBAC = address(
                new SuperRBAC{ salt: salt }(
                    ISuperRBAC.InitialRoleSetup({
                        admin: deployer,
                        emergencyAdmin: deployer,
                        paymentAdmin: deployer,
                        csrProcessor: deployer,
                        tlProcessor: deployer,
                        brProcessor: deployer,
                        csrUpdater: deployer,
                        srcVaaRelayer: vars.wormholeBroadcastHelper,
                        dstSwapper: deployer,
                        csrRescuer: deployer,
                        csrDisputer: deployer
                    })
                )
            );
            contracts[vars.chainId][bytes32(bytes("SuperRBAC"))] = vars.superRBAC;

            vars.superRBACC = SuperRBAC(vars.superRBAC);

            /// @dev 3 - Deploy SuperRegistry
            vars.superRegistry = address(new SuperRegistry{ salt: salt }(vars.superRBAC));
            contracts[vars.chainId][bytes32(bytes("SuperRegistry"))] = vars.superRegistry;
            vars.superRegistryC = SuperRegistry(vars.superRegistry);

            vars.superRBACC.setSuperRegistry(vars.superRegistry);

            vm.expectRevert(Error.ZERO_ADDRESS.selector);
            vars.superRegistryC.PERMIT2();
            vars.superRegistryC.setPermit2(vars.canonicalPermit2);

            assert(vars.superRBACC.hasProtocolAdminRole(deployer));

            /// @dev 4.1 - deploy Core State Registry
            vars.coreStateRegistry = address(new CoreStateRegistry{ salt: salt }(SuperRegistry(vars.superRegistry)));
            contracts[vars.chainId][bytes32(bytes("CoreStateRegistry"))] = vars.coreStateRegistry;

            vars.superRegistryC.setAddress(
                vars.superRegistryC.CORE_STATE_REGISTRY(), vars.coreStateRegistry, vars.chainId
            );

            /// @dev 4.2 - deploy Form State Registry
            vars.timelockStateRegistry = address(new TimelockStateRegistry{ salt: salt }(vars.superRegistryC));
            contracts[vars.chainId][bytes32(bytes("TimelockStateRegistry"))] = vars.timelockStateRegistry;

            vars.superRegistryC.setAddress(
                vars.superRegistryC.TIMELOCK_STATE_REGISTRY(), vars.timelockStateRegistry, vars.chainId
            );

            /// @dev 4.3 - deploy Broadcast State Registry
            vars.broadcastRegistry = address(new BroadcastRegistry{ salt: salt }(vars.superRegistryC));
            contracts[vars.chainId][bytes32(bytes("BroadcastRegistry"))] = vars.broadcastRegistry;

            vars.superRegistryC.setAddress(
                vars.superRegistryC.BROADCAST_REGISTRY(), vars.broadcastRegistry, vars.chainId
            );

            address[] memory registryAddresses = new address[](3);
            registryAddresses[0] = vars.coreStateRegistry;
            registryAddresses[1] = vars.timelockStateRegistry;
            registryAddresses[2] = vars.broadcastRegistry;

            uint8[] memory registryIds = new uint8[](3);
            registryIds[0] = 1;
            registryIds[1] = 2;
            registryIds[2] = 3;

            vars.superRegistryC.setStateRegistryAddress(registryIds, registryAddresses);

            /// @dev 5- deploy Payment Helper
            vars.paymentHelper = address(new PaymentHelper{ salt: salt }(vars.superRegistry));
            contracts[vars.chainId][bytes32(bytes("PaymentHelper"))] = vars.paymentHelper;

            vars.superRegistryC.setAddress(vars.superRegistryC.PAYMENT_HELPER(), vars.paymentHelper, vars.chainId);

            /// @dev 6.1 - deploy Layerzero Implementation
            vars.lzImplementation = address(new LayerzeroImplementation{ salt: salt }(vars.superRegistryC));
            contracts[vars.chainId][bytes32(bytes("LayerzeroImplementation"))] = vars.lzImplementation;

            LayerzeroImplementation(payable(vars.lzImplementation)).setLzEndpoint(lzEndpoints[i]);

            /// @dev 6.1.1 - deploy Layerzero v2 implementation
            vars.lzV2Implementation = address(new LayerzeroV2Implementation{ salt: salt }(vars.superRegistryC));
            contracts[vars.chainId][bytes32(bytes("LayerzeroV2Implementation"))] = vars.lzV2Implementation;

            LayerzeroV2Implementation(payable(vars.lzV2Implementation)).setLzEndpoint(lzV2Endpoint);

            /// @dev 6.2 - deploy Hyperlane Implementation
            if (vars.chainId != FANTOM) {
                vars.hyperlaneImplementation =
                    address(new HyperlaneImplementation{ salt: salt }(SuperRegistry(vars.superRegistry)));
                HyperlaneImplementation(vars.hyperlaneImplementation).setHyperlaneConfig(
                    IMailbox(hyperlaneMailboxes[i]), IInterchainGasPaymaster(hyperlanePaymasters[i])
                );
                contracts[vars.chainId][bytes32(bytes("HyperlaneImplementation"))] = vars.hyperlaneImplementation;
            }

            /// @dev 6.3- deploy Wormhole Automatic Relayer Implementation
            vars.wormholeImplementation = address(new WormholeARImplementation{ salt: salt }(vars.superRegistryC));
            contracts[vars.chainId][bytes32(bytes("WormholeARImplementation"))] = vars.wormholeImplementation;

            WormholeARImplementation(vars.wormholeImplementation).setWormholeRelayer(wormholeRelayer);
            /// set refund chain id to wormhole chain id
            WormholeARImplementation(vars.wormholeImplementation).setRefundChainId(wormhole_chainIds[i]);

            /// @dev 6.4- deploy Wormhole Specialized Relayer Implementation
            vars.wormholeSRImplementation = address(new WormholeSRImplementation{ salt: salt }(vars.superRegistryC, 3));
            contracts[vars.chainId][bytes32(bytes("WormholeSRImplementation"))] = vars.wormholeSRImplementation;

            WormholeSRImplementation(vars.wormholeSRImplementation).setWormholeCore(wormholeCore[i]);
            WormholeSRImplementation(vars.wormholeSRImplementation).setRelayer(deployer);

            /// @dev 6.5- deploy Axelar Implementation
            vars.axelarImplementation = address(new AxelarImplementation{ salt: salt }(vars.superRegistryC));
            contracts[vars.chainId][bytes32(bytes("AxelarImplementation"))] = vars.axelarImplementation;

            AxelarImplementation(vars.axelarImplementation).setAxelarConfig(IAxelarGateway(axelarGateway[i]));
            AxelarImplementation(vars.axelarImplementation).setAxelarGasService(
                IAxelarGasService(axelarGasService[i]), IInterchainGasEstimation(axelarGasService[i])
            );

            vars.ambAddresses[0] = vars.lzImplementation;
            vars.ambAddresses[1] = vars.hyperlaneImplementation;
            vars.ambAddresses[2] = vars.wormholeImplementation;
            vars.ambAddresses[3] = vars.wormholeSRImplementation;
            vars.ambAddresses[4] = vars.axelarImplementation;
            vars.ambAddresses[5] = vars.lzV2Implementation;

            contracts[vars.chainId][bytes32(bytes("LiFiMock"))] = vars.lifiRouter;

            contracts[vars.chainId][bytes32(bytes("SocketMock"))] = vars.socketRouter;

            contracts[vars.chainId][bytes32(bytes("SocketOneInchMock"))] = vars.socketOneInch;

            contracts[vars.chainId][bytes32(bytes("LiFiMockRugpull"))] = vars.liFiMockRugpull;

            contracts[vars.chainId][bytes32(bytes("LiFiMockBlacklisted"))] = vars.liFiMockBlacklisted;

            contracts[vars.chainId][bytes32(bytes("LiFiMockBlacklisted"))] = vars.liFiMockSwapToAttacker;

            contracts[vars.chainId][bytes32(bytes("DeBridgeMock"))] = vars.deBridgeMock;

            contracts[vars.chainId][bytes32(bytes("DeBridgeForwarderMock"))] = vars.debridgeForwarderMock;

            contracts[vars.chainId][bytes32(bytes("OneInchMock"))] = vars.debridgeForwarderMock;

            /// @dev 7.2.1- deploy  lifi validator
            vars.lifiValidator = address(new LiFiValidator{ salt: salt }(vars.superRegistry));
            contracts[vars.chainId][bytes32(bytes("LiFiValidator"))] = vars.lifiValidator;

            /// @dev 7.2.2- deploy socket validator
            vars.socketValidator = address(new SocketValidator{ salt: salt }(vars.superRegistry));
            contracts[vars.chainId][bytes32(bytes("SocketValidator"))] = vars.socketValidator;

            if (vars.chainId == 1) {
                // Mainnet Hop
                SocketValidator(vars.socketValidator).addToBlacklist(18);
            } else if (vars.chainId == 10) {
                // Optimism Hop
                SocketValidator(vars.socketValidator).addToBlacklist(15);
            } else if (vars.chainId == 42_161) {
                // Arbitrum hop
                SocketValidator(vars.socketValidator).addToBlacklist(16);
            } else if (vars.chainId == 137) {
                // Polygon hop
                SocketValidator(vars.socketValidator).addToBlacklist(21);
            } else if (vars.chainId == 8453) {
                // Base hop
                SocketValidator(vars.socketValidator).addToBlacklist(1);
            }

            /// @dev 7.2.3- deploy socket one inch validator
            vars.socketOneInchValidator = address(new SocketOneInchValidator{ salt: salt }(vars.superRegistry));
            contracts[vars.chainId][bytes32(bytes("SocketOneInchValidator"))] = vars.socketOneInchValidator;

            /// @dev 7.2.4- deploy deBridge validator
            vars.debridgeValidator = address(new DeBridgeValidator{ salt: salt }(vars.superRegistry));
            contracts[vars.chainId][bytes32(bytes("DeBridgeValidator"))] = vars.debridgeValidator;

            /// @dev 7.2.5- deploy deBridge forwarder validator
            vars.debridgeForwarderValidator = address(new DeBridgeForwarderValidator{ salt: salt }(vars.superRegistry));
            contracts[vars.chainId][bytes32(bytes("DeBridgeForwarderValidator"))] = vars.debridgeForwarderValidator;

            /// @dev 7.2.6- deploy socket one inch validator
            vars.oneInchValidator = address(new OneInchValidator{ salt: salt }(vars.superRegistry));
            contracts[vars.chainId][bytes32(bytes("OneInchValidator"))] = vars.oneInchValidator;

            /// @dev 7.3- kycDAO NFT used to test kycDAO vaults
            vars.kycDAOMock = address(new KYCDaoNFTMock{ salt: salt }());
            contracts[vars.chainId][bytes32(bytes("KYCDAOMock"))] = vars.kycDAOMock;

            bridgeAddresses.push(vars.lifiRouter);
            bridgeAddresses.push(vars.socketRouter);
            bridgeAddresses.push(vars.socketOneInch);
            bridgeAddresses.push(vars.liFiMockRugpull);
            bridgeAddresses.push(vars.liFiMockBlacklisted);
            bridgeAddresses.push(vars.liFiMockSwapToAttacker);
            bridgeAddresses.push(vars.deBridgeMock);
            bridgeAddresses.push(vars.debridgeForwarderMock);
            bridgeAddresses.push(vars.oneInchMock);

            bridgeValidators.push(vars.lifiValidator);
            bridgeValidators.push(vars.socketValidator);
            bridgeValidators.push(vars.socketOneInchValidator);
            bridgeValidators.push(vars.lifiValidator);
            bridgeValidators.push(vars.lifiValidator);
            bridgeValidators.push(vars.lifiValidator);
            bridgeValidators.push(vars.debridgeValidator);
            bridgeValidators.push(vars.debridgeForwarderValidator);
            bridgeValidators.push(vars.oneInchValidator);

            /// @dev 8.1 - Deploy UNDERLYING_TOKENS and VAULTS
            for (uint256 j = 0; j < UNDERLYING_TOKENS.length; ++j) {
                vm.selectFork(FORKS[vars.chainId]);
                vars.UNDERLYING_TOKEN = UNDERLYING_EXISTING_TOKENS[vars.chainId][UNDERLYING_TOKENS[j]];

                if (vars.UNDERLYING_TOKEN == address(0)) {
                    vars.UNDERLYING_TOKEN = address(
                        new MockERC20{ salt: salt }(UNDERLYING_TOKENS[j], UNDERLYING_TOKENS[j], deployer, hundredBilly)
                    );
                } else {
                    deal(vars.UNDERLYING_TOKEN, deployer, hundredBilly);
                }
                contracts[vars.chainId][bytes32(bytes(UNDERLYING_TOKENS[j]))] = vars.UNDERLYING_TOKEN;
            }

            bytes memory bytecodeWithArgs;
            /// NOTE: This loop deploys all vaults on all chainIds with all of the UNDERLYING TOKENS (id x form) x
            /// chainId
            for (uint32 j = 0; j < FORM_IMPLEMENTATION_IDS.length; ++j) {
                /// @dev don't do this for 5115
                if (j != 3) {
                    address[][] memory doubleVaults = new address[][](UNDERLYING_TOKENS.length);

                    for (uint256 k = 0; k < UNDERLYING_TOKENS.length; ++k) {
                        uint256 lenBytecodes = vaultBytecodes2[FORM_IMPLEMENTATION_IDS[j]].vaultBytecode.length;
                        address[] memory vaultsT = new address[](lenBytecodes);
                        for (uint256 l = 0; l < lenBytecodes; l++) {
                            vars.vault =
                                REAL_VAULT_ADDRESS[vars.chainId][FORM_IMPLEMENTATION_IDS[j]][UNDERLYING_TOKENS[k]][l];

                            if (vars.vault == address(0)) {
                                /// @dev 8.2 - Deploy mock Vault
                                if (j != 2) {
                                    bytecodeWithArgs = abi.encodePacked(
                                        vaultBytecodes2[FORM_IMPLEMENTATION_IDS[j]].vaultBytecode[l],
                                        abi.encode(
                                            MockERC20(getContract(vars.chainId, UNDERLYING_TOKENS[k])),
                                            VAULT_NAMES[l][k],
                                            VAULT_NAMES[l][k]
                                        )
                                    );

                                    vars.vault = _deployWithCreate2(bytecodeWithArgs, 1);
                                } else {
                                    /// deploy the kycDAOVault wrapper with different args
                                    bytecodeWithArgs = abi.encodePacked(
                                        vaultBytecodes2[FORM_IMPLEMENTATION_IDS[j]].vaultBytecode[l],
                                        abi.encode(
                                            MockERC20(getContract(vars.chainId, UNDERLYING_TOKENS[k])), vars.kycDAOMock
                                        )
                                    );

                                    vars.vault = _deployWithCreate2(bytecodeWithArgs, 1);
                                }
                            }

                            /// @dev Add VaultMock
                            contracts[vars.chainId][bytes32(bytes(string.concat(VAULT_NAMES[l][k])))] = vars.vault;
                            vaultsT[l] = vars.vault;
                        }
                        doubleVaults[k] = vaultsT;
                    }
                    vaults[vars.chainId][FORM_IMPLEMENTATION_IDS[j]] = doubleVaults;
                }
            }

            if (NUMBER_OF_5115S[vars.chainId] > 0) {
                for (uint256 j = 0; j < NUMBER_OF_5115S[vars.chainId]; ++j) {
                    address new5115WrapperVault = address(
                        new ERC5115To4626Wrapper{ salt: salt }(
                            ERC5115_VAULTS[vars.chainId][j],
                            ERC5115S_CHOSEN_ASSETS[vars.chainId][ERC5115_VAULTS[vars.chainId][j]].assetIn,
                            ERC5115S_CHOSEN_ASSETS[vars.chainId][ERC5115_VAULTS[vars.chainId][j]].assetOut
                        )
                    );

                    wrapped5115vaults[vars.chainId].push(new5115WrapperVault);
                }
            }

            /// @dev 9 - Deploy SuperformFactory
            vars.factory = address(new SuperformFactory{ salt: salt }(vars.superRegistry));
            contracts[vars.chainId][bytes32(bytes("SuperformFactory"))] = vars.factory;

            vars.superRegistryC.setAddress(vars.superRegistryC.SUPERFORM_FACTORY(), vars.factory, vars.chainId);
            vars.superRBACC.grantRole(vars.superRBACC.BROADCASTER_ROLE(), vars.factory);

            /// @dev 10 - Deploy 4626Form implementations
            // Standard ERC4626 Form
            vars.erc4626Form = address(new ERC4626Form{ salt: salt }(vars.superRegistry));
            contracts[vars.chainId][bytes32(bytes("ERC4626Form"))] = vars.erc4626Form;

            // Timelock + ERC4626 Form
            vars.erc4626TimelockForm = address(new ERC4626TimelockForm{ salt: salt }(vars.superRegistry));
            contracts[vars.chainId][bytes32(bytes("ERC4626TimelockForm"))] = vars.erc4626TimelockForm;

            // KYCDao ERC4626 Form
            vars.kycDao4626Form = address(new ERC4626KYCDaoForm{ salt: salt }(vars.superRegistry));
            contracts[vars.chainId][bytes32(bytes("ERC4626KYCDaoForm"))] = vars.kycDao4626Form;

            // Pendle ERC5115 Form
            vars.erc5115form = address(new ERC5115Form{ salt: salt }(vars.superRegistry));
            contracts[vars.chainId][bytes32(bytes("ERC5115Form"))] = vars.erc5115form;

            /// @dev 11 - Add newly deployed form implementations to Factory
            ISuperformFactory(vars.factory).addFormImplementation(vars.erc4626Form, FORM_IMPLEMENTATION_IDS[0], 1);

            ISuperformFactory(vars.factory).addFormImplementation(
                vars.erc4626TimelockForm, FORM_IMPLEMENTATION_IDS[1], 2
            );

            ISuperformFactory(vars.factory).addFormImplementation(vars.kycDao4626Form, FORM_IMPLEMENTATION_IDS[2], 1);

            ISuperformFactory(vars.factory).addFormImplementation(vars.erc5115form, FORM_IMPLEMENTATION_IDS[3], 1);

            /// @dev 12 - Deploy SuperformRouter
            vars.superformRouter = address(new SuperformRouter{ salt: salt }(vars.superRegistry));
            contracts[vars.chainId][bytes32(bytes("SuperformRouter"))] = vars.superformRouter;

            vars.superRegistryC.setAddress(vars.superRegistryC.SUPERFORM_ROUTER(), vars.superformRouter, vars.chainId);

            /// @dev 13 - Deploy SuperPositions
            vars.superPositions = address(
                new SuperPositions{ salt: salt }(
                    "https://ipfs-gateway.superform.xyz/ipns/k51qzi5uqu5dg90fqdo9j63m556wlddeux4mlgyythp30zousgh3huhyzouyq8/JSON/",
                    vars.superRegistry,
                    "SuperPositions",
                    "SP"
                )
            );

            contracts[vars.chainId][bytes32(bytes("SuperPositions"))] = vars.superPositions;
            vars.superRegistryC.setAddress(vars.superRegistryC.SUPER_POSITIONS(), vars.superPositions, vars.chainId);

            vars.superRBACC.grantRole(
                vars.superRBACC.BROADCASTER_ROLE(), contracts[vars.chainId][bytes32(bytes("SuperPositions"))]
            );

            /// @dev 14- deploy Payload Helper
            vars.PayloadHelper = address(new PayloadHelper{ salt: salt }(vars.superRegistry));
            contracts[vars.chainId][bytes32(bytes("PayloadHelper"))] = vars.PayloadHelper;
            vars.superRegistryC.setAddress(vars.superRegistryC.PAYLOAD_HELPER(), vars.PayloadHelper, vars.chainId);

            /// @dev 15 - Deploy PayMaster
            vars.payMaster = address(new PayMaster{ salt: salt }(vars.superRegistry));
            contracts[vars.chainId][bytes32(bytes32("PayMaster"))] = vars.payMaster;

            vars.superRegistryC.setAddress(vars.superRegistryC.PAYMASTER(), vars.payMaster, vars.chainId);

            /// @dev 16 - Deploy Dst Swapper
            vars.dstSwapper = address(new DstSwapper{ salt: salt }(vars.superRegistry));
            contracts[vars.chainId][bytes32(bytes32("DstSwapper"))] = vars.dstSwapper;

            vars.superRegistryC.setAddress(vars.superRegistryC.DST_SWAPPER(), vars.dstSwapper, vars.chainId);

            /// @dev 17 - Super Registry extra setters
            /// @dev BASE does not have SocketV1 available
            if (vars.chainId == BASE) {
                uint8[] memory bridgeIdsBase = new uint8[](6);
                bridgeIdsBase[0] = bridgeIds[0];
                bridgeIdsBase[1] = bridgeIds[3];
                bridgeIdsBase[2] = bridgeIds[4];
                bridgeIdsBase[3] = bridgeIds[5];
                bridgeIdsBase[4] = bridgeIds[6];
                bridgeIdsBase[5] = bridgeIds[7];

                address[] memory bridgeAddressesBase = new address[](6);
                bridgeAddressesBase[0] = bridgeAddresses[0];
                bridgeAddressesBase[1] = bridgeAddresses[3];
                bridgeAddressesBase[2] = bridgeAddresses[4];
                bridgeAddressesBase[3] = bridgeAddresses[5];
                bridgeAddressesBase[4] = bridgeAddresses[6];
                bridgeAddressesBase[5] = bridgeAddresses[7];

                address[] memory bridgeValidatorsBase = new address[](6);
                bridgeValidatorsBase[0] = bridgeValidators[0];
                bridgeValidatorsBase[1] = bridgeValidators[3];
                bridgeValidatorsBase[2] = bridgeValidators[4];
                bridgeValidatorsBase[3] = bridgeValidators[5];
                bridgeValidatorsBase[4] = bridgeValidators[6];
                bridgeValidatorsBase[5] = bridgeValidators[7];

                vars.superRegistryC.setBridgeAddresses(bridgeIdsBase, bridgeAddressesBase, bridgeValidatorsBase);
            } else {
                SuperRegistry(vars.superRegistry).setBridgeAddresses(bridgeIds, bridgeAddresses, bridgeValidators);
            }

            /// @dev configures ambImpkementations to super registry
            if (vars.chainId == FANTOM) {
                uint8[] memory ambIdsFantom = new uint8[](3);
                ambIdsFantom[0] = 1;
                ambIdsFantom[1] = 3;
                ambIdsFantom[2] = 4;

                address[] memory ambAddressesFantom = new address[](3);
                ambAddressesFantom[0] = vars.lzImplementation;
                ambAddressesFantom[1] = vars.wormholeImplementation;
                ambAddressesFantom[2] = vars.wormholeSRImplementation;

                bool[] memory broadcastAMBFantom = new bool[](3);
                broadcastAMBFantom[0] = false;
                broadcastAMBFantom[1] = false;
                broadcastAMBFantom[2] = true;

                SuperRegistry(payable(getContract(vars.chainId, "SuperRegistry"))).setAmbAddress(
                    ambIdsFantom, ambAddressesFantom, broadcastAMBFantom
                );
            } else {
                vars.superRegistryC.setAmbAddress(ambIds, vars.ambAddresses, isBroadcastAMB);
            }

            /// @dev 18 setup setup srcChain keepers
            vars.superRegistryC.setAddress(vars.superRegistryC.PAYMENT_ADMIN(), deployer, vars.chainId);
            vars.superRegistryC.setAddress(vars.superRegistryC.CORE_REGISTRY_PROCESSOR(), deployer, vars.chainId);
            vars.superRegistryC.setAddress(vars.superRegistryC.BROADCAST_REGISTRY_PROCESSOR(), deployer, vars.chainId);
            vars.superRegistryC.setAddress(vars.superRegistryC.TIMELOCK_REGISTRY_PROCESSOR(), deployer, vars.chainId);
            vars.superRegistryC.setAddress(vars.superRegistryC.CORE_REGISTRY_UPDATER(), deployer, vars.chainId);
            vars.superRegistryC.setAddress(vars.superRegistryC.CORE_REGISTRY_RESCUER(), deployer, vars.chainId);
            vars.superRegistryC.setAddress(vars.superRegistryC.CORE_REGISTRY_DISPUTER(), deployer, vars.chainId);
            vars.superRegistryC.setAddress(vars.superRegistryC.DST_SWAPPER_PROCESSOR(), deployer, vars.chainId);
            vars.superRegistryC.setAddress(vars.superRegistryC.SUPERFORM_RECEIVER(), deployer, vars.chainId);

            vars.superRegistryC.setDelay(86_400);
            /// @dev 19 deploy emergency queue
            vars.emergencyQueue = address(new EmergencyQueue{ salt: salt }(vars.superRegistry));
            contracts[vars.chainId][bytes32(bytes("EmergencyQueue"))] = vars.emergencyQueue;
            vars.superRegistryC.setAddress(vars.superRegistryC.EMERGENCY_QUEUE(), vars.emergencyQueue, vars.chainId);
            delete bridgeAddresses;
            delete bridgeValidators;

            /// @dev 20 deploy Rewards Distributor
            vars.rewardsDistributor = address(new RewardsDistributor{ salt: salt }(vars.superRegistry));
            contracts[vars.chainId][bytes32(bytes("RewardsDistributor"))] = vars.rewardsDistributor;

            bytes32 rewardsId = keccak256("REWARDS_DISTRIBUTOR");
            vars.superRegistryC.setAddress(rewardsId, vars.rewardsDistributor, vars.chainId);
            vars.superRBACC.setRoleAdmin(keccak256("REWARDS_ADMIN_ROLE"), vars.superRBACC.PROTOCOL_ADMIN_ROLE());
            vars.superRBACC.grantRole(keccak256("REWARDS_ADMIN_ROLE"), deployer);
        }

        for (uint256 i = 0; i < chainIds.length; ++i) {
            vars.chainId = chainIds[i];
            vars.fork = FORKS[vars.chainId];

            vm.selectFork(vars.fork);

            vars.lzImplementation = getContract(vars.chainId, "LayerzeroImplementation");
            vars.lzV2Implementation = getContract(vars.chainId, "LayerzeroV2Implementation");
            vars.hyperlaneImplementation = getContract(vars.chainId, "HyperlaneImplementation");
            vars.wormholeImplementation = getContract(vars.chainId, "WormholeARImplementation");
            vars.wormholeSRImplementation = getContract(vars.chainId, "WormholeSRImplementation");
            vars.axelarImplementation = getContract(vars.chainId, "AxelarImplementation");
            vars.superRBAC = getContract(vars.chainId, "SuperRBAC");

            vars.superRegistry = getContract(vars.chainId, "SuperRegistry");
            vars.paymentHelper = getContract(vars.chainId, "PaymentHelper");
            vars.superRegistryC = SuperRegistry(payable(vars.superRegistry));
            vars.superRegistryC.setVaultLimitPerDestination(vars.chainId, 5);

            /// @dev Set all trusted remotes for each chain, configure amb chains ids, setupQuorum for all chains as 1
            /// and setup PaymentHelper
            /// @dev has to be performed after all main contracts have been deployed on all chains
            for (uint256 j = 0; j < chainIds.length; ++j) {
                if (vars.chainId != chainIds[j]) {
                    vars.dstChainId = chainIds[j];

                    vars.dstLzChainId = lz_chainIds[j];
                    vars.dstHypChainId = hyperlane_chainIds[j];
                    vars.dstWormholeChainId = wormhole_chainIds[j];

                    vars.dstLzImplementation = getContract(vars.dstChainId, "LayerzeroImplementation");
                    vars.dstHyperlaneImplementation = getContract(vars.dstChainId, "HyperlaneImplementation");
                    vars.dstWormholeARImplementation = getContract(vars.dstChainId, "WormholeARImplementation");
                    vars.dstWormholeSRImplementation = getContract(vars.dstChainId, "WormholeSRImplementation");
                    vars.dstwormholeBroadcastHelper = getContract(vars.dstChainId, "WormholeBroadcastHelper");
                    vars.dstAxelarImplementation = getContract(vars.dstChainId, "AxelarImplementation");

                    LayerzeroImplementation(payable(vars.lzImplementation)).setTrustedRemote(
                        vars.dstLzChainId, abi.encodePacked(vars.dstLzImplementation, vars.lzImplementation)
                    );
                    LayerzeroImplementation(payable(vars.lzImplementation)).setChainId(
                        vars.dstChainId, vars.dstLzChainId
                    );

                    LayerzeroV2Implementation(payable(vars.lzV2Implementation)).setPeer(
                        lz_v2_chainIds[j],
                        bytes32(uint256(uint160(getContract(vars.dstChainId, "LayerzeroV2Implementation"))))
                    );

                    LayerzeroV2Implementation(payable(vars.lzV2Implementation)).setChainId(
                        vars.dstChainId, lz_v2_chainIds[j]
                    );

                    if (!(vars.chainId == FANTOM || vars.dstChainId == FANTOM)) {
                        HyperlaneImplementation(payable(vars.hyperlaneImplementation)).setReceiver(
                            vars.dstHypChainId, vars.dstHyperlaneImplementation
                        );

                        HyperlaneImplementation(payable(vars.hyperlaneImplementation)).setChainId(
                            vars.dstChainId, vars.dstHypChainId
                        );
                    }

                    WormholeARImplementation(payable(vars.wormholeImplementation)).setReceiver(
                        vars.dstWormholeChainId, vars.dstWormholeARImplementation
                    );

                    WormholeARImplementation(payable(vars.wormholeImplementation)).setChainId(
                        vars.dstChainId, vars.dstWormholeChainId
                    );

                    AxelarImplementation(payable(vars.axelarImplementation)).setChainId(
                        vars.dstChainId, axelar_chainIds[j]
                    );

                    AxelarImplementation(payable(vars.axelarImplementation)).setReceiver(
                        axelar_chainIds[j], vars.dstAxelarImplementation
                    );

                    WormholeSRImplementation(payable(vars.wormholeSRImplementation)).setChainId(
                        vars.dstChainId, vars.dstWormholeChainId
                    );

                    WormholeSRImplementation(payable(vars.wormholeSRImplementation)).setReceiver(
                        vars.dstWormholeChainId, vars.dstWormholeSRImplementation
                    );

                    /// sets the relayer address on all subsequent chains
                    SuperRBAC(vars.superRBAC).grantRole(
                        SuperRBAC(vars.superRBAC).WORMHOLE_VAA_RELAYER_ROLE(), vars.dstwormholeBroadcastHelper
                    );

                    vars.superRegistryC.setRequiredMessagingQuorum(vars.dstChainId, 1);
                    vars.superRegistryC.setVaultLimitPerDestination(vars.dstChainId, 5);
                    vars.superRegistryC.setAddress(
                        keccak256("CORE_STATE_REGISTRY_RESCUER_ROLE"), deployer, vars.dstChainId
                    );

                    /// swap gas cost: 50000
                    /// update gas cost: 40000
                    /// deposit gas cost: 70000
                    /// withdraw gas cost: 80000
                    /// default gas price: 50 Gwei
                    PaymentHelper(payable(vars.paymentHelper)).addRemoteChain(
                        vars.dstChainId,
                        IPaymentHelper.PaymentHelperConfig(
                            PRICE_FEEDS[vars.chainId][vars.dstChainId],
                            address(0),
                            abi.decode(GAS_USED[vars.dstChainId][3], (uint256)),
                            abi.decode(GAS_USED[vars.dstChainId][4], (uint256)),
                            vars.dstChainId == ARBI ? 1_000_000 : 200_000,
                            abi.decode(GAS_USED[vars.dstChainId][6], (uint256)),
                            nativePrices[j],
                            gasPrices[j],
                            750,
                            2_000_000,
                            /// @dev ackGasCost to move a msg from dst to source
                            10_000,
                            10_000,
                            abi.decode(GAS_USED[vars.dstChainId][13], (uint256))
                        )
                    );

                    vars.superRegistryC.setAddress(
                        vars.superRegistryC.SUPERFORM_ROUTER(),
                        getContract(vars.dstChainId, "SuperformRouter"),
                        vars.dstChainId
                    );

                    vars.superRegistryC.setAddress(
                        vars.superRegistryC.SUPERFORM_FACTORY(),
                        getContract(vars.dstChainId, "SuperformFactory"),
                        vars.dstChainId
                    );

                    vars.superRegistryC.setAddress(
                        vars.superRegistryC.PAYMASTER(), getContract(vars.dstChainId, "PayMaster"), vars.dstChainId
                    );

                    vars.superRegistryC.setAddress(
                        vars.superRegistryC.PAYMENT_HELPER(),
                        getContract(vars.dstChainId, "PaymentHelper"),
                        vars.dstChainId
                    );

                    vars.superRegistryC.setAddress(
                        vars.superRegistryC.CORE_STATE_REGISTRY(),
                        getContract(vars.dstChainId, "CoreStateRegistry"),
                        vars.dstChainId
                    );

                    vars.superRegistryC.setAddress(
                        vars.superRegistryC.DST_SWAPPER(), getContract(vars.dstChainId, "DstSwapper"), vars.dstChainId
                    );

                    vars.superRegistryC.setAddress(
                        vars.superRegistryC.TIMELOCK_STATE_REGISTRY(),
                        getContract(vars.dstChainId, "TimelockStateRegistry"),
                        vars.dstChainId
                    );

                    vars.superRegistryC.setAddress(
                        vars.superRegistryC.BROADCAST_REGISTRY(),
                        getContract(vars.dstChainId, "BroadcastRegistry"),
                        vars.dstChainId
                    );

                    vars.superRegistryC.setAddress(
                        vars.superRegistryC.SUPER_POSITIONS(),
                        getContract(vars.dstChainId, "SuperPositions"),
                        vars.dstChainId
                    );

                    vars.superRegistryC.setAddress(
                        vars.superRegistryC.SUPER_RBAC(), getContract(vars.dstChainId, "SuperRBAC"), vars.dstChainId
                    );

                    vars.superRegistryC.setAddress(
                        vars.superRegistryC.PAYLOAD_HELPER(),
                        getContract(vars.dstChainId, "PayloadHelper"),
                        vars.dstChainId
                    );

                    vars.superRegistryC.setAddress(
                        vars.superRegistryC.EMERGENCY_QUEUE(),
                        getContract(vars.dstChainId, "EmergencyQueue"),
                        vars.dstChainId
                    );

                    vars.superRegistryC.setAddress(vars.superRegistryC.PAYMENT_ADMIN(), deployer, vars.dstChainId);
                    vars.superRegistryC.setAddress(
                        vars.superRegistryC.CORE_REGISTRY_PROCESSOR(), deployer, vars.dstChainId
                    );
                    vars.superRegistryC.setAddress(
                        vars.superRegistryC.CORE_REGISTRY_UPDATER(), deployer, vars.dstChainId
                    );
                    vars.superRegistryC.setAddress(
                        vars.superRegistryC.BROADCAST_REGISTRY_PROCESSOR(), deployer, vars.dstChainId
                    );
                    vars.superRegistryC.setAddress(
                        vars.superRegistryC.TIMELOCK_REGISTRY_PROCESSOR(), deployer, vars.dstChainId
                    );

                    vars.superRegistryC.setAddress(
                        vars.superRegistryC.CORE_REGISTRY_RESCUER(), deployer, vars.dstChainId
                    );
                    vars.superRegistryC.setAddress(
                        vars.superRegistryC.CORE_REGISTRY_DISPUTER(), deployer, vars.dstChainId
                    );
                    vars.superRegistryC.setAddress(
                        vars.superRegistryC.DST_SWAPPER_PROCESSOR(), deployer, vars.dstChainId
                    );
                    vars.superRegistryC.setAddress(vars.superRegistryC.SUPERFORM_RECEIVER(), deployer, vars.dstChainId);

                    vars.superRegistryC.setAddress(keccak256("REWARDS_DISTRIBUTOR"), deployer, vars.dstChainId);
                } else {
                    /// ack gas cost: 40000
                    /// timelock step form cost: 50000
                    /// default gas price: 50 Gwei
                    PaymentHelper(payable(vars.paymentHelper)).updateRemoteChain(
                        vars.chainId, 1, abi.encode(PRICE_FEEDS[vars.chainId][vars.chainId])
                    );
                    PaymentHelper(payable(vars.paymentHelper)).updateRemoteChain(
                        vars.chainId, 7, abi.encode(nativePrices[j])
                    );
                    PaymentHelper(payable(vars.paymentHelper)).updateRemoteChain(
                        vars.chainId, 8, abi.encode(gasPrices[j])
                    );

                    /// @dev gas per byte
                    PaymentHelper(payable(vars.paymentHelper)).updateRemoteChain(vars.chainId, 9, abi.encode(750));

                    /// @dev ackGasCost to mint superPositions
                    PaymentHelper(payable(vars.paymentHelper)).updateRemoteChain(
                        vars.chainId, 10, abi.encode(vars.chainId == ARBI ? 500_000 : 150_000)
                    );

                    PaymentHelper(payable(vars.paymentHelper)).updateRemoteChain(vars.chainId, 11, abi.encode(50_000));

                    PaymentHelper(payable(vars.paymentHelper)).updateRemoteChain(vars.chainId, 12, abi.encode(10_000));

                    /// @dev !WARNING - Default value for updateWithdrawGas for now
                    /// @dev 0.01 ether is just a mock value. Wormhole fees are currently 0 on mainnet
                    PaymentHelper(payable(vars.paymentHelper)).updateRegisterAERC20Params(
                        generateBroadcastParams(0.01 ether)
                    );
                }
            }
        }

        for (uint256 i = 0; i < chainIds.length; ++i) {
            vm.selectFork(FORKS[chainIds[i]]);

            /// @dev 18 - create test superforms when the whole state registry is configured

            for (uint256 j = 0; j < FORM_IMPLEMENTATION_IDS.length; ++j) {
                if (j != 3) {
                    for (uint256 k = 0; k < UNDERLYING_TOKENS.length; ++k) {
                        uint256 lenBytecodes = vaultBytecodes2[FORM_IMPLEMENTATION_IDS[j]].vaultBytecode.length;

                        for (uint256 l = 0; l < lenBytecodes; l++) {
                            address vault = vaults[chainIds[i]][FORM_IMPLEMENTATION_IDS[j]][k][l];

                            uint256 superformId;
                            (superformId, vars.superform) = ISuperformFactory(
                                contracts[chainIds[i]][bytes32(bytes("SuperformFactory"))]
                            ).createSuperform(FORM_IMPLEMENTATION_IDS[j], vault);

                            if (FORM_IMPLEMENTATION_IDS[j] == 3) {
                                /// mint a kycDAO Nft to the newly kycDAO superform
                                ERC4626KYCDaoForm(vars.superform).mintKYC(1);
                            }

                            contracts[chainIds[i]][bytes32(
                                bytes(
                                    string.concat(
                                        UNDERLYING_TOKENS[k],
                                        vaultBytecodes2[FORM_IMPLEMENTATION_IDS[j]].vaultKinds[l],
                                        "Superform",
                                        Strings.toString(FORM_IMPLEMENTATION_IDS[j])
                                    )
                                )
                            )] = vars.superform;
                        }
                    }
                } else if (j == 3) {
                    if (NUMBER_OF_5115S[chainIds[i]] > 0) {
                        for (uint256 k = 0; k < NUMBER_OF_5115S[chainIds[i]]; ++k) {
                            uint256 lenBytecodes = vaultBytecodes2[FORM_IMPLEMENTATION_IDS[j]].vaultBytecode.length;

                            for (uint256 l = 0; l < lenBytecodes; l++) {
                                /// @dev warning: the true vault for 5115 is the one underneath the wrapped version
                                (, vars.superform) = ISuperformFactory(
                                    contracts[chainIds[i]][bytes32(bytes("SuperformFactory"))]
                                ).createSuperform(FORM_IMPLEMENTATION_IDS[j], wrapped5115vaults[chainIds[i]][k]);

                                contracts[chainIds[i]][bytes32(
                                    bytes(
                                        string.concat(
                                            ERC5115_VAULTS_NAMES[chainIds[i]][k],
                                            vaultBytecodes2[FORM_IMPLEMENTATION_IDS[j]].vaultKinds[l],
                                            "Superform",
                                            Strings.toString(FORM_IMPLEMENTATION_IDS[j])
                                        )
                                    )
                                )] = vars.superform;
                            }
                        }
                    }
                }
            }

            /// mint a kycDAO Nft to the test users in all chains
            KYCDaoNFTMock(getContract(chainIds[i], "KYCDAOMock")).mint(users[0]);
            KYCDaoNFTMock(getContract(chainIds[i], "KYCDAOMock")).mint(users[1]);
            KYCDaoNFTMock(getContract(chainIds[i], "KYCDAOMock")).mint(users[2]);
        }
        _setTokenPriceFeeds();

        vm.stopPrank();
    }

    /*//////////////////////////////////////////////////////////////
                        MISC. HELPER FUNCTIONS
    //////////////////////////////////////////////////////////////*/
    function _setTokenPriceFeeds() internal {
        /// @dev set chainlink price feeds
        /// ETH
        tokenPriceFeeds[ETH][getContract(ETH, "DAI")] = 0xAed0c38402a5d19df6E4c03F4E2DceD6e29c1ee9;
        tokenPriceFeeds[ETH][getContract(ETH, "USDC")] = 0x8fFfFfd4AfB6115b954Bd326cbe7B4BA576818f6;
        /// @dev note using ETH's price feed for WETH (as 1 WETH = 1 ETH), also coz chainlink doesn't provide
        tokenPriceFeeds[ETH][getContract(ETH, "WETH")] = 0x5f4eC3Df9cbd43714FE2740f5E3616155c5b8419;
        tokenPriceFeeds[ETH][NATIVE_TOKEN] = 0x5f4eC3Df9cbd43714FE2740f5E3616155c5b8419;
        tokenPriceFeeds[ETH][getContract(ETH, "ezETH")] = 0x5f4eC3Df9cbd43714FE2740f5E3616155c5b8419;
        tokenPriceFeeds[ETH][getContract(ETH, "wstETH")] = 0x5f4eC3Df9cbd43714FE2740f5E3616155c5b8419;
        /// @dev using USDC price feed
        tokenPriceFeeds[ETH][getContract(ETH, "sUSDe")] = 0x8fFfFfd4AfB6115b954Bd326cbe7B4BA576818f6;
        tokenPriceFeeds[ETH][getContract(ETH, "USDe")] = 0x8fFfFfd4AfB6115b954Bd326cbe7B4BA576818f6;

        /// BSC
        tokenPriceFeeds[BSC][getContract(BSC, "DAI")] = 0x132d3C0B1D2cEa0BC552588063bdBb210FDeecfA;
        tokenPriceFeeds[BSC][getContract(BSC, "USDC")] = 0x51597f405303C4377E36123cBc172b13269EA163;
        /// @dev note using ETH's price feed for WETH (as 1 WETH = 1 ETH)
        tokenPriceFeeds[BSC][getContract(BSC, "WETH")] = 0x9ef1B8c0E4F7dc8bF5719Ea496883DC6401d5b2e;
        tokenPriceFeeds[BSC][NATIVE_TOKEN] = 0x9ef1B8c0E4F7dc8bF5719Ea496883DC6401d5b2e;
        tokenPriceFeeds[BSC][getContract(BSC, "ezETH")] = 0x9ef1B8c0E4F7dc8bF5719Ea496883DC6401d5b2e;
        tokenPriceFeeds[BSC][getContract(BSC, "wstETH")] = 0x9ef1B8c0E4F7dc8bF5719Ea496883DC6401d5b2e;
        /// @dev using USDC price feed
        tokenPriceFeeds[BSC][getContract(BSC, "sUSDe")] = 0x51597f405303C4377E36123cBc172b13269EA163;
        tokenPriceFeeds[BSC][getContract(BSC, "USDe")] = 0x51597f405303C4377E36123cBc172b13269EA163;

        /// AVAX
        tokenPriceFeeds[AVAX][getContract(AVAX, "DAI")] = 0x51D7180edA2260cc4F6e4EebB82FEF5c3c2B8300;
        tokenPriceFeeds[AVAX][getContract(AVAX, "USDC")] = 0xF096872672F44d6EBA71458D74fe67F9a77a23B9;
        /// @dev note using ETH's price feed for WETH (as 1 WETH = 1 ETH)
        tokenPriceFeeds[AVAX][getContract(AVAX, "WETH")] = 0x976B3D034E162d8bD72D6b9C989d545b839003b0;
        tokenPriceFeeds[AVAX][NATIVE_TOKEN] = 0x976B3D034E162d8bD72D6b9C989d545b839003b0;
        tokenPriceFeeds[AVAX][getContract(AVAX, "ezETH")] = 0x976B3D034E162d8bD72D6b9C989d545b839003b0;
        tokenPriceFeeds[AVAX][getContract(AVAX, "wstETH")] = 0x976B3D034E162d8bD72D6b9C989d545b839003b0;
        /// @dev using USDC price feed
        tokenPriceFeeds[AVAX][getContract(AVAX, "sUSDe")] = 0xF096872672F44d6EBA71458D74fe67F9a77a23B9;
        tokenPriceFeeds[AVAX][getContract(AVAX, "USDe")] = 0xF096872672F44d6EBA71458D74fe67F9a77a23B9;

        /// POLYGON
        tokenPriceFeeds[POLY][getContract(POLY, "DAI")] = 0x4746DeC9e833A82EC7C2C1356372CcF2cfcD2F3D;
        tokenPriceFeeds[POLY][getContract(POLY, "USDC")] = 0xfE4A8cc5b5B2366C1B58Bea3858e81843581b2F7;
        /// @dev note using ETH's price feed for WETH (as 1 WETH = 1 ETH)
        tokenPriceFeeds[POLY][getContract(POLY, "WETH")] = 0xF9680D99D6C9589e2a93a78A04A279e509205945;
        tokenPriceFeeds[POLY][NATIVE_TOKEN] = 0xF9680D99D6C9589e2a93a78A04A279e509205945;
        tokenPriceFeeds[POLY][getContract(POLY, "ezETH")] = 0xF9680D99D6C9589e2a93a78A04A279e509205945;
        tokenPriceFeeds[POLY][getContract(POLY, "wstETH")] = 0xF9680D99D6C9589e2a93a78A04A279e509205945;
        /// @dev using USDC price feed
        tokenPriceFeeds[POLY][getContract(POLY, "sUSDe")] = 0xfE4A8cc5b5B2366C1B58Bea3858e81843581b2F7;
        tokenPriceFeeds[POLY][getContract(POLY, "USDe")] = 0xfE4A8cc5b5B2366C1B58Bea3858e81843581b2F7;

        /// OPTIMISM
        tokenPriceFeeds[OP][getContract(OP, "DAI")] = 0x8dBa75e83DA73cc766A7e5a0ee71F656BAb470d6;
        tokenPriceFeeds[OP][getContract(OP, "USDC")] = 0x16a9FA2FDa030272Ce99B29CF780dFA30361E0f3;
        /// @dev note using ETH's price feed for WETH (as 1 WETH = 1 ETH)
        tokenPriceFeeds[OP][getContract(OP, "WETH")] = 0x13e3Ee699D1909E989722E753853AE30b17e08c5;
        tokenPriceFeeds[OP][NATIVE_TOKEN] = 0x13e3Ee699D1909E989722E753853AE30b17e08c5;
        tokenPriceFeeds[OP][getContract(OP, "ezETH")] = 0x13e3Ee699D1909E989722E753853AE30b17e08c5;
        tokenPriceFeeds[OP][getContract(OP, "wstETH")] = 0x13e3Ee699D1909E989722E753853AE30b17e08c5;
        /// @dev using USDC price feed
        tokenPriceFeeds[OP][getContract(OP, "sUSDe")] = 0x16a9FA2FDa030272Ce99B29CF780dFA30361E0f3;
        tokenPriceFeeds[OP][getContract(OP, "USDe")] = 0x16a9FA2FDa030272Ce99B29CF780dFA30361E0f3;

        /// ARBITRUM
        tokenPriceFeeds[ARBI][getContract(ARBI, "DAI")] = 0xc5C8E77B397E531B8EC06BFb0048328B30E9eCfB;
        tokenPriceFeeds[ARBI][getContract(ARBI, "USDC")] = 0x50834F3163758fcC1Df9973b6e91f0F0F0434aD3;
        /// @dev note using ETH's price feed for WETH (as 1 WETH = 1 ETH)
        tokenPriceFeeds[ARBI][getContract(ARBI, "WETH")] = 0x639Fe6ab55C921f74e7fac1ee960C0B6293ba612;
        tokenPriceFeeds[ARBI][NATIVE_TOKEN] = 0x639Fe6ab55C921f74e7fac1ee960C0B6293ba612;
        tokenPriceFeeds[ARBI][getContract(ARBI, "ezETH")] = 0x639Fe6ab55C921f74e7fac1ee960C0B6293ba612;
        tokenPriceFeeds[ARBI][getContract(ARBI, "wstETH")] = 0x639Fe6ab55C921f74e7fac1ee960C0B6293ba612;
        /// @dev using USDC price feed
        tokenPriceFeeds[ARBI][getContract(ARBI, "sUSDe")] = 0x50834F3163758fcC1Df9973b6e91f0F0F0434aD3;
        tokenPriceFeeds[ARBI][getContract(ARBI, "USDe")] = 0x50834F3163758fcC1Df9973b6e91f0F0F0434aD3;

        /// BASE
        tokenPriceFeeds[BASE][getContract(BASE, "DAI")] = 0x591e79239a7d679378eC8c847e5038150364C78F;
        tokenPriceFeeds[BASE][getContract(BASE, "USDC")] = 0x7e860098F58bBFC8648a4311b374B1D669a2bc6B;
        /// @dev note using ETH's price feed for WETH (as 1 WETH = 1 ETH)
        tokenPriceFeeds[BASE][getContract(BASE, "WETH")] = 0x71041dddad3595F9CEd3DcCFBe3D1F4b0a16Bb70;
        tokenPriceFeeds[BASE][NATIVE_TOKEN] = 0x71041dddad3595F9CEd3DcCFBe3D1F4b0a16Bb70;
        tokenPriceFeeds[BASE][getContract(BASE, "ezETH")] = 0x71041dddad3595F9CEd3DcCFBe3D1F4b0a16Bb70;
        tokenPriceFeeds[BASE][getContract(BASE, "wstETH")] = 0x71041dddad3595F9CEd3DcCFBe3D1F4b0a16Bb70;
        /// @dev using USDC price feed
        tokenPriceFeeds[BASE][getContract(BASE, "sUSDe")] = 0x7e860098F58bBFC8648a4311b374B1D669a2bc6B;
        tokenPriceFeeds[BASE][getContract(BASE, "USDe")] = 0x7e860098F58bBFC8648a4311b374B1D669a2bc6B;

        /// FANTOM
        tokenPriceFeeds[FANTOM][getContract(FANTOM, "DAI")] = 0x91d5DEFAFfE2854C7D02F50c80FA1fdc8A721e52;
        tokenPriceFeeds[FANTOM][getContract(FANTOM, "USDC")] = 0x2553f4eeb82d5A26427b8d1106C51499CBa5D99c;
        /// @dev note using ETH's price feed for WETH (as 1 WETH = 1 ETH)
        tokenPriceFeeds[FANTOM][getContract(FANTOM, "WETH")] = 0x11DdD3d147E5b83D01cee7070027092397d63658;
        tokenPriceFeeds[FANTOM][NATIVE_TOKEN] = 0x11DdD3d147E5b83D01cee7070027092397d63658;
        tokenPriceFeeds[FANTOM][getContract(FANTOM, "ezETH")] = 0x11DdD3d147E5b83D01cee7070027092397d63658;
        tokenPriceFeeds[FANTOM][getContract(FANTOM, "wstETH")] = 0x11DdD3d147E5b83D01cee7070027092397d63658;
        /// @dev using USDC price feed
        tokenPriceFeeds[FANTOM][getContract(FANTOM, "sUSDe")] = 0x2553f4eeb82d5A26427b8d1106C51499CBa5D99c;
        tokenPriceFeeds[FANTOM][getContract(FANTOM, "USDe")] = 0x2553f4eeb82d5A26427b8d1106C51499CBa5D99c;
    }

    function _preDeploymentSetup(bool pinnedBlock, bool invariant) internal {
        /// @dev These blocks have been chosen arbitrarily - can be updated to other values
        mapping(uint64 => uint256) storage forks = FORKS;
        if (!invariant) {
<<<<<<< HEAD
            forks[ETH] = pinnedBlock ? vm.createFork(ETHEREUM_RPC_URL, 20_017_840) : vm.createFork(ETHEREUM_RPC_URL_QN);
            forks[BSC] = pinnedBlock ? vm.createFork(BSC_RPC_URL, 39_315_701) : vm.createFork(BSC_RPC_URL_QN);
            forks[AVAX] =
                pinnedBlock ? vm.createFork(AVALANCHE_RPC_URL, 46_289_230) : vm.createFork(AVALANCHE_RPC_URL_QN);
            forks[POLY] = pinnedBlock ? vm.createFork(POLYGON_RPC_URL, 57_754_395) : vm.createFork(POLYGON_RPC_URL_QN);
            forks[ARBI] =
                pinnedBlock ? vm.createFork(ARBITRUM_RPC_URL, 218_289_569) : vm.createFork(ARBITRUM_RPC_URL_QN);
            forks[OP] = pinnedBlock ? vm.createFork(OPTIMISM_RPC_URL, 120_950_600) : vm.createFork(OPTIMISM_RPC_URL_QN);
            forks[BASE] = pinnedBlock ? vm.createFork(BASE_RPC_URL) : vm.createFork(BASE_RPC_URL_QN);
            forks[FANTOM] = pinnedBlock ? vm.createFork(FANTOM_RPC_URL, 82_228_344) : vm.createFork(FANTOM_RPC_URL_QN);
=======
            forks[ETH] =
                pinnedBlock ? vm.createFork(ETHEREUM_RPC_URL_QN, 18_432_589) : vm.createFork(ETHEREUM_RPC_URL_QN);
            forks[BSC] = pinnedBlock ? vm.createFork(BSC_RPC_URL_QN, 32_899_049) : vm.createFork(BSC_RPC_URL_QN);
            forks[AVAX] =
                pinnedBlock ? vm.createFork(AVALANCHE_RPC_URL_QN, 36_974_720) : vm.createFork(AVALANCHE_RPC_URL_QN);
            forks[POLY] =
                pinnedBlock ? vm.createFork(POLYGON_RPC_URL_QN, 49_118_079) : vm.createFork(POLYGON_RPC_URL_QN);
            forks[ARBI] =
                pinnedBlock ? vm.createFork(ARBITRUM_RPC_URL_QN, 143_659_807) : vm.createFork(ARBITRUM_RPC_URL_QN);
            forks[OP] =
                pinnedBlock ? vm.createFork(OPTIMISM_RPC_URL_QN, 111_390_769) : vm.createFork(OPTIMISM_RPC_URL_QN);
            forks[BASE] = pinnedBlock ? vm.createFork(BASE_RPC_URL_QN) : vm.createFork(BASE_RPC_URL_QN);
            forks[FANTOM] =
                pinnedBlock ? vm.createFork(FANTOM_RPC_URL_QN, 78_945_396) : vm.createFork(FANTOM_RPC_URL_QN);
>>>>>>> 36a94d0a
        }

        mapping(uint64 => string) storage rpcURLs = RPC_URLS;
        rpcURLs[ETH] = ETHEREUM_RPC_URL;
        rpcURLs[BSC] = BSC_RPC_URL;
        rpcURLs[AVAX] = AVALANCHE_RPC_URL;
        rpcURLs[POLY] = POLYGON_RPC_URL;
        rpcURLs[ARBI] = ARBITRUM_RPC_URL;
        rpcURLs[OP] = OPTIMISM_RPC_URL;
        rpcURLs[BASE] = BASE_RPC_URL;
        rpcURLs[FANTOM] = FANTOM_RPC_URL;

        mapping(uint64 => mapping(uint256 => bytes)) storage gasUsed = GAS_USED;

        // swapGasUsed = 3
        gasUsed[ETH][3] = abi.encode(400_000);
        gasUsed[BSC][3] = abi.encode(650_000);
        gasUsed[AVAX][3] = abi.encode(850_000);
        gasUsed[POLY][3] = abi.encode(700_000);
        gasUsed[OP][3] = abi.encode(550_000);
        gasUsed[ARBI][3] = abi.encode(2_500_000);
        gasUsed[BASE][3] = abi.encode(600_000);
        gasUsed[FANTOM][3] = abi.encode(643_315);

        // updateDepositGasUsed == 4 (only used on deposits for now)
        gasUsed[ETH][4] = abi.encode(225_000);
        gasUsed[BSC][4] = abi.encode(225_000);
        gasUsed[AVAX][4] = abi.encode(200_000);
        gasUsed[POLY][4] = abi.encode(200_000);
        gasUsed[OP][4] = abi.encode(200_000);
        gasUsed[ARBI][4] = abi.encode(1_400_000);
        gasUsed[BASE][4] = abi.encode(200_000);
        gasUsed[FANTOM][4] = abi.encode(734_757);

        // withdrawGasUsed == 6
        gasUsed[ETH][6] = abi.encode(1_272_330);
        gasUsed[BSC][6] = abi.encode(837_167);
        gasUsed[AVAX][6] = abi.encode(1_494_028);
        gasUsed[POLY][6] = abi.encode(1_119_242);
        gasUsed[OP][6] = abi.encode(1_716_146);
        gasUsed[ARBI][6] = abi.encode(1_654_955);
        gasUsed[BASE][6] = abi.encode(1_178_778);
        gasUsed[FANTOM][6] = abi.encode(567_881);

        // updateWithdrawGasUsed == 13
        /*
        2049183 / 1.5 = 1366122 ARB
        535243 / 1.5 = 356828  MAINNET
        973861 / 1.5 = 649240 OP
        901119  / 1.5 = 600746 AVAX
        896967 / 1.5 = 597978 MATIC
        1350127 / 1.5 = 900085 BSC
        1379199 / 1.5 = 919466 BASE
        */

        gasUsed[ETH][13] = abi.encode(356_828);
        gasUsed[BSC][13] = abi.encode(900_085);
        gasUsed[AVAX][13] = abi.encode(600_746);
        gasUsed[POLY][13] = abi.encode(597_978);
        gasUsed[OP][13] = abi.encode(649_240);
        gasUsed[ARBI][13] = abi.encode(1_366_122);
        gasUsed[BASE][13] = abi.encode(919_466);
        gasUsed[FANTOM][13] = abi.encode(2_003_157);

        mapping(uint64 => address) storage lzEndpointsStorage = LZ_ENDPOINTS;
        lzEndpointsStorage[ETH] = ETH_lzEndpoint;
        lzEndpointsStorage[BSC] = BSC_lzEndpoint;
        lzEndpointsStorage[AVAX] = AVAX_lzEndpoint;
        lzEndpointsStorage[POLY] = POLY_lzEndpoint;
        lzEndpointsStorage[ARBI] = ARBI_lzEndpoint;
        lzEndpointsStorage[OP] = OP_lzEndpoint;
        lzEndpointsStorage[BASE] = BASE_lzEndpoint;
        lzEndpointsStorage[FANTOM] = FANTOM_lzEndpoint;

        mapping(uint64 => address) storage hyperlaneMailboxesStorage = HYPERLANE_MAILBOXES;
        hyperlaneMailboxesStorage[ETH] = hyperlaneMailboxes[0];
        hyperlaneMailboxesStorage[BSC] = hyperlaneMailboxes[1];
        hyperlaneMailboxesStorage[AVAX] = hyperlaneMailboxes[2];
        hyperlaneMailboxesStorage[POLY] = hyperlaneMailboxes[3];
        hyperlaneMailboxesStorage[ARBI] = hyperlaneMailboxes[4];
        hyperlaneMailboxesStorage[OP] = hyperlaneMailboxes[5];
        hyperlaneMailboxesStorage[BASE] = hyperlaneMailboxes[6];
        hyperlaneMailboxesStorage[FANTOM] = hyperlaneMailboxes[7];

        mapping(uint64 => uint16) storage wormholeChainIdsStorage = WORMHOLE_CHAIN_IDS;

        for (uint256 i = 0; i < chainIds.length; ++i) {
            wormholeChainIdsStorage[chainIds[i]] = wormhole_chainIds[i];
            AXELAR_GATEWAYS[chainIds[i]] = axelarGateway[i];
            AXELAR_CHAIN_IDS[chainIds[i]] = axelar_chainIds[i];
        }

        /// price feeds on all chains, for paymentHelper: chain => asset => priceFeed (against USD)
        mapping(uint64 => mapping(uint64 => address)) storage priceFeeds = PRICE_FEEDS;

        /// ETH
        priceFeeds[ETH][ETH] = 0x5f4eC3Df9cbd43714FE2740f5E3616155c5b8419;
        priceFeeds[ETH][BSC] = 0x14e613AC84a31f709eadbdF89C6CC390fDc9540A;
        priceFeeds[ETH][AVAX] = 0xFF3EEb22B5E3dE6e705b44749C2559d704923FD7;
        priceFeeds[ETH][POLY] = 0x7bAC85A8a13A4BcD8abb3eB7d6b4d632c5a57676;
        priceFeeds[ETH][OP] = 0x5f4eC3Df9cbd43714FE2740f5E3616155c5b8419;
        priceFeeds[ETH][ARBI] = 0x5f4eC3Df9cbd43714FE2740f5E3616155c5b8419;
        priceFeeds[ETH][BASE] = 0x5f4eC3Df9cbd43714FE2740f5E3616155c5b8419;
        priceFeeds[ETH][FANTOM] = address(0);

        /// BSC
        priceFeeds[BSC][BSC] = 0x0567F2323251f0Aab15c8dFb1967E4e8A7D42aeE;
        priceFeeds[BSC][ETH] = 0x9ef1B8c0E4F7dc8bF5719Ea496883DC6401d5b2e;
        priceFeeds[BSC][AVAX] = 0x5974855ce31EE8E1fff2e76591CbF83D7110F151;
        priceFeeds[BSC][POLY] = 0x7CA57b0cA6367191c94C8914d7Df09A57655905f;
        priceFeeds[BSC][OP] = 0x9ef1B8c0E4F7dc8bF5719Ea496883DC6401d5b2e;
        priceFeeds[BSC][ARBI] = 0x9ef1B8c0E4F7dc8bF5719Ea496883DC6401d5b2e;
        priceFeeds[BSC][BASE] = 0x9ef1B8c0E4F7dc8bF5719Ea496883DC6401d5b2e;
        priceFeeds[BSC][FANTOM] = 0xe2A47e87C0f4134c8D06A41975F6860468b2F925;

        /// AVAX
        priceFeeds[AVAX][AVAX] = 0x0A77230d17318075983913bC2145DB16C7366156;
        priceFeeds[AVAX][BSC] = address(0);
        priceFeeds[AVAX][ETH] = 0x976B3D034E162d8bD72D6b9C989d545b839003b0;
        priceFeeds[AVAX][POLY] = 0x1db18D41E4AD2403d9f52b5624031a2D9932Fd73;
        priceFeeds[AVAX][OP] = 0x976B3D034E162d8bD72D6b9C989d545b839003b0;
        priceFeeds[AVAX][ARBI] = 0x976B3D034E162d8bD72D6b9C989d545b839003b0;
        priceFeeds[AVAX][BASE] = 0x976B3D034E162d8bD72D6b9C989d545b839003b0;
        priceFeeds[AVAX][FANTOM] = 0x2dD517B2f9ba49CedB0573131FD97a5AC19ff648;

        /// POLYGON
        priceFeeds[POLY][POLY] = 0xAB594600376Ec9fD91F8e885dADF0CE036862dE0;
        priceFeeds[POLY][AVAX] = 0xe01eA2fbd8D76ee323FbEd03eB9a8625EC981A10;
        priceFeeds[POLY][BSC] = 0x82a6c4AF830caa6c97bb504425f6A66165C2c26e;
        priceFeeds[POLY][ETH] = 0xF9680D99D6C9589e2a93a78A04A279e509205945;
        priceFeeds[POLY][OP] = 0xF9680D99D6C9589e2a93a78A04A279e509205945;
        priceFeeds[POLY][ARBI] = 0xF9680D99D6C9589e2a93a78A04A279e509205945;
        priceFeeds[POLY][BASE] = 0xF9680D99D6C9589e2a93a78A04A279e509205945;
        priceFeeds[POLY][FANTOM] = 0x58326c0F831b2Dbf7234A4204F28Bba79AA06d5f;

        /// OPTIMISM
        priceFeeds[OP][OP] = 0x13e3Ee699D1909E989722E753853AE30b17e08c5;
        priceFeeds[OP][POLY] = 0x0ded608AFc23724f614B76955bbd9dFe7dDdc828;
        priceFeeds[OP][AVAX] = 0x5087Dc69Fd3907a016BD42B38022F7f024140727;
        priceFeeds[OP][BSC] = 0xD38579f7cBD14c22cF1997575eA8eF7bfe62ca2c;
        priceFeeds[OP][ETH] = 0x13e3Ee699D1909E989722E753853AE30b17e08c5;
        priceFeeds[OP][ARBI] = 0x13e3Ee699D1909E989722E753853AE30b17e08c5;
        priceFeeds[OP][BASE] = 0x13e3Ee699D1909E989722E753853AE30b17e08c5;
        priceFeeds[OP][FANTOM] = 0xc19d58652d6BfC6Db6FB3691eDA6Aa7f3379E4E9;

        /// ARBITRUM
        priceFeeds[ARBI][ARBI] = 0x639Fe6ab55C921f74e7fac1ee960C0B6293ba612;
        priceFeeds[ARBI][OP] = 0x639Fe6ab55C921f74e7fac1ee960C0B6293ba612;
        priceFeeds[ARBI][POLY] = 0x52099D4523531f678Dfc568a7B1e5038aadcE1d6;
        priceFeeds[ARBI][AVAX] = 0x8bf61728eeDCE2F32c456454d87B5d6eD6150208;
        priceFeeds[ARBI][BSC] = 0x6970460aabF80C5BE983C6b74e5D06dEDCA95D4A;
        priceFeeds[ARBI][ETH] = 0x639Fe6ab55C921f74e7fac1ee960C0B6293ba612;
        priceFeeds[ARBI][BASE] = 0x639Fe6ab55C921f74e7fac1ee960C0B6293ba612;
        priceFeeds[ARBI][FANTOM] = 0xFeaC1A3936514746e70170c0f539e70b23d36F19;

        /// BASE
        priceFeeds[BASE][BASE] = 0x71041dddad3595F9CEd3DcCFBe3D1F4b0a16Bb70;
        priceFeeds[BASE][OP] = 0x71041dddad3595F9CEd3DcCFBe3D1F4b0a16Bb70;
        priceFeeds[BASE][POLY] = 0x12129aAC52D6B0f0125677D4E1435633E61fD25f;
        priceFeeds[BASE][AVAX] = 0xE70f2D34Fd04046aaEC26a198A35dD8F2dF5cd92;
        priceFeeds[BASE][BSC] = 0x4b7836916781CAAfbb7Bd1E5FDd20ED544B453b1;
        priceFeeds[BASE][ETH] = 0x71041dddad3595F9CEd3DcCFBe3D1F4b0a16Bb70;
        priceFeeds[BASE][ARBI] = 0x71041dddad3595F9CEd3DcCFBe3D1F4b0a16Bb70;
        priceFeeds[BASE][FANTOM] = address(0);

        /// FANTOM
        priceFeeds[FANTOM][FANTOM] = 0xf4766552D15AE4d256Ad41B6cf2933482B0680dc;
        priceFeeds[FANTOM][OP] = 0x11DdD3d147E5b83D01cee7070027092397d63658;
        priceFeeds[FANTOM][POLY] = address(0);
        priceFeeds[FANTOM][AVAX] = address(0);
        priceFeeds[FANTOM][BSC] = 0x6dE70f4791C4151E00aD02e969bD900DC961f92a;
        priceFeeds[FANTOM][ETH] = 0x11DdD3d147E5b83D01cee7070027092397d63658;
        priceFeeds[FANTOM][BASE] = 0x11DdD3d147E5b83D01cee7070027092397d63658;
        priceFeeds[FANTOM][ARBI] = 0x11DdD3d147E5b83D01cee7070027092397d63658;

        /// @dev setup bridges.
        /// 1 is lifi
        /// 2 is socket
        /// 3 is socket one inch impl
        /// 4 is lifi rugpull
        /// 5 is lifi blacklist
        /// 6 is lifi swap to attacker
        /// 7 is debridge
        /// 8 is debridge forwarder
        /// 9 is one inch

        bridgeIds.push(1);
        bridgeIds.push(2);
        bridgeIds.push(3);
        bridgeIds.push(4);
        bridgeIds.push(5);
        bridgeIds.push(6);
        bridgeIds.push(7);
        bridgeIds.push(8);
        bridgeIds.push(9);

        /// @dev setup users
        userKeys.push(1);
        userKeys.push(2);
        userKeys.push(3);

        users.push(vm.addr(userKeys[0]));
        users.push(vm.addr(userKeys[1]));
        users.push(vm.addr(userKeys[2]));

        /// @dev setup vault bytecodes
        /// @dev NOTE: do not change order of these pushes
        /// @dev WARNING: Must fill VAULT_NAMES with exact same names as here!!!!!
        /// @dev form 1 (normal 4626)
        vaultBytecodes2[1].vaultBytecode.push(type(VaultMock).creationCode);
        vaultBytecodes2[1].vaultBytecode.push(type(VaultMockRevertDeposit).creationCode);
        vaultBytecodes2[1].vaultBytecode.push(type(VaultMockRevertWithdraw).creationCode);
        vaultBytecodes2[1].vaultKinds.push("VaultMock");
        vaultBytecodes2[1].vaultKinds.push("VaultMockRevertDeposit");
        vaultBytecodes2[1].vaultKinds.push("VaultMockRevertWithdraw");

        /// @dev form 2 (timelocked 4626)
        vaultBytecodes2[2].vaultBytecode.push(type(ERC4626TimelockMock).creationCode);
        vaultBytecodes2[2].vaultKinds.push("ERC4626TimelockMock");
        vaultBytecodes2[2].vaultBytecode.push(type(ERC4626TimelockMockRevertWithdrawal).creationCode);
        vaultBytecodes2[2].vaultKinds.push("ERC4626TimelockMockRevertWithdrawal");
        vaultBytecodes2[2].vaultBytecode.push(type(ERC4626TimelockMockRevertDeposit).creationCode);
        vaultBytecodes2[2].vaultKinds.push("ERC4626TimelockMockRevertDeposit");

        /// @dev form 3 (kycdao 4626)
        vaultBytecodes2[3].vaultBytecode.push(type(kycDAO4626).creationCode);
        vaultBytecodes2[3].vaultKinds.push("kycDAO4626");
        vaultBytecodes2[3].vaultBytecode.push(type(kycDAO4626RevertDeposit).creationCode);
        vaultBytecodes2[3].vaultKinds.push("kycDAO4626RevertDeposit");
        vaultBytecodes2[3].vaultBytecode.push(type(kycDAO4626RevertWithdraw).creationCode);
        vaultBytecodes2[3].vaultKinds.push("kycDAO4626RevertWithdraw");

        /// @dev form 4 (pendle 5115)
        vaultBytecodes2[4].vaultBytecode.push(type(ERC5115To4626Wrapper).creationCode);
        vaultBytecodes2[4].vaultKinds.push("ERC5115");

        /// @dev populate VAULT_NAMES state arg with tokenNames + vaultKinds names
        string[] memory underlyingTokens = UNDERLYING_TOKENS;
        for (uint256 i = 0; i < VAULT_KINDS.length; ++i) {
            for (uint256 j = 0; j < underlyingTokens.length; ++j) {
                VAULT_NAMES[i].push(string.concat(underlyingTokens[j], VAULT_KINDS[i]));
            }
        }

        mapping(uint64 chainId => mapping(string underlying => address realAddress)) storage existingTokens =
            UNDERLYING_EXISTING_TOKENS;

        existingTokens[43_114]["DAI"] = 0xd586E7F844cEa2F87f50152665BCbc2C279D8d70;
        existingTokens[43_114]["USDC"] = 0xB97EF9Ef8734C71904D8002F8b6Bc66Dd9c48a6E;
        existingTokens[43_114]["WETH"] = 0x49D5c2BdFfac6CE2BFdB6640F4F80f226bc10bAB;

        existingTokens[42_161]["DAI"] = 0xDA10009cBd5D07dd0CeCc66161FC93D7c9000da1;
        existingTokens[42_161]["USDC"] = 0xaf88d065e77c8cC2239327C5EDb3A432268e5831;
        existingTokens[42_161]["WETH"] = 0x82aF49447D8a07e3bd95BD0d56f35241523fBab1;
        existingTokens[42_161]["wstETH"] = 0x5979D7b546E38E414F7E9822514be443A4800529;

        existingTokens[10]["DAI"] = 0xDA10009cBd5D07dd0CeCc66161FC93D7c9000da1;
        existingTokens[10]["USDC"] = 0x7F5c764cBc14f9669B88837ca1490cCa17c31607;
        existingTokens[10]["WETH"] = 0x4200000000000000000000000000000000000006;
        existingTokens[10]["wstETH"] = 0x1F32b1c2345538c0c6f582fCB022739c4A194Ebb;

        existingTokens[1]["DAI"] = 0x6B175474E89094C44Da98b954EedeAC495271d0F;
        existingTokens[1]["USDC"] = 0xA0b86991c6218b36c1d19D4a2e9Eb0cE3606eB48;
        existingTokens[1]["WETH"] = 0xC02aaA39b223FE8D0A0e5C4F27eAD9083C756Cc2;
        existingTokens[1]["sUSDe"] = 0x9D39A5DE30e57443BfF2A8307A4256c8797A3497;
        existingTokens[1]["ezETH"] = 0xbf5495Efe5DB9ce00f80364C8B423567e58d2110;
        existingTokens[1]["USDe"] = 0x4c9EDD5852cd905f086C759E8383e09bff1E68B3;

        existingTokens[137]["DAI"] = 0x8f3Cf7ad23Cd3CaDbD9735AFf958023239c6A063;
        existingTokens[137]["USDC"] = 0x2791Bca1f2de4661ED88A30C99A7a9449Aa84174;
        existingTokens[137]["WETH"] = 0x7ceB23fD6bC0adD59E62ac25578270cFf1b9f619;

        existingTokens[56]["DAI"] = 0xe9e7CEA3DedcA5984780Bafc599bD69ADd087D56;
        existingTokens[56]["USDC"] = 0x8AC76a51cc950d9822D68b83fE1Ad97B32Cd580d;
        existingTokens[56]["WETH"] = address(0);
        existingTokens[56]["ezETH"] = 0x2416092f143378750bb29b79eD961ab195CcEea5;

        existingTokens[8453]["DAI"] = 0x50c5725949A6F0c72E6C4a641F24049A917DB0Cb;
        existingTokens[8453]["USDC"] = address(0);
        existingTokens[8453]["WETH"] = address(0);

        existingTokens[250]["DAI"] = 0x8D11eC38a3EB5E956B052f67Da8Bdc9bef8Abf3E;
        existingTokens[250]["USDC"] = 0x04068DA6C83AFCFA0e13ba15A6696662335D5B75;
        existingTokens[250]["WETH"] = address(0);

        mapping(
            uint64 chainId
                => mapping(
                    uint32 formImplementationId
                        => mapping(string underlying => mapping(uint256 vaultKindIndex => address realVault))
                )
        ) storage existingVaults = REAL_VAULT_ADDRESS;

        existingVaults[43_114][1]["DAI"][0] = 0x75A8cFB425f366e424259b114CaeE5f634C07124;
        existingVaults[43_114][1]["USDC"][0] = 0xB4001622c02F1354A3CfF995b7DaA15b1d47B0fe;
        existingVaults[43_114][1]["WETH"][0] = 0x1a225008efffB6e07D01671127c9E40f6f787c8C;

        existingVaults[42_161][1]["DAI"][0] = address(0);
        existingVaults[42_161][1]["USDC"][0] = address(0);
        existingVaults[42_161][1]["WETH"][0] = 0xe4c2A17f38FEA3Dcb3bb59CEB0aC0267416806e2;

        existingVaults[1][1]["DAI"][0] = address(0);
        existingVaults[1][1]["USDC"][0] = 0x6bAD6A9BcFdA3fd60Da6834aCe5F93B8cFed9598;
        existingVaults[1][1]["WETH"][0] = address(0);
        existingVaults[1][1]["USDe"][0] = 0x9D39A5DE30e57443BfF2A8307A4256c8797A3497;

        existingVaults[10][1]["DAI"][0] = address(0);
        existingVaults[10][1]["USDC"][0] = address(0);
        existingVaults[10][1]["WETH"][0] = address(0);

        existingVaults[137][1]["DAI"][0] = 0x4A7CfE3ccE6E88479206Fefd7b4dcD738971e723;
        existingVaults[137][1]["USDC"][0] = 0x277ba089b4CF2AF32589D98aA839Bf8c35A30Da3;
        existingVaults[137][1]["WETH"][0] = 0x0D0188268D0693e2494989dc3DA5e64F0D6BA972;

        existingVaults[56][1]["DAI"][0] = 0x6A354D50fC2476061F378390078e30F9782C5266;
        existingVaults[56][1]["USDC"][0] = 0x32307B89a1c59Ea4EBaB1Fde6bD37b1139D06759;
        existingVaults[56][1]["WETH"][0] = address(0);

        existingVaults[8453][1]["DAI"][0] = 0x88510ced6F82eFd3ddc4599B72ad8ac2fF172043;
        existingVaults[8453][1]["USDC"][0] = address(0);
        existingVaults[8453][1]["WETH"][0] = address(0);

        existingVaults[250][1]["DAI"][0] = address(0);
        existingVaults[250][1]["USDC"][0] = 0xd55C59Da5872DE866e39b1e3Af2065330ea8Acd6;
        existingVaults[250][1]["WETH"][0] = address(0);

        mapping(uint64 chainId => mapping(uint256 market => address realVault)) storage erc5115Vaults = ERC5115_VAULTS;
        mapping(uint64 chainId => mapping(uint256 market => string name)) storage erc5115VaultsNames =
            ERC5115_VAULTS_NAMES;
        mapping(uint64 chainId => uint256 nVaults) storage numberOf5115s = NUMBER_OF_5115S;
        mapping(uint64 chainId => mapping(address realVault => ChosenAssets chosenAssets)) storage erc5115ChosenAssets =
            ERC5115S_CHOSEN_ASSETS;

        numberOf5115s[1] = 2;
        numberOf5115s[10] = 1;
        numberOf5115s[42_161] = 2;
        numberOf5115s[56] = 1;
        numberOf5115s[8453] = 0;
        numberOf5115s[250] = 0;
        numberOf5115s[137] = 0;
        numberOf5115s[43_114] = 0;

        /// @dev  pendle ethena - market: SUSDE-MAINNET-SEP2024
        /// sUSDe sUSDe
        erc5115Vaults[1][0] = 0x4139cDC6345aFFbaC0692b43bed4D059Df3e6d65;
        erc5115VaultsNames[1][0] = "SUSDe";
        erc5115ChosenAssets[1][0x4139cDC6345aFFbaC0692b43bed4D059Df3e6d65].assetIn =
            0x9D39A5DE30e57443BfF2A8307A4256c8797A3497;
        erc5115ChosenAssets[1][0x4139cDC6345aFFbaC0692b43bed4D059Df3e6d65].assetOut =
            0x9D39A5DE30e57443BfF2A8307A4256c8797A3497;

        /// ezETH
        /// @dev pendle renzo - market:  SY ezETH
        erc5115Vaults[1][1] = 0x22E12A50e3ca49FB183074235cB1db84Fe4C716D;
        erc5115VaultsNames[1][1] = "ezETH";
        erc5115ChosenAssets[1][0x22E12A50e3ca49FB183074235cB1db84Fe4C716D].assetIn =
            0xbf5495Efe5DB9ce00f80364C8B423567e58d2110;
        erc5115ChosenAssets[1][0x22E12A50e3ca49FB183074235cB1db84Fe4C716D].assetOut =
            0xbf5495Efe5DB9ce00f80364C8B423567e58d2110;

        /// ezETH
        /// @dev pendle aave usdt - market:  SY aUSDT
        erc5115Vaults[1][2] = 0x8c28D28bAd669afadC37b034A8070D6d7B9dFB74;
        erc5115VaultsNames[1][2] = "aUSDT";
        erc5115ChosenAssets[1][0x8c28D28bAd669afadC37b034A8070D6d7B9dFB74].assetIn =
            0xdAC17F958D2ee523a2206206994597C13D831ec7;
        erc5115ChosenAssets[1][0x8c28D28bAd669afadC37b034A8070D6d7B9dFB74].assetOut =
            0x23878914EFE38d27C4D67Ab83ed1b93A74D4086a;

        /// wstETH
        /// @dev pendle wrapped st ETH from LDO - market:  SY wstETH
        erc5115Vaults[10][0] = 0x96A528f4414aC3CcD21342996c93f2EcdEc24286;
        erc5115VaultsNames[10][0] = "wstETH";
        erc5115ChosenAssets[10][0x96A528f4414aC3CcD21342996c93f2EcdEc24286].assetIn =
            0x1F32b1c2345538c0c6f582fCB022739c4A194Ebb;
        erc5115ChosenAssets[10][0x96A528f4414aC3CcD21342996c93f2EcdEc24286].assetOut =
            0x1F32b1c2345538c0c6f582fCB022739c4A194Ebb;

        /// ezETH
        /// @dev pendle renzo - market: EZETH-BSC-SEP2024
        erc5115Vaults[56][0] = 0xe49269B5D31299BcE407c8CcCf241274e9A93C9A;
        erc5115VaultsNames[56][0] = "ezETH";
        erc5115ChosenAssets[56][0xe49269B5D31299BcE407c8CcCf241274e9A93C9A].assetIn =
            0x2416092f143378750bb29b79eD961ab195CcEea5;
        erc5115ChosenAssets[56][0xe49269B5D31299BcE407c8CcCf241274e9A93C9A].assetOut =
            0x2416092f143378750bb29b79eD961ab195CcEea5;

        /// USDC aARBUsdc
        /// @dev pendle aave - market: SY aUSDC
        erc5115Vaults[42_161][0] = 0x50288c30c37FA1Ec6167a31E575EA8632645dE20;
        erc5115VaultsNames[42_161][0] = "USDC";
        erc5115ChosenAssets[42_161][0x50288c30c37FA1Ec6167a31E575EA8632645dE20].assetIn =
            0xaf88d065e77c8cC2239327C5EDb3A432268e5831;
        erc5115ChosenAssets[42_161][0x50288c30c37FA1Ec6167a31E575EA8632645dE20].assetOut =
            0x724dc807b04555b71ed48a6896b6F41593b8C637;

        /// wstETH
        /// @dev pendle wrapped st ETH from LDO - market: SY wstETH
        erc5115Vaults[42_161][1] = 0x80c12D5b6Cc494632Bf11b03F09436c8B61Cc5Df;
        erc5115VaultsNames[42_161][1] = "wstETH";
        erc5115ChosenAssets[42_161][0x80c12D5b6Cc494632Bf11b03F09436c8B61Cc5Df].assetIn =
            0x5979D7b546E38E414F7E9822514be443A4800529;
        erc5115ChosenAssets[42_161][0x80c12D5b6Cc494632Bf11b03F09436c8B61Cc5Df].assetOut =
            0x5979D7b546E38E414F7E9822514be443A4800529;
    }

    function _fundNativeTokens() internal {
        for (uint256 i = 0; i < chainIds.length; ++i) {
            vm.selectFork(FORKS[chainIds[i]]);

            uint256 amountDeployer = 1e24;
            uint256 amountUSER = 1e24;

            vm.deal(deployer, amountDeployer);

            vm.deal(users[0], amountUSER);
            vm.deal(users[1], amountUSER);
            vm.deal(users[2], amountUSER);
        }
    }

    function _fundUnderlyingTokens(uint256 amount) internal {
        for (uint256 j = 0; j < UNDERLYING_TOKENS.length; ++j) {
            if (getContract(chainIds[0], UNDERLYING_TOKENS[j]) == address(0)) {
                revert INVALID_UNDERLYING_TOKEN_NAME();
            }

            for (uint256 i = 0; i < chainIds.length; ++i) {
                vm.selectFork(FORKS[chainIds[i]]);
                address token = getContract(chainIds[i], UNDERLYING_TOKENS[j]);
                deal(token, users[0], 1 ether * amount);
                deal(token, users[1], 1 ether * amount);
                deal(token, users[2], 1 ether * amount);
            }
        }
    }

    /// @dev will sync the payloads for broadcast
    function _broadcastPayloadHelper(uint64 currentChainId, Vm.Log[] memory logs) internal {
        vm.stopPrank();

        address[] memory dstTargets = new address[](chainIds.length - 1);
        address[] memory dstWormhole = new address[](chainIds.length - 1);

        uint256[] memory forkIds = new uint256[](chainIds.length - 1);

        uint16 currWormholeChainId;

        uint256 j;
        for (uint256 i = 0; i < chainIds.length; ++i) {
            if (chainIds[i] != currentChainId) {
                dstWormhole[j] = wormholeCore[i];
                dstTargets[j] = getContract(chainIds[i], "WormholeSRImplementation");

                forkIds[j] = FORKS[chainIds[i]];

                ++j;
            } else {
                currWormholeChainId = wormhole_chainIds[i];
            }
        }

        WormholeBroadcastHelper.WormholeHelper(getContract(currentChainId, "WormholeBroadcastHelper")).help(
            currWormholeChainId, forkIds, dstWormhole, dstTargets, logs
        );

        vm.startPrank(deployer);
    }

    function _deployWithCreate2(bytes memory bytecode_, uint256 salt_) internal returns (address addr) {
        /// @solidity memory-safe-assembly
        assembly {
            addr := create2(0, add(bytecode_, 0x20), mload(bytecode_), salt_)

            if iszero(extcodesize(addr)) { revert(0, 0) }
        }

        return addr;
    }

    function _randomBytes32() internal view returns (bytes32) {
        return keccak256(
            abi.encode(tx.origin, block.number, block.timestamp, block.coinbase, address(this).codehash, gasleft())
        );
    }

    function _randomUint256() internal view returns (uint256) {
        return uint256(_randomBytes32());
    }

    // Generate a signature for a permit message.
    function _signPermit(
        IPermit2.PermitTransferFrom memory permit,
        address spender,
        uint256 signerKey,
        uint64 chainId
    )
        internal
        view
        returns (bytes memory sig)
    {
        (uint8 v, bytes32 r, bytes32 s) = vm.sign(signerKey, _getEIP712Hash(permit, spender, chainId));
        return abi.encodePacked(r, s, v);
    }

    // Compute the EIP712 hash of the permit object.
    // Normally this would be implemented off-chain.
    function _getEIP712Hash(
        IPermit2.PermitTransferFrom memory permit,
        address spender,
        uint64 chainId
    )
        internal
        view
        returns (bytes32 h)
    {
        return keccak256(
            abi.encodePacked(
                "\x19\x01",
                Permit2Clone(getContract(chainId, "CanonicalPermit2")).DOMAIN_SEPARATOR(),
                keccak256(
                    abi.encode(
                        PERMIT_TRANSFER_FROM_TYPEHASH,
                        keccak256(
                            abi.encode(TOKEN_PERMISSIONS_TYPEHASH, permit.permitted.token, permit.permitted.amount)
                        ),
                        spender,
                        permit.nonce,
                        permit.deadline
                    )
                )
            )
        );
    }

    ///@dev Compute the address of the contract to be deployed
    function getAddress(bytes memory bytecode_, bytes32 salt_, address deployer_) internal pure returns (address) {
        bytes32 hash = keccak256(abi.encodePacked(bytes1(0xff), deployer_, salt_, keccak256(bytecode_)));

        // NOTE: cast last 20 bytes of hash to address
        return address(uint160(uint256(hash)));
    }

    /*//////////////////////////////////////////////////////////////
                GAS ESTIMATION & PAYLOAD HELPERS
    //////////////////////////////////////////////////////////////*/

    struct LocalAckVars {
        uint256 totalFees;
        uint256 ambCount;
        uint64 srcChainId;
        uint64 dstChainId;
        PaymentHelper paymentHelper;
        PayloadHelper payloadHelper;
        bytes message;
    }

    /// @dev Generates the acknowledgement amb params for the entire action
    /// @dev TODO - Sujith to comment further
    function _generateAckGasFeesAndParamsForTimeLock(
        bytes memory chainIds_,
        uint8[] memory selectedAmbIds,
        uint256 timelockPayloadId
    )
        internal
        view
        returns (uint256 msgValue)
    {
        LocalAckVars memory vars;
        (vars.srcChainId, vars.dstChainId) = abi.decode(chainIds_, (uint64, uint64));

        address _paymentHelper = contracts[vars.dstChainId][bytes32(bytes("PaymentHelper"))];
        vars.paymentHelper = PaymentHelper(_paymentHelper);

        address _payloadHelper = contracts[vars.dstChainId][bytes32(bytes("PayloadHelper"))];
        vars.payloadHelper = PayloadHelper(_payloadHelper);

        (,, uint256 payloadId, uint256 superformId, uint256 amount) =
            vars.payloadHelper.decodeTimeLockPayload(timelockPayloadId);

        vars.message =
            abi.encode(AMBMessage(2 ** 256 - 1, abi.encode(ReturnSingleData(payloadId, superformId, amount))));

        (msgValue,) = vars.paymentHelper.calculateAMBData(vars.srcChainId, selectedAmbIds, vars.message);
    }

    function _payload(address registry, uint64 chainId, uint256 payloadId_) internal returns (bytes memory payload_) {
        uint256 initialFork = vm.activeFork();
        vm.selectFork(FORKS[chainId]);
        uint256 payloadHeader = IBaseStateRegistry(registry).payloadHeader(payloadId_);
        bytes memory payloadBody = IBaseStateRegistry(registry).payloadBody(payloadId_);
        if (payloadHeader == 0 || payloadBody.length == 0) {
            vm.selectFork(initialFork);

            return bytes("");
        }
        vm.selectFork(initialFork);

        return abi.encode(AMBMessage(payloadHeader, payloadBody));
    }
}<|MERGE_RESOLUTION|>--- conflicted
+++ resolved
@@ -1481,33 +1481,20 @@
         /// @dev These blocks have been chosen arbitrarily - can be updated to other values
         mapping(uint64 => uint256) storage forks = FORKS;
         if (!invariant) {
-<<<<<<< HEAD
-            forks[ETH] = pinnedBlock ? vm.createFork(ETHEREUM_RPC_URL, 20_017_840) : vm.createFork(ETHEREUM_RPC_URL_QN);
-            forks[BSC] = pinnedBlock ? vm.createFork(BSC_RPC_URL, 39_315_701) : vm.createFork(BSC_RPC_URL_QN);
+            forks[ETH] =
+                pinnedBlock ? vm.createFork(ETHEREUM_RPC_URL_QN, 20_017_840) : vm.createFork(ETHEREUM_RPC_URL_QN);
+            forks[BSC] = pinnedBlock ? vm.createFork(BSC_RPC_URL_QN, 39_315_701) : vm.createFork(BSC_RPC_URL_QN);
             forks[AVAX] =
-                pinnedBlock ? vm.createFork(AVALANCHE_RPC_URL, 46_289_230) : vm.createFork(AVALANCHE_RPC_URL_QN);
-            forks[POLY] = pinnedBlock ? vm.createFork(POLYGON_RPC_URL, 57_754_395) : vm.createFork(POLYGON_RPC_URL_QN);
+                pinnedBlock ? vm.createFork(AVALANCHE_RPC_URL_QN, 46_289_230) : vm.createFork(AVALANCHE_RPC_URL_QN);
+            forks[POLY] =
+                pinnedBlock ? vm.createFork(POLYGON_RPC_URL_QN, 57_754_395) : vm.createFork(POLYGON_RPC_URL_QN);
             forks[ARBI] =
-                pinnedBlock ? vm.createFork(ARBITRUM_RPC_URL, 218_289_569) : vm.createFork(ARBITRUM_RPC_URL_QN);
-            forks[OP] = pinnedBlock ? vm.createFork(OPTIMISM_RPC_URL, 120_950_600) : vm.createFork(OPTIMISM_RPC_URL_QN);
-            forks[BASE] = pinnedBlock ? vm.createFork(BASE_RPC_URL) : vm.createFork(BASE_RPC_URL_QN);
-            forks[FANTOM] = pinnedBlock ? vm.createFork(FANTOM_RPC_URL, 82_228_344) : vm.createFork(FANTOM_RPC_URL_QN);
-=======
-            forks[ETH] =
-                pinnedBlock ? vm.createFork(ETHEREUM_RPC_URL_QN, 18_432_589) : vm.createFork(ETHEREUM_RPC_URL_QN);
-            forks[BSC] = pinnedBlock ? vm.createFork(BSC_RPC_URL_QN, 32_899_049) : vm.createFork(BSC_RPC_URL_QN);
-            forks[AVAX] =
-                pinnedBlock ? vm.createFork(AVALANCHE_RPC_URL_QN, 36_974_720) : vm.createFork(AVALANCHE_RPC_URL_QN);
-            forks[POLY] =
-                pinnedBlock ? vm.createFork(POLYGON_RPC_URL_QN, 49_118_079) : vm.createFork(POLYGON_RPC_URL_QN);
-            forks[ARBI] =
-                pinnedBlock ? vm.createFork(ARBITRUM_RPC_URL_QN, 143_659_807) : vm.createFork(ARBITRUM_RPC_URL_QN);
+                pinnedBlock ? vm.createFork(ARBITRUM_RPC_URL_QN, 218_289_569) : vm.createFork(ARBITRUM_RPC_URL_QN);
             forks[OP] =
-                pinnedBlock ? vm.createFork(OPTIMISM_RPC_URL_QN, 111_390_769) : vm.createFork(OPTIMISM_RPC_URL_QN);
+                pinnedBlock ? vm.createFork(OPTIMISM_RPC_URL_QN, 120_950_600) : vm.createFork(OPTIMISM_RPC_URL_QN);
             forks[BASE] = pinnedBlock ? vm.createFork(BASE_RPC_URL_QN) : vm.createFork(BASE_RPC_URL_QN);
             forks[FANTOM] =
-                pinnedBlock ? vm.createFork(FANTOM_RPC_URL_QN, 78_945_396) : vm.createFork(FANTOM_RPC_URL_QN);
->>>>>>> 36a94d0a
+                pinnedBlock ? vm.createFork(FANTOM_RPC_URL_QN, 82_228_344) : vm.createFork(FANTOM_RPC_URL_QN);
         }
 
         mapping(uint64 => string) storage rpcURLs = RPC_URLS;
