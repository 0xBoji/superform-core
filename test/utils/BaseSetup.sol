--- conflicted
+++ resolved
@@ -1276,14 +1276,10 @@
         uint64 dstChainId,
         uint8[] memory selectedAmbIds,
         uint256 payloadId
-<<<<<<< HEAD
     )
         internal
-        returns (uint256 msgValue, bytes memory)
+        returns (uint256 msgValue, bytes memory ackData)
     {
-=======
-    ) internal returns (uint256 msgValue, bytes memory ackData) {
->>>>>>> f9e1365e
         LocalAckVars memory vars;
 
         vars.ambCount = selectedAmbIds.length;
