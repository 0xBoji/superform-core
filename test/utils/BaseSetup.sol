--- conflicted
+++ resolved
@@ -1699,11 +1699,7 @@
         existingTokens[43_114]["WETH"] = 0x49D5c2BdFfac6CE2BFdB6640F4F80f226bc10bAB;
 
         existingTokens[42_161]["DAI"] = 0xDA10009cBd5D07dd0CeCc66161FC93D7c9000da1;
-<<<<<<< HEAD
-        existingTokens[42_161]["USDC"] = address(0); // 0xaf88d065e77c8cC2239327C5EDb3A432268e5831
-=======
         existingTokens[42_161]["USDC"] = 0xaf88d065e77c8cC2239327C5EDb3A432268e5831;
->>>>>>> fc8abb26
         existingTokens[42_161]["WETH"] = 0x82aF49447D8a07e3bd95BD0d56f35241523fBab1;
         existingTokens[42_161]["wstETH"] = 0x5979D7b546E38E414F7E9822514be443A4800529;
 
