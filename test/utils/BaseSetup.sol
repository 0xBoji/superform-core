--- conflicted
+++ resolved
@@ -622,17 +622,8 @@
             vars.superRBACC.grantRole(vars.superRBACC.SUPERPOSITIONS_BURNER_ROLE(), vars.superformRouter);
 
             /// @dev 12 - Deploy SuperPositions and SuperTransmuter
-<<<<<<< HEAD
             vars.superPositions =
                 address(new SuperPositions{salt: salt}("https://apiv2-dev.superform.xyz/", vars.superRegistry, 1));
-=======
-            vars.superPositions = address(
-                new SuperPositions{salt: salt}(
-                    "https://apiv2-dev.superform.xyz/",
-                    vars.superRegistry
-                )
-            );
->>>>>>> c7a06a1d
 
             contracts[vars.chainId][bytes32(bytes("SuperPositions"))] = vars.superPositions;
             vars.superRegistryC.setAddress(vars.superRegistryC.SUPER_POSITIONS(), vars.superPositions, vars.chainId);
