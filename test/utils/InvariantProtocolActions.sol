// SPDX-License-Identifier: BUSL-1.1
pragma solidity ^0.8.23;

import "./CommonProtocolActions.sol";
import { IPermit2 } from "src/vendor/dragonfly-xyz/IPermit2.sol";
import { IERC20 } from "openzeppelin-contracts/contracts/interfaces/IERC20.sol";
import { ISuperRegistry } from "src/interfaces/ISuperRegistry.sol";
import { IERC1155A } from "ERC1155A/interfaces/IERC1155A.sol";
import { IBaseForm } from "src/interfaces/IBaseForm.sol";
import { Error } from "src/libraries/Error.sol";
import { DataLib } from "src/libraries/DataLib.sol";

abstract contract InvariantProtocolActions is CommonProtocolActions {
    using DataLib for uint256;

    /// @dev TODO - sujith to comment
    uint8[][] public MultiDstAMBs;

    /// @dev for multiDst tests with repeating destinations
    struct UniqueDSTInfo {
        uint256 payloadNumber;
        uint256 nRepetitions;
    }
    /// @dev used for assertions to calculate proper amounts per dst

    /// @dev bool flag to detect on each action if a given destination has a reverting vault (action is stoped in stage
    /// 2)
    bool sameChainDstHasRevertingVault;

    /// @dev to be aware which destinations have been 'used' already

    function setUp() public virtual override {
        super.setUp();
    }

    /*///////////////////////////////////////////////////////////////
                            MAIN INTERNAL
    //////////////////////////////////////////////////////////////*/

    function _runMainStages(
        TestAction memory action,
        MultiVaultSFData[] memory multiSuperformsData,
        SingleVaultSFData[] memory singleSuperformsData,
        MessagingAssertVars[] memory aV,
        StagesLocalVars memory vars,
        bool success
    )
        internal
    {
        console.log("--new-action");
        uint256 initialFork = vm.activeFork();
        vm.selectFork(FORKS[vars.CHAIN_0]);

        address token;
        /// @dev assumption here is DAI has total supply of TOTAL_SUPPLY_DAI on all chains
        /// and similarly for USDT, WETH and ETH
        if (action.externalToken == 3) {
            deal(users[action.user], TOTAL_SUPPLY_ETH);
        } else {
            token = getContract(vars.CHAIN_0, UNDERLYING_TOKENS[action.externalToken]);

            if (action.externalToken == 0) {
                deal(token, users[action.user], TOTAL_SUPPLY_DAI);
            } else if (action.externalToken == 1) {
                deal(token, users[action.user], TOTAL_SUPPLY_USDC * 1e12);
            } else if (action.externalToken == 2) {
                deal(token, users[action.user], TOTAL_SUPPLY_WETH);
            }
        }

        /// @dev depositing underlying tokens in underlying vault to simulate yield after
        /// deposit
        if (action.action == Actions.Withdraw) {
            for (uint256 i = 0; i < vars.DST_CHAINS.length; ++i) {
                vm.selectFork(FORKS[vars.DST_CHAINS[i]]);

                vars.superformIds = _superformIds(
                    vars.targetUnderlyings[i], vars.targetVaults[i], vars.targetFormKinds[i], vars.DST_CHAINS[i]
                );
                for (uint256 j = 0; j < vars.targetUnderlyings[i].length; ++j) {
                    token = getContract(vars.DST_CHAINS[i], UNDERLYING_TOKENS[vars.targetUnderlyings[i][j]]);
                    (vars.superformT,,) = vars.superformIds[j].getSuperform();
                    /// @dev grabs amounts in deposits (assumes deposit is action 0)
                    deal(token, IBaseForm(vars.superformT).getVaultAddress(), vars.amounts[i]);
                }
            }
        }

        vm.selectFork(initialFork);

        if (action.dstSwap) MULTI_TX_SLIPPAGE_SHARE = 40;
        /// @dev builds superformRouter request data
        (multiSuperformsData, singleSuperformsData, vars) = _stage1_buildReqData(action, vars);
        console.log("Stage 1 complete");

        uint256 msgValue;
        /// @dev passes request data and performs initial call
        /// @dev returns sameChainDstHasRevertingVault - this means that the request reverted, thus no payloadId
        /// increase happened nor there is any need for payload update or further assertion
        (vars, msgValue) = _stage2_run_src_action(action, multiSuperformsData, singleSuperformsData, vars);
        console.log("Stage 2 complete");
        UniqueDSTInfo[] memory usedDsts;
        /// @dev simulation of cross-chain message delivery (for x-chain actions) (With no assertions)
        (aV, usedDsts) = _stage3_src_to_dst_amb_delivery(action, vars, multiSuperformsData, singleSuperformsData);
        console.log("Stage 3 complete");

        /// @dev processing of message delivery on destination   (for x-chain actions)
        success = _stage4_process_src_dst_payload(action, vars, aV, singleSuperformsData, usedDsts);
        if (!success) {
            console.log("Stage 4 failed");
            return;
        } else {
            console.log("Stage 4 complete");
        }

        if (
            (action.action == Actions.Deposit || action.action == Actions.DepositPermit2)
                && !(action.testType == TestType.RevertXChainDeposit)
        ) {
            /// @dev processing of superPositions mint from destination callback on source (for successful deposits)

            success = _stage5_process_superPositions_mint(action, vars);
            if (!success) {
                console.log("Stage 5 failed");

                return;
            } else if (action.testType != TestType.RevertMainAction) {
                console.log("Stage 5 complete");
            }
        }

        MULTI_TX_SLIPPAGE_SHARE = 0;

        console.log("Done -");
    }

    /// @dev STEP 1: Build Request Data for SuperformRouter
    function _stage1_buildReqData(
        TestAction memory action,
        StagesLocalVars memory vars
    )
        internal
        returns (MultiVaultSFData[] memory, SingleVaultSFData[] memory, StagesLocalVars memory)
    {
        /// @dev just some common sanity checks on test actions
        if (action.revertError != bytes4(0) && action.testType == TestType.Pass) {
            revert MISMATCH_TEST_TYPE();
        }
        if (
            (action.testType != TestType.RevertUpdateStateRBAC && action.revertRole != bytes32(0))
                || (action.testType == TestType.RevertUpdateStateRBAC && action.revertRole == bytes32(0))
        ) revert MISMATCH_RBAC_TEST();

        /// @dev detects the index of originating chain
        for (uint256 i = 0; i < chainIds.length; ++i) {
            if (vars.CHAIN_0 == chainIds[i]) {
                vars.chain0Index = i;
                break;
            }
        }

        vars.lzEndpoint_0 = LZ_ENDPOINTS[vars.CHAIN_0];
        vars.fromSrc = payable(getContract(vars.CHAIN_0, "SuperformRouter"));

        vars.nDestinations = vars.DST_CHAINS.length;

        vars.lzEndpoints_1 = new address[](vars.nDestinations);
        vars.toDst = new address[](vars.nDestinations);

        MultiVaultSFData[] memory multiSuperformsData = new MultiVaultSFData[](vars.nDestinations);
        SingleVaultSFData[] memory singleSuperformsData = new SingleVaultSFData[](vars.nDestinations);

        /// @dev in each destination we want to build our request data
        for (uint256 i = 0; i < vars.nDestinations; ++i) {
            for (uint256 j = 0; j < chainIds.length; ++j) {
                if (vars.DST_CHAINS[i] == chainIds[j]) {
                    vars.chainDstIndex = j;
                    break;
                }
            }
            vars.lzEndpoints_1[i] = LZ_ENDPOINTS[vars.DST_CHAINS[i]];
            /// @dev first the superformIds are obtained, together with token addresses for src and dst, vault addresses
            /// and information about vaults with partial withdraws (for assertions)
            (vars.targetSuperformIds, vars.underlyingSrcToken, vars.underlyingDstToken, vars.vaultMock) = _targetVaults(
                vars.CHAIN_0,
                vars.DST_CHAINS[i],
                vars.targetVaults[i],
                vars.targetFormKinds[i],
                vars.targetUnderlyings[i]
            );

            vars.toDst = new address[](vars.targetSuperformIds.length);

            /// @dev action is sameChain, if there is a liquidity swap it should go to the same form. In adition, in
            /// this case, if action is cross chain withdraw, user can select to receive a different kind of underlying
            /// from source
            /// @dev if action is cross-chain deposit, destination for liquidity is coreStateRegistry
            for (uint256 k = 0; k < vars.targetSuperformIds.length; ++k) {
                if (
                    vars.CHAIN_0 == vars.DST_CHAINS[i]
                        || (action.action == Actions.Withdraw && vars.CHAIN_0 != vars.DST_CHAINS[i])
                ) {
                    (vars.superformT,,) = vars.targetSuperformIds[k].getSuperform();
                    vars.toDst[k] = payable(vars.superformT);
                } else {
                    vars.toDst[k] = action.dstSwap
                        ? payable(getContract(vars.DST_CHAINS[i], "DstSwapper"))
                        : payable(getContract(vars.DST_CHAINS[i], "CoreStateRegistry"));
                }
            }

            vars.amounts = vars.targetAmounts[i];

            vars.liqBridges = vars.targetLiqBridges[i];

            vars.receive4626 = vars.targetReceive4626[i];

            if (action.multiVaults) {
                multiSuperformsData[i] = _buildMultiVaultCallData(
                    MultiVaultCallDataArgs(
                        action.user,
                        vars.fromSrc,
                        action.externalToken == 3
                            ? NATIVE_TOKEN
                            : getContract(vars.CHAIN_0, UNDERLYING_TOKENS[action.externalToken]),
                        vars.toDst,
                        vars.underlyingSrcToken,
                        vars.underlyingDstToken,
                        vars.targetSuperformIds,
                        vars.amounts,
                        vars.amounts,
                        vars.liqBridges,
                        vars.receive4626,
                        1000,
                        vars.vaultMock,
                        vars.CHAIN_0,
                        vars.DST_CHAINS[i],
                        uint256(chainIds[vars.chain0Index]),
                        i,
                        vars.chainDstIndex,
                        action.dstSwap,
                        action.action,
                        action.slippage,
                        new bool[](0)
                    ),
                    action.action
                );
            } else {
                uint256 finalAmount = vars.amounts[0];

                /// @dev FOR TESTING AND MAINNET: in sameChain deposit actions, slippage is encoded in the request
                /// (extracted from bridge api)
                /// @dev JUST FOR TESTING: for all withdraw actions we also encode slippage to simulate a maxWithdraw
                /// case (if we input same amount in scenario)
                /// @dev JUST FOR TESTING: for partial withdraws its negligible the effect of this extra slippage param
                /// as it is just for testing
                if (
                    action.slippage != 0
                        && (
                            vars.CHAIN_0 == vars.DST_CHAINS[i]
                                && (action.action == Actions.Deposit || action.action == Actions.DepositPermit2)
                        )
                ) {
                    finalAmount = (vars.amounts[0] * (10_000 - uint256(action.slippage))) / 10_000;
                }

                SingleVaultCallDataArgs memory singleVaultCallDataArgs = SingleVaultCallDataArgs(
                    action.user,
                    vars.fromSrc,
                    action.externalToken == 3
                        ? NATIVE_TOKEN
                        : getContract(vars.CHAIN_0, UNDERLYING_TOKENS[action.externalToken]),
                    vars.toDst[0],
                    vars.underlyingSrcToken[0],
                    vars.underlyingDstToken[0],
                    action.dstSwap ? getContract(vars.DST_CHAINS[i], UNDERLYING_TOKENS[0]) : address(0),
                    vars.targetSuperformIds[0],
                    finalAmount,
                    finalAmount,
                    vars.liqBridges[0],
                    vars.receive4626[0],
                    1000,
                    vars.vaultMock[0],
                    vars.CHAIN_0,
                    vars.DST_CHAINS[i],
                    vars.DST_CHAINS[i],
                    uint256(chainIds[vars.chain0Index]),
                    /// @dev these are just the originating and dst chain ids casted to uint256 (the liquidity bridge
                    /// chain ids)
                    uint256(vars.DST_CHAINS[i]),
                    /// @dev these are just the originating and dst chain ids casted to uint256 (the liquidity bridge
                    /// chain ids)
                    action.dstSwap,
                    false,
                    action.slippage
                );

                if (
                    action.action == Actions.Deposit || action.action == Actions.DepositPermit2
                        || action.action == Actions.RescueFailedDeposit
                ) {
                    singleSuperformsData[i] = _buildSingleVaultDepositCallData(singleVaultCallDataArgs, action.action);
                } else {
                    singleSuperformsData[i] = _buildSingleVaultWithdrawCallData(singleVaultCallDataArgs);
                }
            }
        }

        vm.selectFork(FORKS[vars.CHAIN_0]);

        return (multiSuperformsData, singleSuperformsData, vars);
    }

    /// @dev STEP 2: Run Source Chain Action
    function _stage2_run_src_action(
        TestAction memory action,
        MultiVaultSFData[] memory multiSuperformsData,
        SingleVaultSFData[] memory singleSuperformsData,
        StagesLocalVars memory vars
    )
        internal
        returns (StagesLocalVars memory, uint256 msgValue)
    {
        vm.selectFork(FORKS[vars.CHAIN_0]);
        SuperformRouter superformRouter = SuperformRouter(vars.fromSrc);

        PaymentHelper paymentHelper = PaymentHelper(getContract(vars.CHAIN_0, "PaymentHelper"));

        /// @dev pigeon requires event logs to be recorded so that it can properly capture the variables it needs to
        /// fullfil messages. Check pigeon library docs for more info
        vm.recordLogs();
        if (action.multiVaults) {
            if (vars.nDestinations == 1) {
                /// @dev data built in step 1 is aggregated with AMBS and dstChains info
                vars.singleDstMultiVaultStateReq =
                    SingleXChainMultiVaultStateReq(vars.AMBs, vars.DST_CHAINS[0], multiSuperformsData[0]);

                if (action.action == Actions.Deposit || action.action == Actions.DepositPermit2) {
                    /// @dev payment estimation, differs according to the type of entry point used

                    if (vars.CHAIN_0 != vars.DST_CHAINS[0]) {
                        (,,, msgValue) =
                            paymentHelper.estimateSingleXChainMultiVault(vars.singleDstMultiVaultStateReq, true);
                    } else {
                        (,, msgValue) = paymentHelper.estimateSingleDirectMultiVault(
                            SingleDirectMultiVaultStateReq(multiSuperformsData[0]), true
                        );
                    }

                    vm.prank(users[action.user]);

                    if (sameChainDstHasRevertingVault || action.testType == TestType.RevertMainAction) {
                        vm.expectRevert();
                    }
                    /// @dev the actual call to the entry point

                    vars.CHAIN_0 != vars.DST_CHAINS[0]
                        ? superformRouter.singleXChainMultiVaultDeposit{ value: msgValue }(vars.singleDstMultiVaultStateReq)
                        : superformRouter.singleDirectMultiVaultDeposit{ value: msgValue }(
                            SingleDirectMultiVaultStateReq(multiSuperformsData[0])
                        );
                } else if (action.action == Actions.Withdraw) {
                    /// @dev payment estimation, differs according to the type of entry point used
                    if (vars.CHAIN_0 != vars.DST_CHAINS[0]) {
                        (,,, msgValue) =
                            paymentHelper.estimateSingleXChainMultiVault(vars.singleDstMultiVaultStateReq, false);
                    } else {
                        (,, msgValue) = paymentHelper.estimateSingleDirectMultiVault(
                            SingleDirectMultiVaultStateReq(multiSuperformsData[0]), false
                        );
                    }

                    vm.prank(users[action.user]);

                    if (sameChainDstHasRevertingVault || action.testType == TestType.RevertMainAction) {
                        vm.expectRevert();
                    }
                    /// @dev the actual call to the entry point

                    vars.CHAIN_0 != vars.DST_CHAINS[0]
                        ? superformRouter.singleXChainMultiVaultWithdraw{ value: msgValue }(
                            vars.singleDstMultiVaultStateReq
                        )
                        : superformRouter.singleDirectMultiVaultWithdraw{ value: msgValue }(
                            SingleDirectMultiVaultStateReq(multiSuperformsData[0])
                        );
                }
            } else if (vars.nDestinations > 1) {
                /// @dev data built in step 1 is aggregated with AMBS and dstChains info

                vars.multiDstMultiVaultStateReq =
                    MultiDstMultiVaultStateReq(MultiDstAMBs, vars.DST_CHAINS, multiSuperformsData);

                if (action.action == Actions.Deposit || action.action == Actions.DepositPermit2) {
                    /// @dev payment estimation, differs according to the type of entry point used

                    (,,, msgValue) = paymentHelper.estimateMultiDstMultiVault(vars.multiDstMultiVaultStateReq, true);
                    vm.prank(users[action.user]);

                    if (sameChainDstHasRevertingVault || action.testType == TestType.RevertMainAction) {
                        vm.expectRevert();
                    }

                    /// @dev the actual call to the entry point
                    superformRouter.multiDstMultiVaultDeposit{ value: msgValue }(vars.multiDstMultiVaultStateReq);
                } else if (action.action == Actions.Withdraw) {
                    /// @dev payment estimation, differs according to the type of entry point used

                    (,,, msgValue) = paymentHelper.estimateMultiDstMultiVault(vars.multiDstMultiVaultStateReq, false);
                    vm.prank(users[action.user]);

                    if (sameChainDstHasRevertingVault || action.testType == TestType.RevertMainAction) {
                        vm.expectRevert();
                    }
                    /// @dev the actual call to the entry point

                    superformRouter.multiDstMultiVaultWithdraw{ value: msgValue }(vars.multiDstMultiVaultStateReq);
                }
            }
        } else {
            if (vars.nDestinations == 1) {
                if (vars.CHAIN_0 != vars.DST_CHAINS[0]) {
                    vars.singleXChainSingleVaultStateReq =
                        SingleXChainSingleVaultStateReq(vars.AMBs, vars.DST_CHAINS[0], singleSuperformsData[0]);

                    if (action.action == Actions.Deposit || action.action == Actions.DepositPermit2) {
                        /// @dev payment estimation, differs according to the type of entry point used

                        (,,, msgValue) =
                            paymentHelper.estimateSingleXChainSingleVault(vars.singleXChainSingleVaultStateReq, true);
                        vm.prank(users[action.user]);

                        if (sameChainDstHasRevertingVault || action.testType == TestType.RevertMainAction) {
                            vm.expectRevert();
                        }
                        /// @dev the actual call to the entry point

                        superformRouter.singleXChainSingleVaultDeposit{ value: msgValue }(
                            vars.singleXChainSingleVaultStateReq
                        );
                    } else if (action.action == Actions.Withdraw) {
                        /// @dev payment estimation, differs according to the type of entry point used

                        (,,, msgValue) =
                            paymentHelper.estimateSingleXChainSingleVault(vars.singleXChainSingleVaultStateReq, false);
                        vm.prank(users[action.user]);

                        if (sameChainDstHasRevertingVault || action.testType == TestType.RevertMainAction) {
                            vm.expectRevert();
                        }
                        /// @dev the actual call to the entry point

                        superformRouter.singleXChainSingleVaultWithdraw{ value: msgValue }(
                            vars.singleXChainSingleVaultStateReq
                        );
                    }
                } else {
                    vars.singleDirectSingleVaultStateReq = SingleDirectSingleVaultStateReq(singleSuperformsData[0]);

                    if (action.action == Actions.Deposit || action.action == Actions.DepositPermit2) {
                        /// @dev payment estimation, differs according to the type of entry point used

                        (,, msgValue) =
                            paymentHelper.estimateSingleDirectSingleVault(vars.singleDirectSingleVaultStateReq, true);
                        vm.prank(users[action.user]);

                        if (sameChainDstHasRevertingVault || action.testType == TestType.RevertMainAction) {
                            vm.expectRevert();
                        }
                        /// @dev the actual call to the entry point

                        superformRouter.singleDirectSingleVaultDeposit{ value: msgValue }(
                            vars.singleDirectSingleVaultStateReq
                        );
                    } else if (action.action == Actions.Withdraw) {
                        /// @dev payment estimation, differs according to the type of entry point used

                        (,, msgValue) =
                            paymentHelper.estimateSingleDirectSingleVault(vars.singleDirectSingleVaultStateReq, false);
                        vm.prank(users[action.user]);

                        if (sameChainDstHasRevertingVault || action.testType == TestType.RevertMainAction) {
                            vm.expectRevert();
                        }
                        /// @dev the actual call to the entry point

                        superformRouter.singleDirectSingleVaultWithdraw{ value: msgValue }(
                            vars.singleDirectSingleVaultStateReq
                        );
                    }
                }
            } else if (vars.nDestinations > 1) {
                vars.multiDstSingleVaultStateReq =
                    MultiDstSingleVaultStateReq(MultiDstAMBs, vars.DST_CHAINS, singleSuperformsData);
                if (action.action == Actions.Deposit || action.action == Actions.DepositPermit2) {
                    /// @dev payment estimation, differs according to the type of entry point used
                    (,,, msgValue) = paymentHelper.estimateMultiDstSingleVault(vars.multiDstSingleVaultStateReq, true);
                    vm.prank(users[action.user]);

                    if (sameChainDstHasRevertingVault || action.testType == TestType.RevertMainAction) {
                        vm.expectRevert();
                    }
                    /// @dev the actual call to the entry point

                    superformRouter.multiDstSingleVaultDeposit{ value: msgValue }(vars.multiDstSingleVaultStateReq);
                } else if (action.action == Actions.Withdraw) {
                    /// @dev payment estimation, differs according to the type of entry point used

                    (,,, msgValue) = paymentHelper.estimateMultiDstSingleVault(vars.multiDstSingleVaultStateReq, false);
                    vm.prank(users[action.user]);

                    if (sameChainDstHasRevertingVault || action.testType == TestType.RevertMainAction) {
                        vm.expectRevert();
                    }
                    /// @dev the actual call to the entry point

                    superformRouter.multiDstSingleVaultWithdraw{ value: msgValue }(vars.multiDstSingleVaultStateReq);
                }
            }
        }

        return (vars, msgValue);
    }

    struct Stage3InternalVars {
        address[] toMailboxes;
        uint32[] expDstDomains;
        address[] endpoints;
        uint16[] lzChainIds;
        address[] wormholeRelayers;
        address[] expDstChainAddresses;
        uint256[] forkIds;
        uint256 k;
    }

    function _stage3_src_to_dst_amb_delivery(
        TestAction memory action,
        StagesLocalVars memory vars,
        MultiVaultSFData[] memory multiSuperformsData,
        SingleVaultSFData[] memory singleSuperformsData
    )
        internal
        returns (MessagingAssertVars[] memory, UniqueDSTInfo[] memory)
    {
        Stage3InternalVars memory internalVars;
        UniqueDSTInfo[] memory usedDSTs = new UniqueDSTInfo[](vars.nDestinations);
        uint64[] memory uniqueDsts;
        for (uint256 i = 0; i < vars.nDestinations; ++i) {
            if (usedDSTs[i].payloadNumber == 0) {
                ++usedDSTs[i].payloadNumber;
                if (vars.DST_CHAINS[i] != vars.CHAIN_0) {
                    ++vars.nUniqueDsts;
                }
            } else {
                /// @dev add repetitions (for non unique destinations)
                ++usedDSTs[i].payloadNumber;
            }
        }
        uniqueDsts = new uint64[](vars.nUniqueDsts);
        uint256 countUnique;
        for (uint256 i = 0; i < vars.nDestinations; ++i) {
            /// @dev if nRepetitions is = 0 still it means uniqueDst has not been found yet (1 repetition)
            if (usedDSTs[i].nRepetitions == 0) {
                ++usedDSTs[i].nRepetitions;
                if (vars.DST_CHAINS[i] != vars.CHAIN_0) {
                    uniqueDsts[countUnique] = vars.DST_CHAINS[i];
                    ++countUnique;
                }
            } else {
                /// @dev add repetitions (for non unique destinations)
                ++usedDSTs[i].nRepetitions;
            }
        }
        if (countUnique != vars.nUniqueDsts) revert("InvalidCount");

        internalVars.toMailboxes = new address[](vars.nUniqueDsts);
        internalVars.expDstDomains = new uint32[](vars.nUniqueDsts);

        internalVars.endpoints = new address[](vars.nUniqueDsts);
        internalVars.lzChainIds = new uint16[](vars.nUniqueDsts);

        internalVars.wormholeRelayers = new address[](vars.nUniqueDsts);
        internalVars.expDstChainAddresses = new address[](vars.nUniqueDsts);

        internalVars.forkIds = new uint256[](vars.nUniqueDsts);

        internalVars.k = 0;
        for (uint256 i = 0; i < chainIds.length; ++i) {
            for (uint256 j = 0; j < vars.nUniqueDsts; ++j) {
                if (uniqueDsts[j] == chainIds[i] && chainIds[i] != vars.CHAIN_0) {
                    internalVars.toMailboxes[internalVars.k] = hyperlaneMailboxes[i];
                    internalVars.expDstDomains[internalVars.k] = hyperlane_chainIds[i];

                    internalVars.endpoints[internalVars.k] = lzEndpoints[i];
                    internalVars.lzChainIds[internalVars.k] = lz_chainIds[i];

                    internalVars.forkIds[internalVars.k] = FORKS[chainIds[i]];

                    internalVars.wormholeRelayers[internalVars.k] = wormholeRelayer;
                    internalVars.expDstChainAddresses[internalVars.k] =
                        getContract(chainIds[i], "WormholeARImplementation");

                    ++internalVars.k;
                }
            }
        }
        vars.logs = vm.getRecordedLogs();

        for (uint256 index; index < vars.AMBs.length; index++) {
            if (vars.AMBs[index] == 1) {
                LayerZeroHelper(getContract(vars.CHAIN_0, "LayerZeroHelper")).help(
                    internalVars.endpoints,
                    internalVars.lzChainIds,
                    5_000_000,
                    /// note: using some max limit
                    internalVars.forkIds,
                    vars.logs
                );
            }

            if (vars.AMBs[index] == 2) {
                /// @dev see pigeon for this implementation
                HyperlaneHelper(getContract(vars.CHAIN_0, "HyperlaneHelper")).help(
                    address(HYPERLANE_MAILBOXES[vars.CHAIN_0]),
                    internalVars.toMailboxes,
                    internalVars.expDstDomains,
                    internalVars.forkIds,
                    vars.logs
                );
            }

            if (vars.AMBs[index] == 3) {
                WormholeHelper(getContract(vars.CHAIN_0, "WormholeHelper")).help(
                    WORMHOLE_CHAIN_IDS[vars.CHAIN_0],
                    internalVars.forkIds,
                    internalVars.expDstChainAddresses,
                    internalVars.wormholeRelayers,
                    vars.logs
                );
            }
        }

        MessagingAssertVars[] memory aV = new MessagingAssertVars[](vars.nDestinations);

        /// @dev assert good delivery of message on destination by analyzing superformIds and mounts
        for (uint256 i = 0; i < vars.nDestinations; ++i) {
            aV[i].toChainId = vars.DST_CHAINS[i];
            if (vars.CHAIN_0 != aV[i].toChainId && !sameChainDstHasRevertingVault) {
                if (action.multiVaults) {
                    aV[i].expectedMultiVaultsData = multiSuperformsData[i];
                } else {
                    aV[i].expectedSingleVaultData = singleSuperformsData[i];
                }
            }
        }

        return (aV, usedDSTs);
    }

    /// @dev STEP 4 X-CHAIN: Update state (for deposits) and process src to dst payload (for deposits/withdraws)
    function _stage4_process_src_dst_payload(
        TestAction memory action,
        StagesLocalVars memory vars,
        MessagingAssertVars[] memory aV,
        SingleVaultSFData[] memory singleSuperformsData,
        UniqueDSTInfo[] memory usedDSTs
    )
        internal
        returns (bool success)
    {
        success = true;
        if (!sameChainDstHasRevertingVault) {
            for (uint256 i = 0; i < vars.nDestinations; ++i) {
                aV[i].toChainId = vars.DST_CHAINS[i];
                if (vars.CHAIN_0 != aV[i].toChainId) {
                    vm.selectFork(FORKS[aV[i].toChainId]);

                    if (action.action == Actions.Deposit || action.action == Actions.DepositPermit2) {
                        uint256 payloadCount = CoreStateRegistry(
                            payable(getContract(aV[i].toChainId, "CoreStateRegistry"))
                        ).payloadsCount();

                        PAYLOAD_ID[aV[i].toChainId] = payloadCount - usedDSTs[i].payloadNumber + 1;

                        --usedDSTs[i].payloadNumber;

                        vars.multiVaultsPayloadArg = updateMultiVaultDepositPayloadArgs(
                            PAYLOAD_ID[aV[i].toChainId],
                            aV[i].expectedMultiVaultsData.amounts,
                            action.slippage,
                            aV[i].toChainId,
                            action.testType,
                            action.revertError,
                            action.revertRole,
                            action.dstSwap
                        );

                        vars.singleVaultsPayloadArg = updateSingleVaultDepositPayloadArgs(
                            PAYLOAD_ID[aV[i].toChainId],
                            aV[i].expectedSingleVaultData.amount,
                            action.slippage,
                            aV[i].toChainId,
                            action.testType,
                            action.revertError,
                            action.revertRole,
                            action.dstSwap
                        );

                        if (action.testType == TestType.Pass) {
                            /// @dev this is the step where the amounts are updated taking into account the final
                            /// slippage
                            if (action.multiVaults) {
<<<<<<< HEAD
                                _updateMultiVaultDepositPayload(
                                    vars.multiVaultsPayloadArg,
                                    vars.underlyingWithBridgeSlippages,
                                    vars.targetUnderlyings[i]
                                );
                            } else if (singleSuperformsData.length > 0) {
                                _updateSingleVaultDepositPayload(
                                    vars.singleVaultsPayloadArg,
                                    vars.underlyingWithBridgeSlippage,
                                    vars.targetUnderlyings[i][0]
=======
                                _updateMultiVaultDepositPayload(vars.multiVaultsPayloadArg, vars.targetUnderlyings[i]);
                            } else if (singleSuperformsData.length > 0) {
                                _updateSingleVaultDepositPayload(
                                    vars.singleVaultsPayloadArg, vars.targetUnderlyings[i][0]
>>>>>>> 9b948680
                                );
                            }
                            vm.recordLogs();
                            /// @dev payload processing. This performs the action down to the form level and builds any
                            /// acknowledgement data needed to bring it back to source
                            /// @dev hence the record logs before and after and payload delivery to source
                            success = _processPayload(
                                PAYLOAD_ID[aV[i].toChainId], vars.CHAIN_0, aV[i].toChainId, vars.AMBs, action.testType
                            );

                            vars.logs = vm.getRecordedLogs();

                            _payloadDeliveryHelper(vars.CHAIN_0, aV[i].toChainId, vars.AMBs, vars.logs);
                        } else if (action.testType == TestType.RevertProcessPayload) {
                            /// @dev this logic is essentially repeated from above
                            if (action.multiVaults) {
<<<<<<< HEAD
                                _updateMultiVaultDepositPayload(
                                    vars.multiVaultsPayloadArg,
                                    vars.underlyingWithBridgeSlippages,
                                    vars.targetUnderlyings[i]
                                );
                            } else if (singleSuperformsData.length > 0) {
                                _updateSingleVaultDepositPayload(
                                    vars.singleVaultsPayloadArg,
                                    vars.underlyingWithBridgeSlippage,
                                    vars.targetUnderlyings[i][0]
=======
                                _updateMultiVaultDepositPayload(vars.multiVaultsPayloadArg, vars.targetUnderlyings[i]);
                            } else if (singleSuperformsData.length > 0) {
                                _updateSingleVaultDepositPayload(
                                    vars.singleVaultsPayloadArg, vars.targetUnderlyings[i][0]
>>>>>>> 9b948680
                                );
                            }
                            /// @dev process payload will revert in here
                            success = _processPayload(
                                PAYLOAD_ID[aV[i].toChainId], vars.CHAIN_0, aV[i].toChainId, vars.AMBs, action.testType
                            );
                            if (!success) {
                                return success;
                            }
                        } else if (
                            action.testType == TestType.RevertUpdateStateSlippage
                                || action.testType == TestType.RevertUpdateStateRBAC
                        ) {
                            /// @dev branch used just for reverts of updatePayload (process payload is not even called)
                            if (action.multiVaults) {
                                success = _updateMultiVaultDepositPayload(
<<<<<<< HEAD
                                    vars.multiVaultsPayloadArg,
                                    vars.underlyingWithBridgeSlippages,
                                    vars.targetUnderlyings[i]
                                );
                            } else {
                                success = _updateSingleVaultDepositPayload(
                                    vars.singleVaultsPayloadArg,
                                    vars.underlyingWithBridgeSlippage,
                                    vars.targetUnderlyings[i][0]
=======
                                    vars.multiVaultsPayloadArg, vars.targetUnderlyings[i]
                                );
                            } else {
                                success = _updateSingleVaultDepositPayload(
                                    vars.singleVaultsPayloadArg, vars.targetUnderlyings[i][0]
>>>>>>> 9b948680
                                );
                            }

                            if (!success) {
                                return success;
                            }
                        }
                    } else if (
                        action.action == Actions.Withdraw
                            && (action.testType == TestType.Pass || action.testType == TestType.RevertVaultsWithdraw)
                    ) {
                        PAYLOAD_ID[aV[i].toChainId] = CoreStateRegistry(
                            payable(getContract(aV[i].toChainId, "CoreStateRegistry"))
                        ).payloadsCount() - usedDSTs[i].payloadNumber + 1;
                        --usedDSTs[i].payloadNumber;

                        vm.recordLogs();

                        /// @dev payload processing. This performs the action down to the form level and builds any
                        /// acknowledgement data needed to bring it back to source
                        /// @dev hence the record logs before and after and payload delivery to source
                        success = _processPayload(
                            PAYLOAD_ID[aV[i].toChainId], vars.CHAIN_0, aV[i].toChainId, vars.AMBs, action.testType
                        );
                        vars.logs = vm.getRecordedLogs();

                        _payloadDeliveryHelper(vars.CHAIN_0, aV[i].toChainId, vars.AMBs, vars.logs);
                    }
                }
                vm.selectFork(aV[i].initialFork);
            }
        } else {
            success = false;
        }
    }

    /// @dev STEP 5 X-CHAIN: Process dst to src payload (mint of SuperPositions for deposits)
    function _stage5_process_superPositions_mint(
        TestAction memory action,
        StagesLocalVars memory vars
    )
        internal
        returns (bool success)
    {
        ///@dev assume it will pass by default
        success = true;

        vm.selectFork(FORKS[vars.CHAIN_0]);

        uint256 toChainId;
        for (uint256 i = 0; i < vars.nDestinations; ++i) {
            toChainId = vars.DST_CHAINS[i];

            if (vars.CHAIN_0 != toChainId) {
                if (action.testType == TestType.Pass) {
                    PAYLOAD_ID[vars.CHAIN_0]++;

                    success = _processPayload(
                        PAYLOAD_ID[vars.CHAIN_0], vars.CHAIN_0, vars.CHAIN_0, vars.AMBs, action.testType
                    );
                }
            }
        }
    }

    struct MultiVaultCallDataVars {
        IPermit2.PermitTransferFrom permit;
        bytes sig;
        bytes permit2data;
        uint256 totalAmount;
    }

    /// @dev this internal function just loops over _buildSingleVaultDepositCallData or
    /// _buildSingleVaultWithdrawCallData to build MultiVaultSFData
    function _buildMultiVaultCallData(
        MultiVaultCallDataArgs memory args,
        Actions action
    )
        internal
        returns (MultiVaultSFData memory superformsData)
    {
        MultiVaultCallDataVars memory v;

        SingleVaultSFData memory superformData;
        uint256 len = args.superformIds.length;

        LiqRequest[] memory liqRequests = new LiqRequest[](len);
        SingleVaultCallDataArgs memory callDataArgs;

        v.totalAmount;

        if (len == 0) revert LEN_MISMATCH();
        uint256[] memory finalAmounts = new uint256[](len);
        uint256[] memory maxSlippageTemp = new uint256[](len);
        address uniqueInterimToken;

        for (uint256 i = 0; i < len; ++i) {
            finalAmounts[i] = args.amounts[i];

            if (i < 3 && args.dstSwap && args.action != Actions.Withdraw) {
                /// @dev hack to support unique interim tokens -assuming dst swap scenario cases have less than 3 vaults
                uniqueInterimToken = getContract(args.toChainId, UNDERLYING_TOKENS[i]);
            }

            /// @dev FOR TESTING AND MAINNET:: in sameChain actions, slippage is encoded in the request with the amount
            /// (extracted from bridge api)
            if (
                args.slippage != 0
                    && (
                        args.srcChainId == args.toChainId
                            && (args.action == Actions.Deposit || args.action == Actions.DepositPermit2)
                    )
            ) {
                finalAmounts[i] = (args.amounts[i] * (10_000 - uint256(args.slippage))) / 10_000;
            }

            /// @dev re-assign to attach final destination chain id for withdraws (used for liqData generation)
            uint64 liqDstChainId = args.toChainId;

            callDataArgs = SingleVaultCallDataArgs(
                args.user,
                args.fromSrc,
                args.externalToken,
                args.toDst[i],
                args.underlyingTokens[i],
                args.underlyingTokensDst[i],
                uniqueInterimToken,
                args.superformIds[i],
                finalAmounts[i],
                finalAmounts[i],
                args.liqBridges[i],
                args.receive4626[i],
                args.maxSlippage,
                args.vaultMock[i],
                args.srcChainId,
                args.toChainId,
                liqDstChainId,
                args.liquidityBridgeSrcChainId,
                uint256(args.toChainId),
                args.dstSwap,
                false,
                args.slippage
            );

            if (args.action == Actions.Deposit || args.action == Actions.DepositPermit2) {
                superformData = _buildSingleVaultDepositCallData(callDataArgs, args.action);
            } else if (args.action == Actions.Withdraw) {
                superformData = _buildSingleVaultWithdrawCallData(callDataArgs);
            }

            liqRequests[i] = superformData.liqRequest;
            if (args.dstSwap && args.action != Actions.Withdraw) liqRequests[i].interimToken = uniqueInterimToken;
            maxSlippageTemp[i] = args.maxSlippage;
            v.totalAmount += finalAmounts[i];

            finalAmounts[i] = superformData.amount;
        }

        if (action == Actions.DepositPermit2) {
            v.permit = IPermit2.PermitTransferFrom({
                permitted: IPermit2.TokenPermissions({ token: IERC20(address(args.externalToken)), amount: v.totalAmount }),
                nonce: _randomUint256(),
                deadline: block.timestamp
            });
            /// @dev from is always SuperformRouter
            v.sig = _signPermit(v.permit, args.fromSrc, userKeys[args.user], args.srcChainId);
            v.permit2data = abi.encode(v.permit.nonce, v.permit.deadline, v.sig);
        }

        bool[] memory hasDstSwap = new bool[](args.superformIds.length);

        if (args.dstSwap) {
            for (uint256 i; i < hasDstSwap.length; ++i) {
                hasDstSwap[i] = true;
            }
        }

        superformsData = MultiVaultSFData(
            args.superformIds,
            finalAmounts,
            args.outputAmounts,
            maxSlippageTemp,
            liqRequests,
            v.permit2data,
            hasDstSwap,
            args.receive4626,
            users[args.user],
            users[args.user],
            /// @dev repeat user for receiverAddressSP - not testing AA here
            abi.encode(false)
        );
    }

    struct SingleVaultDepositLocalVars {
        uint256 initialFork;
        address from;
        IPermit2.PermitTransferFrom permit;
        bytes txData;
        bytes sig;
        bytes permit2Calldata;
        uint256 decimal1;
        uint256 decimal2;
        uint256 decimal3;
        uint256 decimal4;
        uint256 amountTemp;
        uint256 amount;
        int256 USDPerUnderlyingOrInterimTokenDst;
        int256 USDPerUnderlyingTokenDst;
        int256 USDPerExternalToken;
        int256 USDPerUnderlyingToken;
        LiqRequest liqReq;
    }

    function _buildSingleVaultDepositCallData(
        SingleVaultCallDataArgs memory args,
        Actions action
    )
        internal
        returns (SingleVaultSFData memory superformData)
    {
        SingleVaultDepositLocalVars memory v;
        v.initialFork = vm.activeFork();

        v.from = args.fromSrc;
        /// @dev build permit2 calldata
        vm.selectFork(FORKS[args.toChainId]);
        /// @dev decimals of interimToken in case it exists (dstSwaps), otherwise decimals of final token
        /// (underlyingToken)
        /// @dev hack for when args.dstSwap == true
        if (args.uniqueInterimToken != address(0)) {
            v.decimal2 = args.uniqueInterimToken != NATIVE_TOKEN ? MockERC20(args.uniqueInterimToken).decimals() : 18;

            (, v.USDPerUnderlyingOrInterimTokenDst,,,) =
                AggregatorV3Interface(tokenPriceFeeds[args.toChainId][args.uniqueInterimToken]).latestRoundData();

            v.decimal4 = args.underlyingTokenDst != NATIVE_TOKEN ? MockERC20(args.underlyingTokenDst).decimals() : 18;

            (, v.USDPerUnderlyingTokenDst,,,) =
                AggregatorV3Interface(tokenPriceFeeds[args.toChainId][args.underlyingTokenDst]).latestRoundData();
        } else {
            v.decimal2 = args.underlyingTokenDst != NATIVE_TOKEN ? MockERC20(args.underlyingTokenDst).decimals() : 18;

            (, v.USDPerUnderlyingOrInterimTokenDst,,,) =
                AggregatorV3Interface(tokenPriceFeeds[args.toChainId][args.underlyingTokenDst]).latestRoundData();
        }

        vm.selectFork(FORKS[args.srcChainId]);
        /// @dev decimals of externalToken
        v.decimal1 = args.externalToken != NATIVE_TOKEN ? MockERC20(args.externalToken).decimals() : 18;
        /// @dev decimals of underlyingToken on source
        v.decimal3 = args.underlyingToken != NATIVE_TOKEN ? MockERC20(args.underlyingToken).decimals() : 18;
        (, v.USDPerExternalToken,,,) =
            AggregatorV3Interface(tokenPriceFeeds[args.srcChainId][args.externalToken]).latestRoundData();
        (, v.USDPerUnderlyingToken,,,) =
            AggregatorV3Interface(tokenPriceFeeds[args.srcChainId][args.underlyingToken]).latestRoundData();

        /// @dev this is to attach v.amount pre dst slippage with the correct decimals to avoid intermediary truncation
        /// in LiFi mock
        if (v.decimal1 > v.decimal2) {
            v.amount = args.amount / 10 ** (v.decimal1 - v.decimal2);
        } else {
            v.amount = args.amount * 10 ** (v.decimal2 - v.decimal1);
        }

        if (args.srcChainId == args.toChainId) {
            /// @dev same chain deposit, from is superform (which is inscribed in toDst in the beginning of stage 1)
            v.from = args.toDst;
        }

        LiqBridgeTxDataArgs memory liqBridgeTxDataArgs = LiqBridgeTxDataArgs(
            args.liqBridge,
            args.externalToken,
            args.underlyingToken,
            args.uniqueInterimToken != address(0) ? args.uniqueInterimToken : args.underlyingTokenDst,
            v.from,
            args.srcChainId,
            args.toChainId,
            args.toChainId,
            args.dstSwap,
            args.toDst,
            args.liquidityBridgeToChainId,
            args.amount,
            //v.amount,
            false,
            args.slippage,
            uint256(v.USDPerExternalToken),
            uint256(v.USDPerUnderlyingOrInterimTokenDst),
            uint256(v.USDPerUnderlyingToken)
        );

        v.txData = _buildLiqBridgeTxData(liqBridgeTxDataArgs, args.srcChainId == args.toChainId);

        /// @dev to also inscribe the token address in the Struct
        address liqRequestToken = args.externalToken != args.underlyingToken ? args.externalToken : args.underlyingToken;

        if (action == Actions.DepositPermit2) {
            v.permit = IPermit2.PermitTransferFrom({
                permitted: IPermit2.TokenPermissions({ token: IERC20(address(liqRequestToken)), amount: args.amount }),
                nonce: _randomUint256(),
                deadline: block.timestamp
            });
            /// @dev from is always SuperformRouter
            v.sig = _signPermit(v.permit, args.fromSrc, userKeys[args.user], args.srcChainId);
            v.permit2Calldata = abi.encode(v.permit.nonce, v.permit.deadline, v.sig);
        }

        /// @dev the actual liq request struct inscription
        /// @notice adding dummy liqRequestToken as interim token if there is dstSwap because we are not
        /// @notice testing failed deposits here
        v.liqReq = LiqRequest(
            v.txData,
            liqRequestToken,
            args.dstSwap ? args.underlyingTokenDst : address(0),
            args.liqBridge,
            args.toChainId,
            liqRequestToken == NATIVE_TOKEN ? args.amount : 0
        );

        if (liqRequestToken != NATIVE_TOKEN) {
            /// @dev - APPROVE transfer to SuperformRouter (because of Socket)

            if (action == Actions.DepositPermit2) {
                vm.prank(users[args.user]);
                MockERC20(liqRequestToken).approve(getContract(args.srcChainId, "CanonicalPermit2"), type(uint256).max);
            } else if (action == Actions.Deposit && liqRequestToken != NATIVE_TOKEN) {
                /// @dev this assumes that if same underlying is present in >1 vault in a multi vault, that the amounts
                /// are ordered from lowest to highest,
                /// @dev this is because the approves override each other and may lead to Arithmetic over/underflow
                vm.startPrank(users[args.user]);
                MockERC20(liqRequestToken).approve(
                    args.fromSrc, MockERC20(liqRequestToken).allowance(users[args.user], args.fromSrc) + args.amount
                );
                vm.stopPrank();
            }
        }

        /// @dev the next steps are to create the user intent amount that goes in the state request.
        /// @dev the values here have to be calculated in terms of decimal differences and slippage in the different
        /// stages
        /// @dev this calculation would be done automatically by Superform Protocol API on mainnet

        /// @dev for e.g. externalToken = DAI, underlyingTokenDst = USDC, daiAmount = 100
        /// => usdcAmount = ((USDPerDai / 10e18) / (USDPerUsdc / 10e6)) * daiAmount
        console.log("test amount pre-swap", args.amount);
        /// @dev src swaps simulation if any
        if (args.externalToken != args.underlyingToken) {
            vm.selectFork(FORKS[args.srcChainId]);
            uint256 decimal1 = v.decimal1;
            uint256 decimal2 = args.underlyingToken == 0xEeeeeEeeeEeEeeEeEeEeeEEEeeeeEeeeeeeeEEeE
                ? 18
                : MockERC20(args.underlyingToken).decimals();

            /// @dev decimal1 = decimals of args.externalToken (src chain), decimal2 = decimals of args.underlyingToken
            /// (src chain)
            if (decimal1 > decimal2) {
                args.amount = (args.amount * uint256(v.USDPerExternalToken))
                    / (uint256(v.USDPerUnderlyingToken) * 10 ** (decimal1 - decimal2));
            } else {
                args.amount = ((args.amount * uint256(v.USDPerExternalToken)) * 10 ** (decimal2 - decimal1))
                    / uint256(v.USDPerUnderlyingToken);
            }
            console.log("test amount post-swap", args.amount);
        }

        /// @dev applying only bridge slippage here as dstSwap slippage is applied in _updateSingleVaultDepositPayload()
        /// and _updateMultiVaultDepositPayload()
        int256 slippage = args.slippage;
        if (args.srcChainId == args.toChainId) slippage = 0;
        /// @dev REMOVE THIS LINE IF THEORY IS CORRECT (this is full amount)
        // else if (args.dstSwap) slippage = (slippage * int256(100 - MULTI_TX_SLIPPAGE_SHARE)) / 100;

        args.amount = (args.amount * uint256(10_000 - slippage)) / 10_000;
        console.log("test amount pre-bridge, post-slippage", v.amount);

        /// @dev if args.externalToken == args.underlyingToken, USDPerExternalToken == USDPerUnderlyingToken
        /// @dev v.decimal3 = decimals of args.underlyingToken (args.externalToken too if above holds true) (src chain),
        /// v.decimal2 = decimals of args.underlyingTokenDst (dst chain) - interimToken in case of dstSwap
        if (v.decimal3 > v.decimal2) {
            v.amount = (args.amount * uint256(v.USDPerUnderlyingToken))
                / (uint256(v.USDPerUnderlyingOrInterimTokenDst) * 10 ** (v.decimal3 - v.decimal2));
        } else {
            v.amount = (args.amount * uint256(v.USDPerUnderlyingToken) * 10 ** (v.decimal2 - v.decimal3))
                / uint256(v.USDPerUnderlyingOrInterimTokenDst);
        }

        console.log("test amount post-bridge", v.amount);

<<<<<<< HEAD
        /// @dev extra step to convert interim token on dst to underlying token on dst (if there is a dst Swap)
        if (args.uniqueInterimToken != address(0)) {
            if (v.decimal2 > v.decimal4) {
                v.amount = (v.amount * uint256(v.USDPerUnderlyingOrInterimTokenDst))
                    / (uint256(v.USDPerUnderlyingTokenDst) * 10 ** (v.decimal2 - v.decimal4));
            } else {
                v.amount = (v.amount * uint256(v.USDPerUnderlyingOrInterimTokenDst) * 10 ** (v.decimal4 - v.decimal2))
                    / uint256(v.USDPerUnderlyingTokenDst);
            }
        }

        console.log("test amount post-dst swap --", v.amount);

        vm.selectFork(v.initialFork);

=======
        vm.selectFork(FORKS[args.toChainId]);
        (address superform,,) = DataLib.getSuperform(args.superformId);
>>>>>>> 9b948680
        /// @dev extraData is unused here so false is encoded (it is currently used to send in the partialWithdraw
        /// vaults without resorting to extra args, just for withdraws)
        superformData = SingleVaultSFData(
            args.superformId,
            v.amount,
            IBaseForm(superform).previewDepositTo(v.amount),
            args.maxSlippage,
            v.liqReq,
            v.permit2Calldata,
            args.dstSwap,
            args.receive4626,
            users[args.user],
            users[args.user],
            /// @dev repeat user for receiverAddressSP - not testing AA here
            abi.encode(false)
        );
        vm.selectFork(v.initialFork);
    }

    struct SingleVaultWithdrawLocalVars {
        address superformRouter;
        address stateRegistry;
        IERC1155A superPositions;
        bytes txData;
        LiqRequest liqReq;
        address superform;
        uint256 actualWithdrawAmount;
        uint256 decimal1;
        uint256 decimal2;
        uint256 decimal3;
    }

    function _buildSingleVaultWithdrawCallData(SingleVaultCallDataArgs memory args)
        internal
        returns (SingleVaultSFData memory superformData)
    {
        SingleVaultWithdrawLocalVars memory vars;

        uint256 initialFork = vm.activeFork();

        vm.selectFork(FORKS[args.toChainId]);
        vars.decimal2 = args.underlyingTokenDst != NATIVE_TOKEN ? MockERC20(args.underlyingTokenDst).decimals() : 18;
        (, int256 USDPerUnderlyingTokenDst,,,) =
            AggregatorV3Interface(tokenPriceFeeds[args.toChainId][args.underlyingTokenDst]).latestRoundData();

        vm.selectFork(FORKS[args.srcChainId]);
        vars.decimal1 = args.externalToken != NATIVE_TOKEN ? MockERC20(args.externalToken).decimals() : 18;
        vars.decimal3 = args.underlyingToken != NATIVE_TOKEN ? MockERC20(args.underlyingToken).decimals() : 18;
        (, int256 USDPerExternalToken,,,) =
            AggregatorV3Interface(tokenPriceFeeds[args.srcChainId][args.externalToken]).latestRoundData();
        (, int256 USDPerUnderlyingToken,,,) =
            AggregatorV3Interface(tokenPriceFeeds[args.srcChainId][args.underlyingToken]).latestRoundData();

        vm.selectFork(FORKS[args.srcChainId]);

        vars.superformRouter = contracts[args.srcChainId][bytes32(bytes("SuperformRouter"))];
        vars.stateRegistry = contracts[args.srcChainId][bytes32(bytes("SuperRegistry"))];
        vars.superPositions = IERC1155A(
            ISuperRegistry(vars.stateRegistry).getAddress(ISuperRegistry(vars.stateRegistry).SUPER_POSITIONS())
        );
        vm.prank(users[args.user]);

        /// @dev singleId approvals from ERC1155A are used here https://github.com/superform-xyz/ERC1155A, avoiding
        /// approving all superPositions at once
        vars.superPositions.increaseAllowance(vars.superformRouter, args.superformId, args.amount);

        vm.selectFork(FORKS[args.toChainId]);
        (vars.superform,,) = args.superformId.getSuperform();
        vars.actualWithdrawAmount = IBaseForm(vars.superform).previewRedeemFrom(args.amount);

        vm.selectFork(initialFork);

        LiqBridgeTxDataArgs memory liqBridgeTxDataArgs = LiqBridgeTxDataArgs(
            args.liqBridge,
            args.underlyingTokenDst,
            /// @dev notice the switch of underlyingTokenDst with external token, because external token is meant to be
            /// received in the end after a withdraw
            args.underlyingToken,
            args.externalToken,
            /// @dev notice the switch of underlyingTokenDst with external token, because external token is meant to be
            /// received in the end after a withdraw
            args.toDst,
            args.toChainId,
            args.srcChainId,
            args.liqDstChainId,
            false,
            users[args.user],
            args.liquidityBridgeSrcChainId,
            vars.actualWithdrawAmount,
            //vars.actualWithdrawAmount,
            true,
            /// @dev putting a placeholder value for now (not really used)
            args.slippage,
            /// @dev switching USDPerExternalToken with USDPerUnderlyingTokenDst as above
            uint256(USDPerUnderlyingTokenDst),
            uint256(USDPerExternalToken),
            uint256(USDPerUnderlyingToken)
        );

        vars.txData = _buildLiqBridgeTxData(liqBridgeTxDataArgs, args.toChainId == args.liqDstChainId);

        /// @notice no interim token supplied as this is a withdraw
        vars.liqReq = LiqRequest(
            vars.txData,
            /// @dev for certain test cases, insert txData as null here
            args.externalToken,
            address(0),
            args.liqBridge,
            args.liqDstChainId,
            0
        );

        vm.selectFork(FORKS[args.toChainId]);
        (address superform,,) = DataLib.getSuperform(args.superformId);

        /// @dev extraData is currently used to send in the partialWithdraw vaults without resorting to extra args, just
        /// for withdraws
        superformData = SingleVaultSFData(
            args.superformId,
            args.amount,
            IBaseForm(superform).previewRedeemFrom(args.amount),
            args.maxSlippage,
            vars.liqReq,
            "",
            args.dstSwap,
            args.receive4626,
            users[args.user],
            users[args.user],
            abi.encode(false)
        );

        vm.selectFork(initialFork);
    }

    /*///////////////////////////////////////////////////////////////
                             HELPERS
    //////////////////////////////////////////////////////////////*/

    struct TargetVaultsVars {
        uint256[] underlyingTokens;
        uint256[] vaultIds;
        uint32[] formKinds;
        uint256[] superformIdsTemp;
        uint256 len;
        string underlyingToken;
    }

    function _targetVaults(
        uint64 chain0,
        uint64 chain1,
        uint256[] memory targetVaultsPerDst,
        uint32[] memory targetFormKindsPerDst,
        uint256[] memory targetUnderlyingsPerDst
    )
        internal
        view
        returns (
            uint256[] memory targetSuperformsMem,
            address[] memory underlyingSrcTokensMem,
            address[] memory underlyingDstTokensMem,
            address[] memory vaultMocksMem
        )
    {
        TargetVaultsVars memory vars;

        /// @dev constructs superFormIds from provided input info
        vars.superformIdsTemp =
            _superformIds(targetUnderlyingsPerDst, targetVaultsPerDst, targetFormKindsPerDst, chain1);

        vars.len = vars.superformIdsTemp.length;

        if (vars.len == 0) revert LEN_VAULTS_ZERO();

        targetSuperformsMem = new uint256[](vars.len);
        underlyingSrcTokensMem = new address[](vars.len);
        underlyingDstTokensMem = new address[](vars.len);
        vaultMocksMem = new address[](vars.len);

        /// @dev this loop assigns the information in the correct output arrays the best way possible
        for (uint256 i = 0; i < vars.len; ++i) {
            vars.underlyingToken = UNDERLYING_TOKENS[targetUnderlyingsPerDst[i]]; // 1

            targetSuperformsMem[i] = vars.superformIdsTemp[i];
            underlyingSrcTokensMem[i] = getContract(chain0, vars.underlyingToken);
            underlyingDstTokensMem[i] = getContract(chain1, vars.underlyingToken);
            vaultMocksMem[i] = getContract(chain1, VAULT_NAMES[targetVaultsPerDst[i]][targetUnderlyingsPerDst[i]]);
        }
    }

    function _superformIds(
        uint256[] memory underlyingTokens_,
        uint256[] memory vaultIds_,
        uint32[] memory formKinds_,
        uint64 chainId_
    )
        internal
        view
        returns (uint256[] memory)
    {
        uint256[] memory superformIds_ = new uint256[](vaultIds_.length);
        /// @dev test sanity checks
        if (vaultIds_.length != formKinds_.length) revert INVALID_TARGETS();
        if (vaultIds_.length != underlyingTokens_.length) {
            revert INVALID_TARGETS();
        }

        /// @dev obtains superform addresses through string concatenation, notice what is done in BaseSetup to save
        /// these in contracts mapping
        for (uint256 i = 0; i < vaultIds_.length; ++i) {
            address superform = getContract(
                chainId_,
                string.concat(
                    UNDERLYING_TOKENS[underlyingTokens_[i]],
                    VAULT_KINDS[vaultIds_[i]],
                    "Superform",
                    Strings.toString(FORM_IMPLEMENTATION_IDS[formKinds_[i]])
                )
            );
            /// @dev superformids are built here
            superformIds_[i] = DataLib.packSuperform(superform, FORM_IMPLEMENTATION_IDS[formKinds_[i]], chainId_);
        }

        return superformIds_;
    }

    function _updateMultiVaultDepositPayload(
        updateMultiVaultDepositPayloadArgs memory args,
<<<<<<< HEAD
        uint256[] memory finalAmountsThatReachedCSR,
=======
>>>>>>> 9b948680
        uint256[] memory targetUnderlyings
    )
        internal
        returns (bool)
    {
        uint256 initialFork = vm.activeFork();

        vm.selectFork(FORKS[args.targetChainId]);
        uint256 len = args.amounts.length;
        uint256[] memory finalAmounts = new uint256[](len);
        address[] memory bridgedTokens = new address[](len);

        int256 dstSwapSlippage;

        for (uint256 i; i < len; ++i) {
            bridgedTokens[i] = getContract(args.targetChainId, UNDERLYING_TOKENS[targetUnderlyings[i]]);
        }

<<<<<<< HEAD
=======
        /// @dev slippage calculation
>>>>>>> 9b948680
        for (uint256 i = 0; i < len; ++i) {
            finalAmounts[i] = args.amounts[i];
            if (args.slippage > 0) {
                /// @dev finalAmounts[i] has full slippage applied (final user expectedAmount)
                uint256 amountPostDstSwap;
                if (args.isdstSwap) {
                    dstSwapSlippage = (args.slippage * int256(MULTI_TX_SLIPPAGE_SHARE)) / 100;
                    amountPostDstSwap = (finalAmountsThatReachedCSR[i] * uint256(10_000 - dstSwapSlippage)) / 10_000;
                    if (amountPostDstSwap < finalAmounts[i]) {
                        finalAmounts[i] = amountPostDstSwap;
                    }
                }
            }
        }

        /// @dev if test type is RevertProcessPayload, revert is further down the call chain
        if (args.testType == TestType.Pass || args.testType == TestType.RevertProcessPayload) {
            vm.prank(deployer);
            CoreStateRegistry(payable(getContract(args.targetChainId, "CoreStateRegistry"))).updateDepositPayload(
                args.payloadId, bridgedTokens, finalAmounts
            );

            /// @dev if scenario is meant to revert here (e.g invalid slippage)
        } else if (args.testType == TestType.RevertUpdateStateSlippage) {
            vm.prank(deployer);
            vm.expectRevert(args.revertError);
            /// @dev removed string here: come to this later

            CoreStateRegistry(payable(getContract(args.targetChainId, "CoreStateRegistry"))).updateDepositPayload(
                args.payloadId, bridgedTokens, finalAmounts
            );

            return false;
            /// @dev if scenario is meant to revert here (e.g invalid role)
        } else if (args.testType == TestType.RevertUpdateStateRBAC) {
            vm.prank(users[2]);
            bytes memory errorMsg = getAccessControlErrorMsg(users[2], args.revertRole);
            vm.expectRevert(errorMsg);

            CoreStateRegistry(payable(getContract(args.targetChainId, "CoreStateRegistry"))).updateDepositPayload(
                args.payloadId, bridgedTokens, finalAmounts
            );

            return false;
        }

        vm.selectFork(initialFork);

        return true;
    }

    function _updateSingleVaultDepositPayload(
        updateSingleVaultDepositPayloadArgs memory args,
<<<<<<< HEAD
        uint256 finalAmountsThatReachedCSR,
=======
>>>>>>> 9b948680
        uint256 targetUnderlying
    )
        internal
        returns (bool)
    {
        uint256 initialFork = vm.activeFork();

        vm.selectFork(FORKS[args.targetChainId]);
        uint256 finalAmount;
        address bridgedToken = getContract(args.targetChainId, UNDERLYING_TOKENS[targetUnderlying]);

        finalAmount = args.amount;

        int256 dstSwapSlippage;

        if (args.isdstSwap) {
            dstSwapSlippage = (args.slippage * int256(MULTI_TX_SLIPPAGE_SHARE)) / 100;
            uint256 amountPostDstSwap;

            amountPostDstSwap = (finalAmountsThatReachedCSR * uint256(10_000 - dstSwapSlippage)) / 10_000;
            if (amountPostDstSwap < finalAmount) {
                finalAmount = amountPostDstSwap;
            }
        }

        /// @dev if test type is RevertProcessPayload, revert is further down the call chain
        if (args.testType == TestType.Pass || args.testType == TestType.RevertProcessPayload) {
            vm.prank(deployer);
            uint256[] memory finalAmounts = new uint256[](1);
            finalAmounts[0] = finalAmount;

            address[] memory bridgedTokens = new address[](1);
            bridgedTokens[0] = bridgedToken;

            CoreStateRegistry(payable(getContract(args.targetChainId, "CoreStateRegistry"))).updateDepositPayload(
                args.payloadId, bridgedTokens, finalAmounts
            );
            /// @dev if scenario is meant to revert here (e.g invalid slippage)
        } else if (args.testType == TestType.RevertUpdateStateSlippage) {
            vm.prank(deployer);

            vm.expectRevert(args.revertError);

            /// @dev removed string here: come to this later
            uint256[] memory finalAmounts = new uint256[](1);
            finalAmounts[0] = finalAmount;

            address[] memory bridgedTokens = new address[](1);
            bridgedTokens[0] = bridgedToken;

            CoreStateRegistry(payable(getContract(args.targetChainId, "CoreStateRegistry"))).updateDepositPayload(
                args.payloadId, bridgedTokens, finalAmounts
            );

            return false;

            /// @dev if scenario is meant to revert here (e.g invalid role)
        } else if (args.testType == TestType.RevertUpdateStateRBAC) {
            vm.prank(users[2]);
            bytes memory errorMsg = getAccessControlErrorMsg(users[2], args.revertRole);
            vm.expectRevert(errorMsg);

            uint256[] memory finalAmounts = new uint256[](1);
            finalAmounts[0] = finalAmount;

            address[] memory bridgedTokens = new address[](1);
            bridgedTokens[0] = bridgedToken;

            CoreStateRegistry(payable(getContract(args.targetChainId, "CoreStateRegistry"))).updateDepositPayload(
                args.payloadId, bridgedTokens, finalAmounts
            );

            return false;
        }

        vm.selectFork(initialFork);

        return true;
    }

    function _processPayload(
        uint256 payloadId_,
        uint64 srcChainId_,
        uint64 targetChainId_,
        uint8[] memory,
        TestType testType
    )
        internal
        returns (bool)
    {
        uint256 initialFork = vm.activeFork();
        vm.selectFork(FORKS[targetChainId_]);

        uint256 nativeFee;

        /// @dev only generate if acknowledgement is needed
        if (targetChainId_ != srcChainId_) {
            nativeFee = PaymentHelper(getContract(targetChainId_, "PaymentHelper")).estimateAckCost(payloadId_);
        }

        vm.prank(deployer);
        if (testType == TestType.Pass) {
            CoreStateRegistry(payable(getContract(targetChainId_, "CoreStateRegistry"))).processPayload{
                value: nativeFee
            }(payloadId_);
        }

        vm.selectFork(initialFork);
        return true;
    }

    function _processTimelockPayload(
        uint256 payloadId_,
        uint64 srcChainId_,
        uint64 targetChainId_,
        TestType, /*testType*/
        bytes4,
        uint256 msgValue
    )
        internal
        returns (bool)
    {
        uint256 initialFork = vm.activeFork();

        vm.selectFork(FORKS[targetChainId_]);

        /// @dev tries to increase quorum and check if quorum validations are good
        vm.prank(deployer);
        SuperRegistry(getContract(targetChainId_, "SuperRegistry")).setRequiredMessagingQuorum(
            srcChainId_, type(uint256).max
        );

        vm.prank(deployer);
        vm.expectRevert(Error.INSUFFICIENT_QUORUM.selector);
        TimelockStateRegistry(payable(getContract(targetChainId_, "TimelockStateRegistry"))).processPayload{
            value: msgValue
        }(payloadId_);

        /// @dev resets quorum and process payload
        vm.prank(deployer);
        SuperRegistry(getContract(targetChainId_, "SuperRegistry")).setRequiredMessagingQuorum(srcChainId_, 1);

        vm.prank(deployer);
        TimelockStateRegistry(payable(getContract(targetChainId_, "TimelockStateRegistry"))).processPayload{
            value: msgValue
        }(payloadId_);

        /// @dev maliciously tries to process the payload again
        vm.prank(deployer);
        vm.expectRevert(Error.PAYLOAD_ALREADY_PROCESSED.selector);
        TimelockStateRegistry(payable(getContract(targetChainId_, "TimelockStateRegistry"))).processPayload{
            value: msgValue
        }(payloadId_);

        vm.selectFork(initialFork);
        return true;
    }

    /// @dev - assumption to only use dstSwapProcessor for destination chain swaps (middleware requests)
    function _processDstSwap(
        uint8 liqBridgeKind_,
        uint64, /*srcChainId_*/
        uint64 targetChainId_,
        address underlyingTokenDst_,
        int256 slippage_,
        uint256 underlyingWithBridgeSlippage_
    )
        internal
    {
        uint256 initialFork = vm.activeFork();
        vm.selectFork(FORKS[targetChainId_]);

        /// @dev replace socket bridge with socket one inch impl for dst swap
        if (liqBridgeKind_ == 2) {
            liqBridgeKind_ = 3;
        }

        /// @dev liqData is rebuilt here to perform to send the tokens from dstSwapProcessor to CoreStateRegistry
        bytes memory txData = _buildLiqBridgeTxDataDstSwap(
            liqBridgeKind_,
            getContract(targetChainId_, UNDERLYING_TOKENS[0]),
            underlyingTokenDst_,
            getContract(targetChainId_, "DstSwapper"),
            targetChainId_,
            underlyingWithBridgeSlippage_,
            slippage_
        );

        vm.prank(deployer);
        DstSwapper(payable(getContract(targetChainId_, "DstSwapper"))).processTx(1, liqBridgeKind_, txData);
        vm.selectFork(initialFork);
    }

    function _batchProcessDstSwap(
        uint8[] memory liqBridgeKinds_,
        uint64, /*srcChainId_*/
        uint64 targetChainId_,
        address[] memory underlyingTokensDst_,
        int256 slippage_,
        uint256[] memory underlyingWithBridgeSlippages_
    )
        internal
    {
        uint256 initialFork = vm.activeFork();
        vm.selectFork(FORKS[targetChainId_]);
        bytes[] memory txDatas = new bytes[](underlyingTokensDst_.length);

        /// @dev replace socket bridge with socket one inch impl for dst swap
        for (uint256 i; i < liqBridgeKinds_.length; ++i) {
            if (liqBridgeKinds_[i] == 2) liqBridgeKinds_[i] = 3;
        }

        /// @dev liqData is rebuilt here to perform to send the tokens from dstSwapProcessor to CoreStateRegistry
        for (uint256 i = 0; i < underlyingTokensDst_.length; ++i) {
            txDatas[i] = _buildLiqBridgeTxDataDstSwap(
                liqBridgeKinds_[i],
                getContract(targetChainId_, UNDERLYING_TOKENS[i]),
                underlyingTokensDst_[i],
                getContract(targetChainId_, "DstSwapper"),
                targetChainId_,
                underlyingWithBridgeSlippages_[i],
                slippage_
            );
        }

        vm.prank(deployer);

        uint256[] memory indices = new uint256[](underlyingWithBridgeSlippages_.length);

        for (uint256 i; i < underlyingWithBridgeSlippages_.length; ++i) {
            indices[i] = i;
        }

        DstSwapper(payable(getContract(targetChainId_, "DstSwapper"))).batchProcessTx(
            1, indices, liqBridgeKinds_, txDatas
        );
        vm.selectFork(initialFork);
    }

    function _payloadDeliveryHelper(
        uint64 FROM_CHAIN,
        uint64 TO_CHAIN,
        uint8[] memory AMBs,
        Vm.Log[] memory logs
    )
        internal
    {
        for (uint256 i; i < AMBs.length; ++i) {
            /// @notice ID: 1 Layerzero
            if (AMBs[i] == 1) {
                LayerZeroHelper(getContract(TO_CHAIN, "LayerZeroHelper")).helpWithEstimates(
                    LZ_ENDPOINTS[FROM_CHAIN],
                    5_000_000,
                    /// note: using some max limit
                    FORKS[FROM_CHAIN],
                    logs
                );
            }

            /// @notice ID: 2 Hyperlane
            if (AMBs[i] == 2) {
                HyperlaneHelper(getContract(TO_CHAIN, "HyperlaneHelper")).help(
                    address(HYPERLANE_MAILBOXES[TO_CHAIN]),
                    address(HYPERLANE_MAILBOXES[FROM_CHAIN]),
                    FORKS[FROM_CHAIN],
                    logs
                );
            }

            /// @notice ID: 3 Wormhole
            if (AMBs[i] == 3) {
                WormholeHelper(getContract(TO_CHAIN, "WormholeHelper")).help(
                    WORMHOLE_CHAIN_IDS[TO_CHAIN], FORKS[FROM_CHAIN], wormholeRelayer, logs
                );
            }
        }
    }
}<|MERGE_RESOLUTION|>--- conflicted
+++ resolved
@@ -710,23 +710,10 @@
                             /// @dev this is the step where the amounts are updated taking into account the final
                             /// slippage
                             if (action.multiVaults) {
-<<<<<<< HEAD
-                                _updateMultiVaultDepositPayload(
-                                    vars.multiVaultsPayloadArg,
-                                    vars.underlyingWithBridgeSlippages,
-                                    vars.targetUnderlyings[i]
-                                );
-                            } else if (singleSuperformsData.length > 0) {
-                                _updateSingleVaultDepositPayload(
-                                    vars.singleVaultsPayloadArg,
-                                    vars.underlyingWithBridgeSlippage,
-                                    vars.targetUnderlyings[i][0]
-=======
                                 _updateMultiVaultDepositPayload(vars.multiVaultsPayloadArg, vars.targetUnderlyings[i]);
                             } else if (singleSuperformsData.length > 0) {
                                 _updateSingleVaultDepositPayload(
                                     vars.singleVaultsPayloadArg, vars.targetUnderlyings[i][0]
->>>>>>> 9b948680
                                 );
                             }
                             vm.recordLogs();
@@ -743,23 +730,10 @@
                         } else if (action.testType == TestType.RevertProcessPayload) {
                             /// @dev this logic is essentially repeated from above
                             if (action.multiVaults) {
-<<<<<<< HEAD
-                                _updateMultiVaultDepositPayload(
-                                    vars.multiVaultsPayloadArg,
-                                    vars.underlyingWithBridgeSlippages,
-                                    vars.targetUnderlyings[i]
-                                );
-                            } else if (singleSuperformsData.length > 0) {
-                                _updateSingleVaultDepositPayload(
-                                    vars.singleVaultsPayloadArg,
-                                    vars.underlyingWithBridgeSlippage,
-                                    vars.targetUnderlyings[i][0]
-=======
                                 _updateMultiVaultDepositPayload(vars.multiVaultsPayloadArg, vars.targetUnderlyings[i]);
                             } else if (singleSuperformsData.length > 0) {
                                 _updateSingleVaultDepositPayload(
                                     vars.singleVaultsPayloadArg, vars.targetUnderlyings[i][0]
->>>>>>> 9b948680
                                 );
                             }
                             /// @dev process payload will revert in here
@@ -776,23 +750,11 @@
                             /// @dev branch used just for reverts of updatePayload (process payload is not even called)
                             if (action.multiVaults) {
                                 success = _updateMultiVaultDepositPayload(
-<<<<<<< HEAD
-                                    vars.multiVaultsPayloadArg,
-                                    vars.underlyingWithBridgeSlippages,
-                                    vars.targetUnderlyings[i]
-                                );
-                            } else {
-                                success = _updateSingleVaultDepositPayload(
-                                    vars.singleVaultsPayloadArg,
-                                    vars.underlyingWithBridgeSlippage,
-                                    vars.targetUnderlyings[i][0]
-=======
                                     vars.multiVaultsPayloadArg, vars.targetUnderlyings[i]
                                 );
                             } else {
                                 success = _updateSingleVaultDepositPayload(
                                     vars.singleVaultsPayloadArg, vars.targetUnderlyings[i][0]
->>>>>>> 9b948680
                                 );
                             }
 
@@ -1180,26 +1142,9 @@
 
         console.log("test amount post-bridge", v.amount);
 
-<<<<<<< HEAD
-        /// @dev extra step to convert interim token on dst to underlying token on dst (if there is a dst Swap)
-        if (args.uniqueInterimToken != address(0)) {
-            if (v.decimal2 > v.decimal4) {
-                v.amount = (v.amount * uint256(v.USDPerUnderlyingOrInterimTokenDst))
-                    / (uint256(v.USDPerUnderlyingTokenDst) * 10 ** (v.decimal2 - v.decimal4));
-            } else {
-                v.amount = (v.amount * uint256(v.USDPerUnderlyingOrInterimTokenDst) * 10 ** (v.decimal4 - v.decimal2))
-                    / uint256(v.USDPerUnderlyingTokenDst);
-            }
-        }
-
-        console.log("test amount post-dst swap --", v.amount);
-
-        vm.selectFork(v.initialFork);
-
-=======
         vm.selectFork(FORKS[args.toChainId]);
         (address superform,,) = DataLib.getSuperform(args.superformId);
->>>>>>> 9b948680
+
         /// @dev extraData is unused here so false is encoded (it is currently used to send in the partialWithdraw
         /// vaults without resorting to extra args, just for withdraws)
         superformData = SingleVaultSFData(
@@ -1427,10 +1372,6 @@
 
     function _updateMultiVaultDepositPayload(
         updateMultiVaultDepositPayloadArgs memory args,
-<<<<<<< HEAD
-        uint256[] memory finalAmountsThatReachedCSR,
-=======
->>>>>>> 9b948680
         uint256[] memory targetUnderlyings
     )
         internal
@@ -1449,21 +1390,16 @@
             bridgedTokens[i] = getContract(args.targetChainId, UNDERLYING_TOKENS[targetUnderlyings[i]]);
         }
 
-<<<<<<< HEAD
-=======
         /// @dev slippage calculation
->>>>>>> 9b948680
         for (uint256 i = 0; i < len; ++i) {
             finalAmounts[i] = args.amounts[i];
             if (args.slippage > 0) {
-                /// @dev finalAmounts[i] has full slippage applied (final user expectedAmount)
-                uint256 amountPostDstSwap;
+                /// @dev bridge slippage is already applied in _buildSingleVaultDepositCallData()
+                //finalAmounts[i] = (finalAmounts[i] * uint256(10_000 - args.slippage)) / 10_000;
+
                 if (args.isdstSwap) {
                     dstSwapSlippage = (args.slippage * int256(MULTI_TX_SLIPPAGE_SHARE)) / 100;
-                    amountPostDstSwap = (finalAmountsThatReachedCSR[i] * uint256(10_000 - dstSwapSlippage)) / 10_000;
-                    if (amountPostDstSwap < finalAmounts[i]) {
-                        finalAmounts[i] = amountPostDstSwap;
-                    }
+                    finalAmounts[i] = (finalAmounts[i] * uint256(10_000 - dstSwapSlippage)) / 10_000;
                 }
             }
         }
@@ -1506,10 +1442,6 @@
 
     function _updateSingleVaultDepositPayload(
         updateSingleVaultDepositPayloadArgs memory args,
-<<<<<<< HEAD
-        uint256 finalAmountsThatReachedCSR,
-=======
->>>>>>> 9b948680
         uint256 targetUnderlying
     )
         internal
@@ -1527,12 +1459,7 @@
 
         if (args.isdstSwap) {
             dstSwapSlippage = (args.slippage * int256(MULTI_TX_SLIPPAGE_SHARE)) / 100;
-            uint256 amountPostDstSwap;
-
-            amountPostDstSwap = (finalAmountsThatReachedCSR * uint256(10_000 - dstSwapSlippage)) / 10_000;
-            if (amountPostDstSwap < finalAmount) {
-                finalAmount = amountPostDstSwap;
-            }
+            finalAmount = (finalAmount * uint256(10_000 - dstSwapSlippage)) / 10_000;
         }
 
         /// @dev if test type is RevertProcessPayload, revert is further down the call chain
