/// SPDX-License-Identifier: Apache-2.0
pragma solidity ^0.8.21;

import "./BaseSetup.sol";
import { ILiFi } from "src/vendor/lifi/ILiFi.sol";
import { LibSwap } from "src/vendor/lifi/LibSwap.sol";
import { ISocketRegistry } from "src/vendor/socket/ISocketRegistry.sol";

import { LiFiMock } from "../mocks/LiFiMock.sol";
import { SocketMock } from "../mocks/SocketMock.sol";
import { SocketOneInchMock } from "../mocks/SocketOneInchMock.sol";

abstract contract CommonProtocolActions is BaseSetup {
    /// @dev percentage of total slippage that is used for dstSwap
    uint256 MULTI_TX_SLIPPAGE_SHARE;
    /// out of 10000
    int256 totalSlippage = 200;

    struct LiqBridgeTxDataArgs {
        uint256 liqBridgeKind;
        address externalToken; // this is underlyingTokenDst for withdraws
        address underlyingToken;
        address underlyingTokenDst; // this is external token (to receive in the end) for withdraws
        address from;
        uint64 srcChainId;
        uint64 toChainId;
        uint64 liqDstChainId;
        bool dstSwap;
        address toDst;
        uint256 liqBridgeToChainId;
        uint256 amount;
        //uint256 finalAmountDst;
        bool withdraw;
        int256 slippage;
        uint256 USDPerExternalToken;
        uint256 USDPerUnderlyingTokenDst;
        uint256 USDPerUnderlyingToken;
    }

    function _buildLiqBridgeTxData(
        LiqBridgeTxDataArgs memory args,
        bool sameChain
    )
        internal
        view
        returns (bytes memory txData)
    {
        if (args.liqBridgeKind == 1) {
            if (!sameChain) {
                ILiFi.BridgeData memory bridgeData;
                LibSwap.SwapData[] memory swapData = new LibSwap.SwapData[](1);

                swapData[0] = LibSwap.SwapData(
                    address(0),
                    /// @dev  callTo (arbitrary)
                    address(0),
                    /// @dev  callTo (approveTo)
                    args.externalToken,
                    args.withdraw ? args.externalToken : args.underlyingToken,
                    /// @dev initial token to extract will be externalToken in args, which is the actual
                    /// underlyingTokenDst
                    /// for withdraws (check how the call is made in _buildSingleVaultWithdrawCallData )
                    args.amount,
                    abi.encode(
                        args.from,
                        FORKS[args.liqDstChainId],
                        args.underlyingTokenDst,
                        args.slippage,
                        false,
                        MULTI_TX_SLIPPAGE_SHARE,
                        args.srcChainId == args.toChainId,
                        args.USDPerExternalToken,
                        args.USDPerUnderlyingToken,
                        args.USDPerUnderlyingTokenDst
                    ),
                    //decimalsDstUnderlyingToken
                    /// @dev this bytes param is used for testing purposes only and easiness of mocking, does not
                    /// resemble
                    /// mainnet
                    false
                );
                /// @dev  arbitrary

                if (args.externalToken != args.underlyingToken) {
                    bridgeData = ILiFi.BridgeData(
                        bytes32("1"),
                        /// @dev request id, arbitrary number
                        "",
                        /// @dev unused in tests
                        "",
                        /// @dev unused in tests
                        address(0),
                        /// @dev unused in tests
                        args.withdraw ? args.externalToken : args.underlyingToken,
                        /// @dev initial token to extract will be externalToken in args, which is the actual
                        /// underlyingTokenDst for withdraws (check how the call is made in
                        /// _buildSingleVaultWithdrawCallData )
                        args.dstSwap && args.srcChainId != args.toChainId
                            ? getContract(args.toChainId, "DstSwapper")
                            : args.toDst,
                        args.amount,
                        args.liqBridgeToChainId,
                        true,
                        /// @dev if external != underlying, this is true
                        false
                    );
                    /// @dev always false for mocking purposes
                } else {
                    bridgeData = ILiFi.BridgeData(
                        bytes32("1"),
                        /// @dev request id, arbitrary number
                        "",
                        /// @dev unused in tests
                        "",
                        /// @dev unused in tests
                        address(0),
                        args.withdraw ? args.externalToken : args.underlyingToken,
                        /// @dev initial token to extract will be externalToken in args, which is the actual
                        /// underlyingTokenDst for withdraws (check how the call is made in
                        /// _buildSingleVaultWithdrawCallData )
                        args.dstSwap && args.srcChainId != args.toChainId
                            ? getContract(args.toChainId, "DstSwapper")
                            : args.toDst,
                        args.amount,
                        args.liqBridgeToChainId,
                        false,
                        false
                    );
                    /// @dev always false for mocking purposes
                }

                txData =
                    abi.encodeWithSelector(LiFiMock.swapAndStartBridgeTokensViaBridge.selector, bridgeData, swapData);
            } else {
                LibSwap.SwapData[] memory swapData = new LibSwap.SwapData[](1);

                swapData[0] = LibSwap.SwapData(
                    address(0),
                    /// @dev  callTo (arbitrary)
                    address(0),
                    /// @dev  callTo (approveTo)
                    args.externalToken,
                    args.withdraw ? args.externalToken : args.underlyingToken,
                    /// @dev initial token to extract will be externalToken in args, which is the actual
                    /// underlyingTokenDst
                    /// for withdraws (check how the call is made in _buildSingleVaultWithdrawCallData )
                    args.amount,
                    abi.encode(
                        args.from,
                        FORKS[args.liqDstChainId],
                        args.underlyingTokenDst,
                        args.slippage,
                        false,
                        MULTI_TX_SLIPPAGE_SHARE,
                        args.srcChainId == args.toChainId,
                        args.USDPerExternalToken,
                        args.USDPerUnderlyingToken,
                        args.USDPerUnderlyingTokenDst
                    ),
                    /// @dev this bytes param is used for testing purposes only and easiness of mocking, does not
                    /// resemble
                    /// mainnet
                    false
                );

                txData = abi.encodeWithSelector(
                    LiFiMock.swapTokensGeneric.selector, bytes32(0), "", "", args.toDst, 0, swapData
                );
            }
        } else if (args.liqBridgeKind == 2) {
            /// @notice bridge id 2 doesn't support same chain swaps
            if (args.toChainId == args.srcChainId) {
                revert();
            }

            ISocketRegistry.BridgeRequest memory bridgeRequest;
            ISocketRegistry.MiddlewareRequest memory middlewareRequest;
            ISocketRegistry.UserRequest memory userRequest;

            /// @dev middlware request is used if there is a swap involved before the bridging action (external !=
            /// underlying)
            /// @dev the input token should be the token the user deposits, which will be swapped to the input token of
            /// bridging request
            if (args.externalToken != args.underlyingToken) {
                middlewareRequest = ISocketRegistry.MiddlewareRequest(
                    1,
                    /// @dev request id, arbitrary number, but using 0 or 1 for mocking purposes
                    0,
                    /// @dev unused in tests
                    args.externalToken,
                    abi.encode(args.from, args.USDPerExternalToken, args.USDPerUnderlyingToken)
                );
                /// @dev this bytes param is used for testing purposes only and easiness of mocking, does not resemble
                /// mainnet

                bridgeRequest = ISocketRegistry.BridgeRequest(
                    1,
                    /// @dev request id, arbitrary number, but using 0 or 1 for mocking purposes
                    0,
                    /// @dev unused in tests
                    args.withdraw ? args.externalToken : args.underlyingToken,
                    /// @dev initial token to extract will be externalToken in args, which is the actual
                    /// underlyingTokenDst for withdraws (check how the call is made in
                    /// _buildSingleVaultWithdrawCallData )
                    abi.encode(
                        args.from,
                        FORKS[args.liqDstChainId],
                        args.underlyingTokenDst,
                        args.slippage,
                        args.dstSwap,
                        MULTI_TX_SLIPPAGE_SHARE,
                        args.USDPerExternalToken,
                        args.USDPerUnderlyingToken,
                        args.USDPerUnderlyingTokenDst
                    )
                );
                /// @dev this bytes param is used for testing purposes only and easiness of mocking, does not resemble
                /// mainnet
            } else {
                bridgeRequest = ISocketRegistry.BridgeRequest(
                    1,
                    /// @dev request id, arbitrary number, but using 0 or 1 for mocking purposes
                    0,
                    args.externalToken,
                    /// @dev initial token to extract will be externalToken in args, which is the actual
                    /// underlyingTokenDst for withdraws (check how the call is made in
                    /// _buildSingleVaultWithdrawCallData )
                    abi.encode(
                        args.from,
                        FORKS[args.liqDstChainId],
                        args.underlyingTokenDst,
                        args.slippage,
                        args.dstSwap,
                        MULTI_TX_SLIPPAGE_SHARE,
                        args.USDPerExternalToken,
                        args.USDPerUnderlyingToken,
                        args.USDPerUnderlyingTokenDst
                    )
                );
                /// @dev this bytes param is used for testing purposes only and easiness of mocking, does not resemble
                /// mainnet
            }

            /// @dev for cross-chain dstSwap actions, 1st liquidity dst is DstSwapper
            userRequest = ISocketRegistry.UserRequest(
                args.dstSwap ? getContract(args.toChainId, "DstSwapper") : args.toDst,
                args.toChainId,
                args.amount,
                middlewareRequest,
                bridgeRequest
            );

            txData = abi.encodeWithSelector(SocketMock.outboundTransferTo.selector, userRequest);
        } else if (args.liqBridgeKind == 3) {
            txData = abi.encodeWithSelector(
                SocketOneInchMock.performDirectAction.selector,
                args.externalToken,
                args.underlyingToken,
                args.toDst,
                args.amount,
                abi.encode(args.from, args.USDPerExternalToken, args.USDPerUnderlyingToken)
            );
        }
    }

    function _buildLiqBridgeTxDataDstSwap(
        uint8 liqBridgeKind_,
        address sendingTokenDst_,
        address receivingTokenDst_,
        address from_,
        uint64 toChainId_,
        uint256 amount_,
        int256 slippage_
    )
        internal
        view
        returns (bytes memory txData)
    {
        /// @dev amount_ adjusted after swap slippage
        int256 swapSlippage = (slippage_ * int256(MULTI_TX_SLIPPAGE_SHARE)) / 100;
        amount_ = (amount_ * uint256(10_000 - swapSlippage)) / 10_000;

        /// @dev already on target chain, so need to vm.selectFork() to it
        (, int256 USDPerSendingTokenDst,,,) =
            AggregatorV3Interface(tokenPriceFeeds[toChainId_][sendingTokenDst_]).latestRoundData();
        (, int256 USDPerReceivingTokenDst,,,) =
            AggregatorV3Interface(tokenPriceFeeds[toChainId_][receivingTokenDst_]).latestRoundData();

        if (liqBridgeKind_ == 1) {
            /// @dev for lifi
            LibSwap.SwapData[] memory swapData = new LibSwap.SwapData[](1);

            swapData[0] = LibSwap.SwapData(
                address(0),
                ///  @dev  callTo (arbitrary)
                address(0),
                ///  @dev  callTo (approveTo)
                sendingTokenDst_,
                /// @dev in dst swap, assumes a swap between same token - FIXME
                receivingTokenDst_,
                /// @dev in dst swap, assumes a swap between same token - FIXME
                amount_,
                /// @dev _buildLiqBridgeTxDataDstSwap() will only be called when DstSwap is true
                /// @dev and dstswap means cross-chain (last arg)
                abi.encode(
                    from_,
                    FORKS[toChainId_],
                    receivingTokenDst_,
                    slippage_,
                    true,
                    MULTI_TX_SLIPPAGE_SHARE,
                    false,
                    uint256(USDPerSendingTokenDst),
                    uint256(USDPerReceivingTokenDst),
                    1
                ),
                false // arbitrary
            );

            txData = abi.encodeWithSelector(
                LiFiMock.swapTokensGeneric.selector,
                bytes32(0),
                "",
                "",
                getContract(toChainId_, "CoreStateRegistry"),
                0,
                swapData
            );
        } else if (liqBridgeKind_ == 3) {
            txData = abi.encodeWithSelector(
                SocketOneInchMock.performDirectAction.selector,
                sendingTokenDst_,
                receivingTokenDst_,
                getContract(toChainId_, "CoreStateRegistry"),
                amount_,
                abi.encode(from_, uint256(USDPerSendingTokenDst), uint256(USDPerReceivingTokenDst))
            );
        }
    }

    struct BuildDummyTxDataUnitTestsVars {
        uint8 liqBridgeKind_;
        address underlyingToken_;
        address underlyingTokenDst_;
        address from_;
        uint64 srcChainId_;
        uint64 toChainId_;
        uint256 amount_;
        address receiver_;
        bool sameChain_;
    }

    function _buildDummyTxDataUnitTests(BuildDummyTxDataUnitTestsVars memory v)
        internal
        returns (bytes memory txData)
    {
        int256 USDPerUnderlyingTokenDst;
        int256 USDPerUnderlyingToken;

        if (v.underlyingTokenDst_ != address(0)) {
            vm.selectFork(FORKS[v.toChainId_]);
            (, USDPerUnderlyingTokenDst,,,) =
                AggregatorV3Interface(tokenPriceFeeds[v.toChainId_][v.underlyingTokenDst_]).latestRoundData();
        } else {
            USDPerUnderlyingTokenDst = 1;
        }

        if (v.underlyingToken_ != address(0)) {
            vm.selectFork(FORKS[v.srcChainId_]);
            (, USDPerUnderlyingToken,,,) =
                AggregatorV3Interface(tokenPriceFeeds[v.srcChainId_][v.underlyingToken_]).latestRoundData();
        } else {
            USDPerUnderlyingToken = 1;
        }

        if (v.liqBridgeKind_ == 1) {
            if (!v.sameChain_) {
                ILiFi.BridgeData memory bridgeData;
                LibSwap.SwapData[] memory swapData = new LibSwap.SwapData[](1);

                swapData[0] = LibSwap.SwapData(
                    address(0),
                    /// callTo (arbitrary)
                    address(0),
                    /// callTo (approveTo)
                    v.underlyingToken_,
                    v.underlyingToken_,
                    v.amount_,
                    abi.encode(
                        v.from_,
                        FORKS[v.toChainId_],
                        v.underlyingTokenDst_,
                        totalSlippage,
                        false,
                        0,
                        false,
                        uint256(USDPerUnderlyingToken),
                        uint256(USDPerUnderlyingToken),
                        uint256(USDPerUnderlyingTokenDst)
                    ),
                    false // arbitrary
                );

                bridgeData = ILiFi.BridgeData(
                    bytes32("1"),
                    /// request id
                    "",
                    "",
                    address(0),
                    v.underlyingToken_,
                    v.receiver_,
                    v.amount_,
                    uint256(v.toChainId_),
                    false,
                    false
                );

                txData =
                    abi.encodeWithSelector(LiFiMock.swapAndStartBridgeTokensViaBridge.selector, bridgeData, swapData);
            } else {
                LibSwap.SwapData[] memory swapData = new LibSwap.SwapData[](1);

                swapData[0] = LibSwap.SwapData(
                    address(0),
                    /// callTo (arbitrary)
                    address(0),
                    /// callTo (approveTo)
<<<<<<< HEAD
                    v.underlyingToken_,
                    v.underlyingToken_,
                    v.amount_,
                    abi.encode(v.from_, FORKS[v.toChainId_], v.underlyingTokenDst_, totalSlippage, false, 0, false),
=======
                    underlyingToken_,
                    underlyingToken_,
                    amount_,
                    abi.encode(
                        from_,
                        FORKS[toChainId_],
                        underlyingTokenDst_,
                        totalSlippage,
                        false,
                        0,
                        false,
                        uint256(USDPerUnderlyingToken),
                        uint256(USDPerUnderlyingToken),
                        uint256(USDPerUnderlyingTokenDst)
                    ),
>>>>>>> 00c5e4d3
                    false // arbitrary
                );

                txData = abi.encodeWithSelector(
                    LiFiMock.swapTokensGeneric.selector, bytes32(0), "", "", v.receiver_, 0, swapData
                );
            }
        } else if (v.liqBridgeKind_ == 2) {
            /// @notice bridge id 2 doesn't support same chain swaps
            if (v.sameChain_) {
                revert();
            }

            ISocketRegistry.BridgeRequest memory bridgeRequest;
            ISocketRegistry.MiddlewareRequest memory middlewareRequest;

            /// @dev middlware request is used if there is a swap involved before the bridging action (external !=
            /// underlying)
            /// @dev the input token should be the token the user deposits, which will be swapped to the input token of
            /// bridging request
            middlewareRequest = ISocketRegistry.MiddlewareRequest(
                1,
                /// @dev request id, arbitrary number, but using 0 or 1 for mocking purposes
                0,
                /// @dev unused in tests
                v.underlyingToken_,
                abi.encode(v.from_)
            );

            /// @dev this bytes param is used for testing purposes only and easiness of mocking, does not resemble
            /// mainnet
            bridgeRequest = ISocketRegistry.BridgeRequest(
                1,
                /// @dev request id, arbitrary number, but using 0 or 1 for mocking purposes
                0,
                /// @dev unused in tests
                v.underlyingToken_,
                /// @dev initial token to extract will be externalToken in args, which is the actual
                /// underlyingTokenDst for withdraws (check how the call is made in
                /// _buildSingleVaultWithdrawCallData )
                abi.encode(
                    v.from_,
                    FORKS[v.toChainId_],
                    v.underlyingToken_,
                    totalSlippage,
                    false,
                    0,
                    false,
                    uint256(USDPerUnderlyingToken),
                    uint256(USDPerUnderlyingToken),
                    uint256(USDPerUnderlyingTokenDst)
                )
            );

            txData = abi.encodeWithSelector(
                SocketMock.outboundTransferTo.selector,
                ISocketRegistry.UserRequest(v.receiver_, v.toChainId_, v.amount_, middlewareRequest, bridgeRequest)
            );
        } else if (v.liqBridgeKind_ == 3) {
            txData = abi.encodeWithSelector(
                SocketOneInchMock.performDirectAction.selector,
                v.underlyingToken_,
                v.underlyingToken_,
                v.receiver_,
                v.amount_,
                abi.encode(v.from_, USDPerUnderlyingToken, USDPerUnderlyingTokenDst)
            );
        }
    }
}<|MERGE_RESOLUTION|>--- conflicted
+++ resolved
@@ -425,19 +425,13 @@
                     /// callTo (arbitrary)
                     address(0),
                     /// callTo (approveTo)
-<<<<<<< HEAD
                     v.underlyingToken_,
                     v.underlyingToken_,
                     v.amount_,
-                    abi.encode(v.from_, FORKS[v.toChainId_], v.underlyingTokenDst_, totalSlippage, false, 0, false),
-=======
-                    underlyingToken_,
-                    underlyingToken_,
-                    amount_,
                     abi.encode(
-                        from_,
-                        FORKS[toChainId_],
-                        underlyingTokenDst_,
+                        v.from_,
+                        FORKS[v.toChainId_],
+                        v.underlyingTokenDst_,
                         totalSlippage,
                         false,
                         0,
@@ -446,7 +440,6 @@
                         uint256(USDPerUnderlyingToken),
                         uint256(USDPerUnderlyingTokenDst)
                     ),
->>>>>>> 00c5e4d3
                     false // arbitrary
                 );
 
