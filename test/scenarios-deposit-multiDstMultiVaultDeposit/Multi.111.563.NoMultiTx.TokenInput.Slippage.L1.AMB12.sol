--- conflicted
+++ resolved
@@ -30,12 +30,6 @@
         TARGET_FORM_KINDS[AVAX][0] = [1, 1, 1];
         TARGET_FORM_KINDS[OP][0] = [1, 2, 0];
 
-<<<<<<< HEAD
-=======
-        AMOUNTS[AVAX][0] = [999, 9999, 99_999];
-        AMOUNTS[OP][0] = [5435, 5543, 5557];
-
->>>>>>> a0f45156
         MAX_SLIPPAGE = 1000;
 
         /// @dev 1 for socket, 2 for lifi
