--- conflicted
+++ resolved
@@ -30,12 +30,6 @@
         TARGET_FORM_KINDS[ETH][0] = [0];
         TARGET_FORM_KINDS[AVAX][0] = [0];
 
-<<<<<<< HEAD
-=======
-        AMOUNTS[ETH][0] = [45_512];
-        AMOUNTS[AVAX][0] = [123_333_123_131];
-
->>>>>>> a0f45156
         MAX_SLIPPAGE = 1000;
 
         /// @dev 1 for socket, 2 for lifi
