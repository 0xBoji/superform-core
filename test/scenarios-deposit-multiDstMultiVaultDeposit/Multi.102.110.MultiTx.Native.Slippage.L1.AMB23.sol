/// SPDX-License-Identifier: Apache-2.0
pragma solidity 0.8.19;

// Test Utils
import "../utils/ProtocolActions.sol";

contract MDMVDMulti102110MultiTxTokenInputSlippageL2AMB13 is ProtocolActions {
    function setUp() public override {
        super.setUp();
        /*//////////////////////////////////////////////////////////////
                !! WARNING !!  DEFINE TEST SETTINGS HERE
        //////////////////////////////////////////////////////////////*/

        AMBs = [1, 3];
        MultiDstAMBs = [AMBs, AMBs];

        CHAIN_0 = OP;
        DST_CHAINS = [ARBI, ETH];

        /// @dev define vaults amounts and slippage for every destination chain and for every action
        TARGET_UNDERLYINGS[ARBI][0] = [0, 1, 2];
        TARGET_UNDERLYINGS[ETH][0] = [1, 1, 2];

        TARGET_VAULTS[ARBI][0] = [1, 0, 2];

        /// @dev id 0 is normal 4626
        TARGET_VAULTS[ETH][0] = [1, 1, 0];
        /// @dev id 0 is normal 4626

        TARGET_FORM_KINDS[ARBI][0] = [1, 0, 2];
        TARGET_FORM_KINDS[ETH][0] = [1, 1, 0];

<<<<<<< HEAD
=======
        AMOUNTS[ARBI][0] = [766_324, 987, 132];
        AMOUNTS[ETH][0] = [1233, 4421, 2];

>>>>>>> a0f45156
        MAX_SLIPPAGE = 1000;

        /// @dev 1 for socket, 2 for lifi
        LIQ_BRIDGES[ARBI][0] = [2, 2, 2];
        LIQ_BRIDGES[ETH][0] = [2, 2, 2];

        actions.push(
            TestAction({
                action: Actions.Deposit,
                multiVaults: true, //!!WARNING turn on or off multi vaults
                user: 0,
                testType: TestType.Pass,
                revertError: "",
                revertRole: "",
                slippage: 111, // 0% <- if we are testing a pass this must be below each maxSlippage,
                multiTx: true,
                externalToken: 2 // 0 = DAI, 1 = USDT, 2 = WETH
             })
        );
    }

    /*///////////////////////////////////////////////////////////////
                        SCENARIO TESTS
    //////////////////////////////////////////////////////////////*/

    function test_scenario(uint128 amountOne_, uint128 amountTwo_, uint128 amountThree_) public {
        /// @dev amount = 1 after slippage will become 0, hence starting with 2
        amountOne_ = uint128(bound(amountOne_, 2, TOTAL_SUPPLY_WETH / 6));
        amountTwo_ = uint128(bound(amountTwo_, 2, TOTAL_SUPPLY_WETH / 6));
        amountThree_ = uint128(bound(amountThree_, 2, TOTAL_SUPPLY_WETH / 6));
        AMOUNTS[ARBI][0] = [amountOne_, amountTwo_, amountThree_];
        AMOUNTS[ETH][0] = [amountThree_, amountOne_, amountTwo_];

        for (uint256 act; act < actions.length; act++) {
            TestAction memory action = actions[act];
            MultiVaultSFData[] memory multiSuperformsData;
            SingleVaultSFData[] memory singleSuperformsData;
            MessagingAssertVars[] memory aV;
            StagesLocalVars memory vars;
            bool success;

            _runMainStages(action, act, multiSuperformsData, singleSuperformsData, aV, vars, success);
        }
    }
}<|MERGE_RESOLUTION|>--- conflicted
+++ resolved
@@ -30,12 +30,6 @@
         TARGET_FORM_KINDS[ARBI][0] = [1, 0, 2];
         TARGET_FORM_KINDS[ETH][0] = [1, 1, 0];
 
-<<<<<<< HEAD
-=======
-        AMOUNTS[ARBI][0] = [766_324, 987, 132];
-        AMOUNTS[ETH][0] = [1233, 4421, 2];
-
->>>>>>> a0f45156
         MAX_SLIPPAGE = 1000;
 
         /// @dev 1 for socket, 2 for lifi
