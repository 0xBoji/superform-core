--- conflicted
+++ resolved
@@ -30,12 +30,6 @@
         TARGET_FORM_KINDS[POLY][0] = [0, 0];
         TARGET_FORM_KINDS[ETH][0] = [2, 2];
 
-<<<<<<< HEAD
-=======
-        AMOUNTS[POLY][0] = [5555, 427_751_412];
-        AMOUNTS[ETH][0] = [854, 562];
-
->>>>>>> a0f45156
         MAX_SLIPPAGE = 1000;
 
         /// @dev 1 for socket, 2 for lifi
