/// SPDX-License-Identifier: Apache-2.0
pragma solidity 0.8.19;

// Test Utils
import "../utils/ProtocolActions.sol";

contract MDMVDMulti102115000MultiTxNativeSlippageL12AMB13 is ProtocolActions {
    function setUp() public override {
        super.setUp();
        /*//////////////////////////////////////////////////////////////
                !! WARNING !!  DEFINE TEST SETTINGS HERE
        //////////////////////////////////////////////////////////////*/

        AMBs = [1, 3];
        MultiDstAMBs = [AMBs, AMBs, AMBs];

        CHAIN_0 = OP;
        DST_CHAINS = [ARBI, ETH, AVAX];

        /// @dev define vaults amounts and slippage for every destination chain and for every action
        TARGET_UNDERLYINGS[ARBI][0] = [0, 1, 0];
        TARGET_UNDERLYINGS[ETH][0] = [1, 1, 0];
        TARGET_UNDERLYINGS[AVAX][0] = [1, 1, 0];

        TARGET_VAULTS[ARBI][0] = [1, 0, 2];

        /// @dev id 0 is normal 4626
        TARGET_VAULTS[ETH][0] = [1, 1, 5];
        /// @dev id 0 is normal 4626
        TARGET_VAULTS[AVAX][0] = [0, 0, 0];
        /// @dev id 0 is normal 4626

        TARGET_FORM_KINDS[ARBI][0] = [1, 0, 2];
        TARGET_FORM_KINDS[ETH][0] = [1, 1, 1];
        TARGET_FORM_KINDS[AVAX][0] = [0, 0, 0];

<<<<<<< HEAD
=======
        AMOUNTS[ARBI][0] = [766_324, 987, 132];
        AMOUNTS[ETH][0] = [1233, 4421, 2];
        AMOUNTS[AVAX][0] = [11, 22, 33];

>>>>>>> a0f45156
        MAX_SLIPPAGE = 1000;

        /// @dev 1 for socket, 2 for lifi
        LIQ_BRIDGES[ARBI][0] = [2, 2, 1];
        LIQ_BRIDGES[ETH][0] = [2, 1, 2];
        LIQ_BRIDGES[AVAX][0] = [1, 2, 1];

        actions.push(
            TestAction({
                action: Actions.Deposit,
                multiVaults: true, //!!WARNING turn on or off multi vaults
                user: 0,
                testType: TestType.Pass,
                revertError: "",
                revertRole: "",
                slippage: 777, // 0% <- if we are testing a pass this must be below each maxSlippage,
                multiTx: true,
                externalToken: 2 // 0 = DAI, 1 = USDT, 2 = WETH
             })
        );
    }

    /*///////////////////////////////////////////////////////////////
                        SCENARIO TESTS
    //////////////////////////////////////////////////////////////*/

    function test_scenario(uint128 amountOne_, uint128 amountTwo_, uint128 amountThree_) public {
        /// @dev amount = 1 after slippage will become 0, hence starting with 2
        amountOne_ = uint128(bound(amountOne_, 2, TOTAL_SUPPLY_WETH / 9));
        amountTwo_ = uint128(bound(amountTwo_, 2, TOTAL_SUPPLY_WETH / 9));
        amountThree_ = uint128(bound(amountThree_, 2, TOTAL_SUPPLY_WETH / 9));
        AMOUNTS[ARBI][0] = [amountOne_, amountTwo_, amountThree_];
        AMOUNTS[ETH][0] = [amountThree_, amountOne_, amountTwo_];
        AMOUNTS[AVAX][0] = [amountTwo_, amountThree_, amountOne_];

        for (uint256 act; act < actions.length; act++) {
            TestAction memory action = actions[act];
            MultiVaultSFData[] memory multiSuperformsData;
            SingleVaultSFData[] memory singleSuperformsData;
            MessagingAssertVars[] memory aV;
            StagesLocalVars memory vars;
            bool success;

            _runMainStages(action, act, multiSuperformsData, singleSuperformsData, aV, vars, success);
        }
    }
}<|MERGE_RESOLUTION|>--- conflicted
+++ resolved
@@ -34,13 +34,6 @@
         TARGET_FORM_KINDS[ETH][0] = [1, 1, 1];
         TARGET_FORM_KINDS[AVAX][0] = [0, 0, 0];
 
-<<<<<<< HEAD
-=======
-        AMOUNTS[ARBI][0] = [766_324, 987, 132];
-        AMOUNTS[ETH][0] = [1233, 4421, 2];
-        AMOUNTS[AVAX][0] = [11, 22, 33];
-
->>>>>>> a0f45156
         MAX_SLIPPAGE = 1000;
 
         /// @dev 1 for socket, 2 for lifi
