--- conflicted
+++ resolved
@@ -24,11 +24,6 @@
 
         TARGET_FORM_KINDS[ARBI][0] = [0];
 
-<<<<<<< HEAD
-=======
-        AMOUNTS[ARBI][0] = [89_283_129];
-
->>>>>>> a0f45156
         MAX_SLIPPAGE = 1000;
 
         /// @dev 1 for socket, 2 for lifi
