/// SPDX-License-Identifier: Apache-2.0
pragma solidity 0.8.19;

// Test Utils
import "../utils/ProtocolActions.sol";

contract SDSVD4626SwapTokenInputSlippageL1 is ProtocolActions {
    function setUp() public override {
        super.setUp();
        /*//////////////////////////////////////////////////////////////
                !! WARNING !!  DEFINE TEST SETTINGS HERE
    //////////////////////////////////////////////////////////////*/
        AMBs = [2, 3];

        CHAIN_0 = OP;
        DST_CHAINS = [OP];

        /// @dev define vaults amounts and slippage for every destination chain and for every action
        TARGET_UNDERLYINGS[OP][0] = [1];

        TARGET_VAULTS[OP][0] = [0];

        /// @dev id 0 is normal 4626

        TARGET_FORM_KINDS[OP][0] = [0];

<<<<<<< HEAD
=======
        AMOUNTS[OP][0] = [31_245];

>>>>>>> a0f45156
        MAX_SLIPPAGE = 1000;

        /// @dev 1 for socket, 2 for lifi
        LIQ_BRIDGES[OP][0] = [1];

        actions.push(
            TestAction({
                action: Actions.Deposit,
                multiVaults: false, //!!WARNING turn on or off multi vaults
                user: 0,
                testType: TestType.Pass,
                revertError: "",
                revertRole: "",
                slippage: 852, // 0% <- if we are testing a pass this must be below each maxSlippage,
                multiTx: false,
                externalToken: 0
            })
        );
        /// @dev input token != vault underlying - swap involved
    }

    /*///////////////////////////////////////////////////////////////
                        SCENARIO TESTS
    //////////////////////////////////////////////////////////////*/

    function test_scenario(uint128 amount_) public {
        /// @dev amount = 1 after slippage will become 0, hence starting with 2
        amount_ = uint128(bound(amount_, 2, TOTAL_SUPPLY_DAI));
        AMOUNTS[OP][0] = [amount_];

        for (uint256 act = 0; act < actions.length; act++) {
            TestAction memory action = actions[act];
            MultiVaultSFData[] memory multiSuperformsData;
            SingleVaultSFData[] memory singleSuperformsData;
            MessagingAssertVars[] memory aV;
            StagesLocalVars memory vars;
            bool success;

            _runMainStages(action, act, multiSuperformsData, singleSuperformsData, aV, vars, success);
        }
    }
}<|MERGE_RESOLUTION|>--- conflicted
+++ resolved
@@ -24,11 +24,6 @@
 
         TARGET_FORM_KINDS[OP][0] = [0];
 
-<<<<<<< HEAD
-=======
-        AMOUNTS[OP][0] = [31_245];
-
->>>>>>> a0f45156
         MAX_SLIPPAGE = 1000;
 
         /// @dev 1 for socket, 2 for lifi
