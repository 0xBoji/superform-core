// SPDX-License-Identifier: Unlicense
pragma solidity ^0.8.23;

import "../../../utils/BaseSetup.sol";

import "pigeon/layerzero/lib/LZPacket.sol";
import { TransactionType, CallbackType, AMBMessage } from "src/types/DataTypes.sol";
import { DataLib } from "src/libraries/DataLib.sol";
import { ISuperRegistry } from "src/interfaces/ISuperRegistry.sol";
import { ILayerZeroEndpoint } from "src/vendor/layerzero/ILayerZeroEndpoint.sol";
import { LayerzeroImplementation } from "src/crosschain-data/adapters/layerzero/LayerzeroImplementation.sol";
import { CoreStateRegistry } from "src/crosschain-data/extensions/CoreStateRegistry.sol";
import { Error } from "src/libraries/Error.sol";

interface ILzEndpoint {
    function hasStoredPayload(uint16 _srcChainId, bytes calldata _srcAddress) external view returns (bool);
}

contract LayerzeroImplementationTest is BaseSetup {
    /// @dev event emitted from LZ_ENDPOINT_ETH
    event UaSendVersionSet(address ua, uint16 version);
    event UaReceiveVersionSet(address ua, uint16 version);
    event UaForceResumeReceive(uint16 chainId, bytes srcAddress);
    event PayloadReceived(uint64 indexed srcChainId, uint64 indexed dstChainId, uint256 indexed payloadId);

    address public constant LZ_ENDPOINT_ETH = 0x66A71Dcef29A0fFBDBE3c6a460a3B5BC225Cd675;
    address public constant LZ_ENDPOINT_OP = 0x3c2269811836af69497E5F486A85D7316753cf62;
    address public constant LZ_ENDPOINT_ARBI = 0x3c2269811836af69497E5F486A85D7316753cf62;

    address public constant CHAINLINK_lzOracle = 0x150A58e9E6BF69ccEb1DBA5ae97C166DC8792539;
    ISuperRegistry public superRegistry;
    LayerzeroImplementation layerzeroImplementation;
    address public bond;
    bytes public srcAddressOP;

    function setUp() public override {
        super.setUp();

        vm.selectFork(FORKS[ETH]);
        superRegistry = ISuperRegistry(getContract(ETH, "SuperRegistry"));
        layerzeroImplementation = LayerzeroImplementation(payable(superRegistry.getAmbAddress(1)));

        srcAddressOP =
            abi.encodePacked(getContract(ETH, "LayerzeroImplementation"), getContract(OP, "LayerzeroImplementation"));

        /// @dev malicious caller
        bond = address(7);
        /// @dev (who's a brokie)
        vm.deal(bond, 1 ether);
    }

    function test_setLzEndpoint(address lzEndPoint_) public {
        /// @dev resetting lzEndpoint's storage slot to 0 (which was set in BaseSetup)
        vm.store(address(layerzeroImplementation), bytes32(uint256(0)), bytes32(uint256(0)));
        vm.assume(lzEndPoint_ != address(0));

        vm.prank(deployer);
        layerzeroImplementation.setLzEndpoint(lzEndPoint_);

        assertEq(address(layerzeroImplementation.lzEndpoint()), lzEndPoint_);
    }

    function test_revert_setLzEndpoint_invalidLzEndpoint_invalidCaller(address malice_) public {
        vm.prank(deployer);
        vm.expectRevert(Error.ZERO_ADDRESS.selector);
        layerzeroImplementation.setLzEndpoint(address(0));

        vm.expectRevert(Error.NOT_PROTOCOL_ADMIN.selector);

        vm.assume(malice_ != deployer);
        vm.prank(malice_);
        layerzeroImplementation.setLzEndpoint(LZ_ENDPOINT_ETH);
    }

    function test_setChainId(uint256 superChainIdSeed_, uint256 ambChainIdSeed_) public {
        /// @dev chainIds = [1, 56, 43114, 137, 42161, 10];
        /// @dev lz_chainIds = [101, 102, 106, 109, 110, 111];
        uint64 superChainId = chainIds[superChainIdSeed_ % chainIds.length];
        uint16 ambChainId = lz_chainIds[ambChainIdSeed_ % lz_chainIds.length];

        vm.prank(deployer);
        layerzeroImplementation.setChainId(superChainId, ambChainId);

        assertEq(layerzeroImplementation.ambChainId(superChainId), ambChainId);
        assertEq(layerzeroImplementation.superChainId(ambChainId), superChainId);
    }

    function test_estimateFeesWithInvalidChainId(uint64 chainId) public {
        /// @dev chainIds = [1, 56, 43114, 137, 42161, 10];
        /// @dev notice chainId = 1 is invalid
        vm.assume(chainId != 137 && chainId != 42_161 && chainId != 10 && chainId != 56 && chainId != 43_114 && chainId != 250);
        vm.expectRevert(Error.INVALID_CHAIN_ID.selector);
        layerzeroImplementation.estimateFees(chainId, abi.encode(420), bytes(""));
    }

    function test_estimateFeesWithValidChainId(uint256 chainIdSeed_) public {
        /// @dev chainIds = [1, 56, 43114, 137, 42161, 10];
        uint64 chainId = chainIds[chainIdSeed_ % chainIds.length];
        /// @dev estimating fees for same chain is invalid
        vm.assume(chainId != 1);
        uint256 fees = layerzeroImplementation.estimateFees(chainId, abi.encode(420), bytes(""));
        assertGt(fees, 0);
    }

    function test_revert_setChainId_invalidChainId_invalidCaller(
        uint256 superChainIdSeed_,
        uint256 ambChainIdSeed_,
        address malice_
    )
        public
    {
        vm.startPrank(deployer);

        uint64 superChainId = chainIds[superChainIdSeed_ % chainIds.length];
        vm.expectRevert(Error.INVALID_CHAIN_ID.selector);
        layerzeroImplementation.setChainId(superChainId, 0);

        uint16 ambChainId = lz_chainIds[ambChainIdSeed_ % lz_chainIds.length];
        vm.expectRevert(Error.INVALID_CHAIN_ID.selector);
        layerzeroImplementation.setChainId(0, ambChainId);

        vm.expectRevert(Error.NOT_PROTOCOL_ADMIN.selector);

        vm.stopPrank();
        vm.assume(malice_ != deployer);
        vm.prank(malice_);
        layerzeroImplementation.setChainId(superChainId, ambChainId);
    }

    function test_setConfig_getConfig_and_revert_invalidCaller(
        uint16 versionSeed_,
        uint16 chainIdSeed_,
        address malice_
    )
        public
    {
        /// @dev chainIds = [1, 56, 43114, 137, 42161, 10];
        uint16 chainId = uint16(chainIds[chainIdSeed_ % chainIds.length]);
        /// @dev remoteChainId on LzLibrary cannot be current fork's chainId
        // vm.assume(chainId != 1);
        uint16 version = uint16(bound(versionSeed_, 0, 3));

        vm.prank(deployer);
        /// @dev our configType = 6
        layerzeroImplementation.setConfig(version, chainId, 6, abi.encode(CHAINLINK_lzOracle));

        bytes memory response = layerzeroImplementation.getConfig(version, chainId, address(0), 6);
        assertEq(response, abi.encode(CHAINLINK_lzOracle));

        vm.expectRevert(Error.NOT_PROTOCOL_ADMIN.selector);
        vm.assume(malice_ != deployer);
        vm.prank(malice_);
        layerzeroImplementation.setConfig(version, chainId, 6, abi.encode(CHAINLINK_lzOracle));
    }

    function test_setSendVersion_and_revert_invalidCaller(uint16 versionSeed_, address malice_) public {
        uint16 version = uint16(bound(versionSeed_, 0, 3));
        vm.assume(malice_ != deployer);

        vm.expectEmit(false, false, false, true, LZ_ENDPOINT_ETH);
        emit UaSendVersionSet(address(layerzeroImplementation), version);
        vm.prank(deployer);
        layerzeroImplementation.setSendVersion(version);

        vm.expectRevert(Error.NOT_PROTOCOL_ADMIN.selector);
        vm.prank(malice_);
        layerzeroImplementation.setSendVersion(version);
    }

    function test_setReceiveVersion_and_revert_invalidCaller(uint16 versionSeed_, address malice_) public {
        uint16 version = uint16(bound(versionSeed_, 0, 3));
        vm.assume(malice_ != deployer);
        vm.expectEmit(false, false, false, true, LZ_ENDPOINT_ETH);
        emit UaReceiveVersionSet(address(layerzeroImplementation), version);
        vm.prank(deployer);
        layerzeroImplementation.setReceiveVersion(version);

        vm.expectRevert(Error.NOT_PROTOCOL_ADMIN.selector);
        vm.prank(malice_);
        layerzeroImplementation.setReceiveVersion(version);
    }

    /// @dev uint64[] public chainIds = [1, 56, 43114, 137, 42161, 10];
    /// @dev uint16[] public lz_chainIds = [101, 102, 106, 109, 110, 111];
    function test_setTrustedRemote_isTrustedRemote_and_revert_invalidCaller(
        uint16 chainIdSeed_,
        address malice_
    )
        public
    {
        uint16 chainId = uint16(chainIds[chainIdSeed_ % chainIds.length]);
        vm.assume(chainId != ETH);
        uint16 lzChainId = uint16(lz_chainIds[chainIdSeed_ % lz_chainIds.length]);
        bytes memory srcAddress = abi.encodePacked(
            getContract(ETH, "LayerzeroImplementation"), getContract(chainId, "LayerzeroImplementation")
        );

        vm.prank(deployer);
        layerzeroImplementation.setTrustedRemote(lzChainId, srcAddress);

        assertEq(layerzeroImplementation.isTrustedRemote(lzChainId, srcAddress), true);

        uint16 newChainId = uint16(chainIds[(chainIdSeed_ / 2) % chainIds.length]);
        vm.assume(newChainId != ETH);
        uint16 newLzChainId = uint16(lz_chainIds[(chainIdSeed_ / 2) % lz_chainIds.length]);
        bytes memory newSrcAddress =
            abi.encodePacked(getContract(newChainId, "LayerzeroImplementation"), address(layerzeroImplementation));

        vm.assume(malice_ != deployer);
        vm.expectRevert(Error.NOT_PROTOCOL_ADMIN.selector);
        vm.prank(malice_);
        layerzeroImplementation.setTrustedRemote(newLzChainId, newSrcAddress);
    }

    function test_forceResumeReceive_and_revert_invalidCaller(address malice_) public {
        vm.selectFork(FORKS[ETH]);

        _depositFromETHtoOP(0);

        vm.selectFork(FORKS[OP]);
        LayerzeroImplementation lzImplOP = LayerzeroImplementation(payable(getContract(OP, "LayerzeroImplementation")));
        /// @dev verify the msg to be present in LZ_ENDPOINT_OP.storedPayload[][]
        /// @dev 101 is lz_chainId for ETH
        assertEq(ILzEndpoint(LZ_ENDPOINT_OP).hasStoredPayload(101, srcAddressOP), true);

        /// @dev first testing revert on invalid caller
        vm.expectRevert(Error.NOT_EMERGENCY_ADMIN.selector);
        vm.prank(malice_);
        lzImplOP.forceResumeReceive(101, srcAddressOP);

        /// @dev remove the unexecuted blocked msg from LZ_ENDPOINT_OP, using forceResumeReceive()
        vm.prank(deployer);
        lzImplOP.forceResumeReceive(101, srcAddressOP);

        /// @dev verify the msg to be removed from LZ_ENDPOINT_OP
        assertEq(ILzEndpoint(LZ_ENDPOINT_OP).hasStoredPayload(101, srcAddressOP), false);
    }

    function test_retryMessage_and_revert_invalidPayload_invalidPayloadState() public {
        _resetCoreStateRegistry(FORKS[OP], false);

        vm.selectFork(FORKS[ETH]);

        Vm.Log[] memory logs = _depositFromETHtoOPNewStateRegistry(500_000);

        bytes memory payload;
        for (uint256 i; i < logs.length; ++i) {
            Vm.Log memory log = logs[i];

            if (log.topics[0] == 0xe9bded5f24a4168e4f3bf44e00298c993b22376aad8c58c7dda9718a54cbea82) {
                bytes memory _data = abi.decode(log.data, (bytes));
                LayerZeroPacket.Packet memory _packet = LayerZeroPacket.getPacket(_data);
                payload = _packet.payload;
            }
        }
        vm.selectFork(FORKS[OP]);

        LayerzeroImplementation lzImplOP = LayerzeroImplementation(payable(getContract(OP, "LayerzeroImplementation")));

        vm.expectRevert(Error.ZERO_PAYLOAD_HASH.selector);
        /// @dev NOTE nonce = 1, instead of 2
        lzImplOP.retryMessage(101, srcAddressOP, 1, payload);

        bytes memory invalidPayload = hex"0007";
        vm.expectRevert(Error.INVALID_PAYLOAD_HASH.selector);
        lzImplOP.retryMessage(101, srcAddressOP, 2, invalidPayload);

        /// @dev simulating now the call passing on another chain

        vm.selectFork(FORKS[ETH]);

        address sr = getContract(ARBI, "SuperRegistry");

        vm.mockCall(
            getContract(ARBI, "SuperRegistry"),
            abi.encodeWithSelector(SuperRegistry(sr).isValidAmbImpl.selector),
            abi.encode(false)
        );

        logs = _depositFromETHtoARBI(500_000);

        vm.clearMockedCalls();

        LayerzeroImplementation lzImplARBI =
            LayerzeroImplementation(payable(getContract(ARBI, "LayerzeroImplementation")));

        for (uint256 i; i < logs.length; ++i) {
            Vm.Log memory log = logs[i];

            if (log.topics[0] == 0xe9bded5f24a4168e4f3bf44e00298c993b22376aad8c58c7dda9718a54cbea82) {
                bytes memory _data = abi.decode(log.data, (bytes));
                LayerZeroPacket.Packet memory _packet = LayerZeroPacket.getPacket(_data);
                payload = _packet.payload;
            }
        }
        vm.selectFork(FORKS[ARBI]);

        vm.expectEmit(false, false, false, true, getContract(ARBI, "CoreStateRegistry"));
        emit PayloadReceived(ETH, ARBI, 1);
        lzImplARBI.retryMessage(
            101,
            abi.encodePacked(getContract(ETH, "LayerzeroImplementation"), getContract(ARBI, "LayerzeroImplementation")),
            2,
            payload
        );
    }

    function test_revert_dispatchPayload_invalidCaller_invalidSrcChainId(
        uint64 chainId,
        uint256 userSeed_,
        address malice_
    )
        public
    {
        uint256 userIndex = userSeed_ % users.length;
<<<<<<< HEAD
        vm.assume(
            chainId != 1 && chainId != 56 && chainId != 43_114 && chainId != 137 && chainId != 42_161 && chainId != 10 && chainId != 250
        );
=======

        for (uint256 i = 0; i < chainIds.length; i++) {
            vm.assume(chainId != chainIds[i]);
        }
>>>>>>> 08e5a042

        AMBMessage memory ambMessage;
        BroadCastAMBExtraData memory ambExtraData;
        address coreStateRegistry;

        (ambMessage, ambExtraData, coreStateRegistry) = _setupBroadcastPayloadAMBData(users[userIndex]);

        vm.expectRevert(Error.NOT_STATE_REGISTRY.selector);
        vm.assume(
            malice_ != getContract(ETH, "CoreStateRegistry") && malice_ != getContract(ETH, "TimelockStateRegistry")
                && malice_ != getContract(ETH, "BroadcastRegistry")
        );
        vm.deal(malice_, 100 ether);
        vm.prank(malice_);
        layerzeroImplementation.dispatchPayload{ value: 0.1 ether }(
            users[userIndex], chainId, abi.encode(ambMessage), abi.encode(ambExtraData)
        );

        vm.expectRevert(Error.INVALID_CHAIN_ID.selector);
        vm.prank(coreStateRegistry);
        /// @dev notice the use of chainId, whose trustedRemote is not set
        layerzeroImplementation.dispatchPayload{ value: 0.1 ether }(
            users[userIndex], chainId, abi.encode(ambMessage), abi.encode(ambExtraData)
        );
    }

    function test_revert_lzReceive_invalidCaller_duplicatePayload_invalidSrcSender() public {
        vm.selectFork(FORKS[ETH]);

        Vm.Log[] memory logs = _depositFromETHtoOP(500_000);

        bytes memory payload;
        for (uint256 i; i < logs.length; ++i) {
            Vm.Log memory log = logs[i];

            if (log.topics[0] == 0xe9bded5f24a4168e4f3bf44e00298c993b22376aad8c58c7dda9718a54cbea82) {
                bytes memory _data = abi.decode(log.data, (bytes));
                LayerZeroPacket.Packet memory _packet = LayerZeroPacket.getPacket(_data);
                payload = _packet.payload;
            }
        }

        vm.selectFork(FORKS[OP]);

        LayerzeroImplementation lzImplOP = LayerzeroImplementation(payable(getContract(OP, "LayerzeroImplementation")));

        vm.expectRevert(Error.CALLER_NOT_ENDPOINT.selector);
        vm.prank(bond);
        lzImplOP.lzReceive(101, srcAddressOP, 2, payload);

        vm.expectRevert(Error.INVALID_SRC_SENDER.selector);
        vm.prank(LZ_ENDPOINT_OP);
        /// @dev notice the use of 111 (OP's lz_chainId as srcChainId on OP) instead of 101 (ETH's)
        lzImplOP.lzReceive(111, srcAddressOP, 2, payload);
    }

    function test_revert_nonblockingLzReceive_invalidCaller(uint16 lzChainIdSeed_, address malice_) public {
        vm.expectRevert(Error.INVALID_INTERNAL_CALL.selector);
        uint16 lzChainId = lz_chainIds[lzChainIdSeed_ % lz_chainIds.length];

        vm.prank(malice_);
        layerzeroImplementation.nonblockingLzReceive(lzChainId, srcAddressOP, "");
    }

    function test_retryPayload() public {
        bytes memory data = abi.encode(ETH, abi.encode(deployer), "");

        vm.selectFork(FORKS[ETH]);

        vm.mockCall(
            address(layerzeroImplementation.lzEndpoint()),
            abi.encodeWithSelector(
                ILayerZeroEndpoint(address(layerzeroImplementation.lzEndpoint())).retryPayload.selector
            ),
            abi.encode("")
        );

        layerzeroImplementation.retryPayload(data);

        vm.clearMockedCalls();
    }

    function _depositFromETHtoOPNewStateRegistry(uint256 gasLimit_) internal returns (Vm.Log[] memory) {
        bytes memory crossChainMsg =
            abi.encode(AMBMessage(DataLib.packTxInfo(0, 1, 1, 4, deployer, ETH), abi.encode(new uint8[](0), bytes(""))));

        address coreStateRegistryETH = getContract(ETH, "CoreStateRegistry");
        vm.deal(coreStateRegistryETH, 1 ether);
        vm.prank(coreStateRegistryETH);

        vm.recordLogs();
        layerzeroImplementation.dispatchPayload{ value: 1 ether }(bond, OP, crossChainMsg, bytes(""));
        Vm.Log[] memory logs = vm.getRecordedLogs();

        /// @dev payload will fail in _nonblockLzReceive
        LayerZeroHelper(getContract(ETH, "LayerZeroHelper")).help(
            LZ_ENDPOINT_OP,
            gasLimit_,
            /// note: using `0` to get the payload stored in LZ_ENDPOINT
            FORKS[OP],
            logs
        );

        return logs;
    }

    function _depositFromETHtoARBI(uint256 gasLimit_) internal returns (Vm.Log[] memory) {
        bytes memory crossChainMsg =
            abi.encode(AMBMessage(DataLib.packTxInfo(0, 1, 1, 1, deployer, ETH), abi.encode(new uint8[](0), bytes(""))));

        address coreStateRegistryETH = getContract(ETH, "CoreStateRegistry");
        vm.deal(coreStateRegistryETH, 1 ether);
        vm.prank(coreStateRegistryETH);

        vm.recordLogs();
        layerzeroImplementation.dispatchPayload{ value: 1 ether }(bond, ARBI, crossChainMsg, bytes(""));
        Vm.Log[] memory logs = vm.getRecordedLogs();

        /// @dev payload will fail in _nonblockLzReceive
        LayerZeroHelper(getContract(ETH, "LayerZeroHelper")).help(
            LZ_ENDPOINT_ARBI,
            gasLimit_,
            /// note: using `0` to get the payload stored in LZ_ENDPOINT
            FORKS[ARBI],
            logs
        );

        return logs;
    }

    function _depositFromETHtoOP(uint256 gasLimit_) internal returns (Vm.Log[] memory) {
        bytes memory crossChainMsg = abi.encode(AMBMessage(DataLib.packTxInfo(0, 1, 1, 1, deployer, ETH), bytes("")));

        address coreStateRegistryETH = getContract(ETH, "CoreStateRegistry");
        vm.deal(coreStateRegistryETH, 1 ether);
        vm.prank(coreStateRegistryETH);

        vm.recordLogs();
        layerzeroImplementation.dispatchPayload{ value: 1 ether }(bond, OP, crossChainMsg, bytes(""));
        Vm.Log[] memory logs = vm.getRecordedLogs();

        /// @dev payload will fail in _nonblockLzReceive
        LayerZeroHelper(getContract(ETH, "LayerZeroHelper")).help(
            LZ_ENDPOINT_OP,
            gasLimit_,
            /// note: using `0` to get the payload stored in LZ_ENDPOINT
            FORKS[OP],
            logs
        );

        return logs;
    }

    function _resetCoreStateRegistry(uint256 forkId, bool isReset) internal {
        vm.selectFork(forkId);

        SuperRegistry superRegistryOP = SuperRegistry(getContract(OP, "SuperRegistry"));

        vm.prank(deployer);

        uint8[] memory registryId_ = new uint8[](1);
        registryId_[0] = 4;

        address[] memory registryAddress_ = new address[](1);
        registryAddress_[0] = isReset ? getContract(OP, "CoreStateRegistry") : address(1);
        superRegistryOP.setStateRegistryAddress(registryId_, registryAddress_);
    }

    function _setupBroadcastPayloadAMBData(address _srcSender)
        internal
        returns (AMBMessage memory, BroadCastAMBExtraData memory, address)
    {
        AMBMessage memory ambMessage = AMBMessage(
            DataLib.packTxInfo(
                uint8(TransactionType.DEPOSIT),
                /// @dev TransactionType
                uint8(CallbackType.INIT),
                0,
                /// @dev isMultiVaults
                1,
                /// @dev STATE_REGISTRY_TYPE,
                _srcSender,
                /// @dev srcSender,
                ETH
            ),
            /// @dev srcChainId
            ""
        );
        /// ambData

        /// @dev gasFees for chainIds = [56, 43114, 137, 42161, 10];
        /// @dev excluding chainIds[0] = 1 i.e. ETH, as no point broadcasting to same chain
        uint256[] memory gasPerDst = new uint256[](5);
        for (uint256 i = 0; i < gasPerDst.length; ++i) {
            gasPerDst[i] = 0.1 ether;
        }

        /// @dev keeping extraDataPerDst empty for now
        bytes[] memory extraDataPerDst = new bytes[](5);

        BroadCastAMBExtraData memory ambExtraData = BroadCastAMBExtraData(gasPerDst, extraDataPerDst);

        address coreStateRegistry = getContract(1, "CoreStateRegistry");
        vm.deal(coreStateRegistry, 10 ether);
        vm.deal(address(layerzeroImplementation), 10 ether);

        return (ambMessage, ambExtraData, coreStateRegistry);
    }
}<|MERGE_RESOLUTION|>--- conflicted
+++ resolved
@@ -88,7 +88,9 @@
     function test_estimateFeesWithInvalidChainId(uint64 chainId) public {
         /// @dev chainIds = [1, 56, 43114, 137, 42161, 10];
         /// @dev notice chainId = 1 is invalid
-        vm.assume(chainId != 137 && chainId != 42_161 && chainId != 10 && chainId != 56 && chainId != 43_114 && chainId != 250);
+        vm.assume(
+            chainId != 137 && chainId != 42_161 && chainId != 10 && chainId != 56 && chainId != 43_114 && chainId != 250
+        );
         vm.expectRevert(Error.INVALID_CHAIN_ID.selector);
         layerzeroImplementation.estimateFees(chainId, abi.encode(420), bytes(""));
     }
@@ -313,16 +315,10 @@
         public
     {
         uint256 userIndex = userSeed_ % users.length;
-<<<<<<< HEAD
-        vm.assume(
-            chainId != 1 && chainId != 56 && chainId != 43_114 && chainId != 137 && chainId != 42_161 && chainId != 10 && chainId != 250
-        );
-=======
 
         for (uint256 i = 0; i < chainIds.length; i++) {
             vm.assume(chainId != chainIds[i]);
         }
->>>>>>> 08e5a042
 
         AMBMessage memory ambMessage;
         BroadCastAMBExtraData memory ambExtraData;
