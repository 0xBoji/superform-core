/// SPDX-License-Identifier: Apache-2.0
pragma solidity 0.8.19;

// Test Utils
import "../../../utils/ProtocolActions.sol";

contract MDMVW0102408NativeInputSlipapgeL2AMB12 is ProtocolActions {
    function setUp() public override {
        super.setUp();
        /*//////////////////////////////////////////////////////////////
                !! WARNING !!  DEFINE TEST SETTINGS HERE
    //////////////////////////////////////////////////////////////*/
        /// @dev singleDestinationMultiVault, large test

        AMBs = [1, 2];
        MultiDstAMBs = [AMBs, AMBs, AMBs];

        CHAIN_0 = ETH;
        DST_CHAINS = [ETH, POLY, AVAX];

        /// @dev define vaults amounts and slippage for every destination chain and for every action
        /// first 3 superforms are equal
        TARGET_UNDERLYINGS[ETH][0] = [2, 2];
        TARGET_VAULTS[ETH][0] = [0, 1];
        /// @dev id 0 is normal 4626
        TARGET_FORM_KINDS[ETH][0] = [0, 1];

        /// all superforms are different
        TARGET_UNDERLYINGS[POLY][0] = [0, 1, 2];
        TARGET_VAULTS[POLY][0] = [0, 2, 4];
        /// @dev id 0 is normal 4626
        TARGET_FORM_KINDS[POLY][0] = [0, 2, 1];

        /// all superforms are different
        TARGET_UNDERLYINGS[AVAX][0] = [2, 2];
        TARGET_VAULTS[AVAX][0] = [0, 8];
        /// @dev id 0 is normal 4626
        TARGET_FORM_KINDS[AVAX][0] = [0, 0];

        TARGET_UNDERLYINGS[ETH][1] = [2, 2];
        TARGET_VAULTS[ETH][1] = [0, 1];
        /// @dev id 0 is normal 4626
        TARGET_FORM_KINDS[ETH][1] = [0, 1];

        /// all superforms are different
        TARGET_UNDERLYINGS[POLY][1] = [0, 1, 2];
        TARGET_VAULTS[POLY][1] = [0, 2, 4];
        /// @dev id 0 is normal 4626
        TARGET_FORM_KINDS[POLY][1] = [0, 2, 1];

        /// all superforms are different
        TARGET_UNDERLYINGS[AVAX][1] = [2, 2];
        TARGET_VAULTS[AVAX][1] = [0, 8];
        /// @dev id 0 is normal 4626
        TARGET_FORM_KINDS[AVAX][1] = [0, 0];

        PARTIAL[ETH][1] = [true, false];

        PARTIAL[POLY][1] = [false, false, true];

        MAX_SLIPPAGE = 1000;

        LIQ_BRIDGES[ETH][0] = [2, 2, 2, 2];
        LIQ_BRIDGES[ETH][1] = [2, 2, 2, 2];

        LIQ_BRIDGES[POLY][0] = [2, 2, 2, 2];
        LIQ_BRIDGES[POLY][1] = [2, 2, 2, 2];

        LIQ_BRIDGES[AVAX][0] = [2, 2, 2, 2];
        LIQ_BRIDGES[AVAX][1] = [2, 2, 2, 2];

        FINAL_LIQ_DST_WITHDRAW[ETH] = [ETH, ETH, ETH, ETH];
        FINAL_LIQ_DST_WITHDRAW[POLY] = [ETH, ETH, ETH, ETH];
        FINAL_LIQ_DST_WITHDRAW[AVAX] = [ETH, ETH, ETH, ETH];

        /// @dev push in order the actions should be executed
        actions.push(
            TestAction({
                action: Actions.Deposit,
                multiVaults: true, //!!WARNING turn on or off multi vaults
                user: 1,
                testType: TestType.Pass,
                revertError: "",
                revertRole: "",
                slippage: 643, // 0% <- if we are testing a pass this must be below each maxSlippage,
                multiTx: true,
                externalToken: 3 // 0 = DAI, 1 = USDT, 2 = WETH
             })
        );

        actions.push(
            TestAction({
                action: Actions.Withdraw,
                multiVaults: true, //!!WARNING turn on or off multi vaults
                user: 1,
                testType: TestType.Pass,
                revertError: "",
                revertRole: "",
                slippage: 643, // 0% <- if we are testing a pass this must be below each maxSlippage,
                multiTx: false,
                externalToken: 1 // 0 = DAI, 1 = USDT, 2 = WETH
             })
        );
    }

    /*///////////////////////////////////////////////////////////////
                        SCENARIO TESTS
    //////////////////////////////////////////////////////////////*/

    function test_scenario(
        uint128 amountOne_,
        uint128 amountOneWithdraw_,
        uint128 amountTwo_,
        uint128 amountThree_
    )
        public
    {
<<<<<<< HEAD
        amountOne_ = uint128(bound(amountOne_, 12, TOTAL_SUPPLY_ETH / 7));
        amountTwo_ = uint128(bound(amountTwo_, 11, TOTAL_SUPPLY_ETH / 7));
        amountThree_ = uint128(bound(amountThree_, 11, TOTAL_SUPPLY_ETH / 7));
=======
        /// @dev min amountOne_ needs to be 3 as its withdraw amount >= 2
        /// @dev 7 => 2 * amountOne_ + 3 * amountTwo_ + 2 * amountThree_ during deposits
        amountOne_ = uint128(bound(amountOne_, 3, TOTAL_SUPPLY_ETH / 7));
        amountTwo_ = uint128(bound(amountTwo_, 2, TOTAL_SUPPLY_ETH / 7));
        amountThree_ = uint128(bound(amountThree_, 2, TOTAL_SUPPLY_ETH / 7));

        /// @dev bound to amountOne_ - 1 as partial is true for first vault
        /// @dev amount = 1 after slippage will become 0, hence starting with 2
        amountOneWithdraw_ = uint128(bound(amountOneWithdraw_, 2, amountOne_ - 1));

        /// @dev notice partial withdrawals in ETH->0 and POLY->2
        AMOUNTS[ETH][0] = [amountOne_, amountTwo_];
        AMOUNTS[ETH][1] = [amountOneWithdraw_, amountTwo_];
>>>>>>> ee09a12f

        AMOUNTS[ETH][0] = [amountOne_, amountTwo_];
        AMOUNTS[POLY][0] = [amountTwo_, amountThree_, amountOne_];
        /// @dev shuffled order of amounts to randomise
        AMOUNTS[AVAX][0] = [amountThree_, amountTwo_];

        for (uint256 act = 0; act < actions.length; act++) {
            TestAction memory action = actions[act];
            MultiVaultSFData[] memory multiSuperformsData;
            SingleVaultSFData[] memory singleSuperformsData;
            MessagingAssertVars[] memory aV;
            StagesLocalVars memory vars;
            bool success;

            if (act == 1) {
                for (uint256 i = 0; i < DST_CHAINS.length; i++) {
                    uint256[] memory superPositions = _getSuperpositionsForDstChain(
                        actions[1].user,
                        TARGET_UNDERLYINGS[DST_CHAINS[i]][1],
                        TARGET_VAULTS[DST_CHAINS[i]][1],
                        TARGET_FORM_KINDS[DST_CHAINS[i]][1],
                        DST_CHAINS[i]
                    );

                    /// @dev notice partial withdrawals in ETH->0 and POLY->2
                    if (DST_CHAINS[i] == ETH) {
                        amountOneWithdraw_ = uint128(bound(amountOneWithdraw_, 1, superPositions[0] - 1));
                        AMOUNTS[DST_CHAINS[i]][1] = [amountOneWithdraw_, superPositions[1]];
                    } else if (DST_CHAINS[i] == POLY) {
                        amountOneWithdraw_ = uint128(bound(amountOneWithdraw_, 1, superPositions[2] - 1));
                        AMOUNTS[POLY][1] = [superPositions[0], superPositions[1], amountOneWithdraw_];
                    } else if (DST_CHAINS[i] == AVAX) {
                        AMOUNTS[DST_CHAINS[i]][1] = [superPositions[0], superPositions[1]];
                    }
                }
            }

            _runMainStages(action, act, multiSuperformsData, singleSuperformsData, aV, vars, success);
        }
    }
}<|MERGE_RESOLUTION|>--- conflicted
+++ resolved
@@ -115,25 +115,9 @@
     )
         public
     {
-<<<<<<< HEAD
         amountOne_ = uint128(bound(amountOne_, 12, TOTAL_SUPPLY_ETH / 7));
         amountTwo_ = uint128(bound(amountTwo_, 11, TOTAL_SUPPLY_ETH / 7));
         amountThree_ = uint128(bound(amountThree_, 11, TOTAL_SUPPLY_ETH / 7));
-=======
-        /// @dev min amountOne_ needs to be 3 as its withdraw amount >= 2
-        /// @dev 7 => 2 * amountOne_ + 3 * amountTwo_ + 2 * amountThree_ during deposits
-        amountOne_ = uint128(bound(amountOne_, 3, TOTAL_SUPPLY_ETH / 7));
-        amountTwo_ = uint128(bound(amountTwo_, 2, TOTAL_SUPPLY_ETH / 7));
-        amountThree_ = uint128(bound(amountThree_, 2, TOTAL_SUPPLY_ETH / 7));
-
-        /// @dev bound to amountOne_ - 1 as partial is true for first vault
-        /// @dev amount = 1 after slippage will become 0, hence starting with 2
-        amountOneWithdraw_ = uint128(bound(amountOneWithdraw_, 2, amountOne_ - 1));
-
-        /// @dev notice partial withdrawals in ETH->0 and POLY->2
-        AMOUNTS[ETH][0] = [amountOne_, amountTwo_];
-        AMOUNTS[ETH][1] = [amountOneWithdraw_, amountTwo_];
->>>>>>> ee09a12f
 
         AMOUNTS[ETH][0] = [amountOne_, amountTwo_];
         AMOUNTS[POLY][0] = [amountTwo_, amountThree_, amountOne_];
