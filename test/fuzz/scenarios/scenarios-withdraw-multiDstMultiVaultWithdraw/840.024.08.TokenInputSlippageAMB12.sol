--- conflicted
+++ resolved
@@ -116,15 +116,10 @@
         public
     {
         /// @dev min amountOne_ needs to be 3 as its withdraw amount >= 2
-<<<<<<< HEAD
-        amountOne_ = uint128(bound(amountOne_, 12, TOTAL_SUPPLY_ETH / 8));
-        amountTwo_ = uint128(bound(amountTwo_, 11, TOTAL_SUPPLY_ETH / 8));
-        amountThree_ = uint128(bound(amountThree_, 11, TOTAL_SUPPLY_ETH / 8));
-=======
+
         amountOne_ = uint128(bound(amountOne_, 2e18, 20e18));
         amountTwo_ = uint128(bound(amountTwo_, 2e18, 20e18));
         amountThree_ = uint128(bound(amountThree_, 2e18, 20e18));
->>>>>>> d7439885
 
         /// @dev notice partial withdrawals in ETH->0 and POLY->2
         AMOUNTS[ETH][0] = [amountOne_, amountTwo_, amountThree_];
