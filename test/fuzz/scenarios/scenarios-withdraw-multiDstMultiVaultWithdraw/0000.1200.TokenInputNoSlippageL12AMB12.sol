/// SPDX-License-Identifier: Apache-2.0
pragma solidity 0.8.19;

// Test Utils

import "../../../utils/ProtocolActions.sol";

contract MDMVW00001200TokenInputSlipapgeL1AMB12 is ProtocolActions {
    function setUp() public override {
        super.setUp();
        /*//////////////////////////////////////////////////////////////
                !! WARNING !!  DEFINE TEST SETTINGS HERE
    //////////////////////////////////////////////////////////////*/
        /// @dev singleDestinationMultiVault, large test

        AMBs = [1, 2];
        MultiDstAMBs = [AMBs, AMBs];

        CHAIN_0 = ETH;
        DST_CHAINS = [ARBI, POLY];

        /// @dev define vaults amounts and slippage for every destination chain and for every action
        /// first 3 superforms are equal
        TARGET_UNDERLYINGS[ARBI][0] = [1, 1, 1, 0];
        TARGET_VAULTS[ARBI][0] = [0, 0, 0, 0];
        /// @dev id 0 is normal 4626
        TARGET_FORM_KINDS[ARBI][0] = [0, 0, 0, 0];

        /// all superforms are different
        TARGET_UNDERLYINGS[POLY][0] = [0, 0, 0, 2];
        TARGET_VAULTS[POLY][0] = [1, 2, 0, 0];
        /// @dev id 0 is normal 4626
        TARGET_FORM_KINDS[POLY][0] = [1, 2, 0, 0];

        TARGET_UNDERLYINGS[ARBI][1] = [1, 1, 1, 0];
        TARGET_VAULTS[ARBI][1] = [0, 0, 0, 0];
        /// @dev id 0 is normal 4626
        TARGET_FORM_KINDS[ARBI][1] = [0, 0, 0, 0];

        TARGET_UNDERLYINGS[POLY][1] = [0, 0, 0, 2];
        TARGET_VAULTS[POLY][1] = [1, 2, 0, 0];
        /// @dev id 0 is normal 4626
        TARGET_FORM_KINDS[POLY][1] = [1, 2, 0, 0];

        /// @dev first 3 vaults are equal, we mark them all as partial, even if only 1 amount is partial, otherwise
        /// assertions do not pass
        PARTIAL[ARBI][1] = [true, true, true, false];

        MAX_SLIPPAGE = 1000;

        LIQ_BRIDGES[ARBI][0] = [1, 2, 1, 2];
        LIQ_BRIDGES[ARBI][1] = [1, 1, 2, 2];

        LIQ_BRIDGES[POLY][0] = [1, 2, 1, 2];
        LIQ_BRIDGES[POLY][1] = [1, 1, 2, 2];

        FINAL_LIQ_DST_WITHDRAW[ARBI] = [ETH, ETH, ETH, ETH];
        FINAL_LIQ_DST_WITHDRAW[POLY] = [ETH, ETH, ETH, ETH];

        /// @dev push in order the actions should be executed
        actions.push(
            TestAction({
                action: Actions.Deposit,
                multiVaults: true, //!!WARNING turn on or off multi vaults
                user: 1,
                testType: TestType.Pass,
                revertError: "",
                revertRole: "",
                slippage: 222, // 0% <- if we are testing a pass this must be below each maxSlippage,
                multiTx: false,
                externalToken: 1 // 0 = DAI, 1 = USDT, 2 = WETH
             })
        );

        actions.push(
            TestAction({
                action: Actions.Withdraw,
                multiVaults: true, //!!WARNING turn on or off multi vaults
                user: 1,
                testType: TestType.Pass,
                revertError: "",
                revertRole: "",
                slippage: 222, // 0% <- if we are testing a pass this must be below each maxSlippage,
                multiTx: false,
                externalToken: 2 // 0 = DAI, 1 = USDT, 2 = WETH
             })
        );
    }

    /*///////////////////////////////////////////////////////////////
                        SCENARIO TESTS
    //////////////////////////////////////////////////////////////*/

    function test_scenario(
        uint128 amountOne_,
        uint128 amountOneWithdraw_,
        uint128 amountTwo_,
        uint128 amountTwoWithdraw_,
        uint128 amountThree_,
<<<<<<< HEAD
        uint128 amountThreeWithdraw_
=======
        uint128 amountThreeWithdraw_,
        uint128 amountFour_
>>>>>>> ee09a12f
    )
        public
    {
        /// @dev min amountOne_ and amountThree_ need to be 3 as their withdraw amount >= 2
        amountOne_ = uint128(bound(amountOne_, 12, TOTAL_SUPPLY_USDT / 8));
        amountTwo_ = uint128(bound(amountTwo_, 12, TOTAL_SUPPLY_USDT / 8));
        amountThree_ = uint128(bound(amountThree_, 12, TOTAL_SUPPLY_USDT / 8));
        AMOUNTS[ARBI][0] = [amountOne_, amountTwo_, amountThree_, amountOne_];

        AMOUNTS[POLY][0] = [amountOne_, amountOne_, amountTwo_, amountThree_];

        for (uint256 act = 0; act < actions.length; act++) {
            TestAction memory action = actions[act];
            MultiVaultSFData[] memory multiSuperformsData;
            SingleVaultSFData[] memory singleSuperformsData;
            MessagingAssertVars[] memory aV;
            StagesLocalVars memory vars;
            bool success;

            if (act == 1) {
                for (uint256 i = 0; i < DST_CHAINS.length; i++) {
                    uint256[] memory superPositions = _getSuperpositionsForDstChain(
                        actions[1].user,
                        TARGET_UNDERLYINGS[DST_CHAINS[i]][1],
                        TARGET_VAULTS[DST_CHAINS[i]][1],
                        TARGET_FORM_KINDS[DST_CHAINS[i]][1],
                        DST_CHAINS[i]
                    );

                    /// @dev superPostions[0] = superPositions[1] = superPositions[2] for ARBI (as it's the same
                    /// superform)
                    amountOneWithdraw_ = uint128(bound(amountOneWithdraw_, 1, superPositions[0] / 3));
                    amountTwoWithdraw_ = uint128(bound(amountTwoWithdraw_, 1, superPositions[1] / 3));
                    amountThreeWithdraw_ = uint128(bound(amountThreeWithdraw_, 1, superPositions[2] / 3));

                    if (PARTIAL[DST_CHAINS[i]][1].length > 0) {
                        AMOUNTS[DST_CHAINS[i]][1] =
                            [amountOneWithdraw_, amountTwoWithdraw_, amountThreeWithdraw_, superPositions[3]];
                    } else {
                        AMOUNTS[DST_CHAINS[i]][1] =
                            [superPositions[0], superPositions[1], superPositions[2], superPositions[3]];
                    }
                }
            }

            _runMainStages(action, act, multiSuperformsData, singleSuperformsData, aV, vars, success);
        }
    }
}<|MERGE_RESOLUTION|>--- conflicted
+++ resolved
@@ -97,12 +97,7 @@
         uint128 amountTwo_,
         uint128 amountTwoWithdraw_,
         uint128 amountThree_,
-<<<<<<< HEAD
         uint128 amountThreeWithdraw_
-=======
-        uint128 amountThreeWithdraw_,
-        uint128 amountFour_
->>>>>>> ee09a12f
     )
         public
     {
