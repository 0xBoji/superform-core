--- conflicted
+++ resolved
@@ -35,11 +35,7 @@
 
         vm.prank(deployer);
         vm.expectRevert(Error.BRIDGE_TOKENS_PENDING.selector);
-<<<<<<< HEAD
-        CoreStateRegistry(payable(getContract(AVAX, "CoreStateRegistry"))).processPayload{ value: 5 ether }(1, ackData);
-=======
-        CoreStateRegistry(payable(getContract(AVAX, "CoreStateRegistry"))).processPayload{value: 5 ether}(1);
->>>>>>> f9e1365e
+        CoreStateRegistry(payable(getContract(AVAX, "CoreStateRegistry"))).processPayload{ value: 5 ether }(1);
     }
 
     /// @dev test processPayload reverts with insufficient collateral for multi vault case
@@ -68,11 +64,7 @@
 
         vm.prank(deployer);
         vm.expectRevert(Error.BRIDGE_TOKENS_PENDING.selector);
-<<<<<<< HEAD
-        CoreStateRegistry(payable(getContract(AVAX, "CoreStateRegistry"))).processPayload{ value: 5 ether }(1, ackData);
-=======
-        CoreStateRegistry(payable(getContract(AVAX, "CoreStateRegistry"))).processPayload{value: 5 ether}(1);
->>>>>>> f9e1365e
+        CoreStateRegistry(payable(getContract(AVAX, "CoreStateRegistry"))).processPayload{ value: 5 ether }(1);
     }
 
     /// @dev test processPayload with just 1 AMB
@@ -124,19 +116,11 @@
         gasPerAMB[0] = 5 ether;
 
         vm.prank(deployer);
-<<<<<<< HEAD
-        CoreStateRegistry(payable(getContract(AVAX, "CoreStateRegistry"))).processPayload{ value: 5 ether }(1, ackData);
+        CoreStateRegistry(payable(getContract(AVAX, "CoreStateRegistry"))).processPayload{ value: 5 ether }(1);
 
         vm.prank(deployer);
         vm.expectRevert(Error.PAYLOAD_ALREADY_PROCESSED.selector);
-        CoreStateRegistry(payable(getContract(AVAX, "CoreStateRegistry"))).processPayload{ value: 5 ether }(1, ackData);
-=======
-        CoreStateRegistry(payable(getContract(AVAX, "CoreStateRegistry"))).processPayload{value: 5 ether}(1);
-
-        vm.prank(deployer);
-        vm.expectRevert(Error.PAYLOAD_ALREADY_PROCESSED.selector);
-        CoreStateRegistry(payable(getContract(AVAX, "CoreStateRegistry"))).processPayload{value: 5 ether}(1);
->>>>>>> f9e1365e
+        CoreStateRegistry(payable(getContract(AVAX, "CoreStateRegistry"))).processPayload{ value: 5 ether }(1);
     }
 
     /// @dev test processPayload without updating multi vault deposit payload
@@ -303,12 +287,8 @@
         /// @dev mocks the cross-chain payload delivery
         LayerZeroHelper(getContract(ETH, "LayerZeroHelper")).helpWithEstimates(
             LZ_ENDPOINTS[AVAX],
-<<<<<<< HEAD
-            500_000,
+            5_000_000,
             /// note: using some max limit
-=======
-            5000000, /// note: using some max limit
->>>>>>> f9e1365e
             FORKS[AVAX],
             vm.getRecordedLogs()
         );
@@ -345,12 +325,8 @@
         /// @dev mocks the cross-chain payload delivery
         LayerZeroHelper(getContract(ETH, "LayerZeroHelper")).helpWithEstimates(
             LZ_ENDPOINTS[AVAX],
-<<<<<<< HEAD
-            500_000,
+            5_000_000,
             /// note: using some max limit
-=======
-            5000000, /// note: using some max limit
->>>>>>> f9e1365e
             FORKS[AVAX],
             vm.getRecordedLogs()
         );
@@ -413,12 +389,8 @@
         /// @dev mocks the cross-chain payload delivery
         LayerZeroHelper(getContract(ETH, "LayerZeroHelper")).helpWithEstimates(
             LZ_ENDPOINTS[AVAX],
-<<<<<<< HEAD
-            500_000,
+            5_000_000,
             /// note: using some max limit
-=======
-            5000000, /// note: using some max limit
->>>>>>> f9e1365e
             FORKS[AVAX],
             vm.getRecordedLogs()
         );
@@ -460,12 +432,8 @@
         /// @dev mocks the cross-chain payload delivery
         LayerZeroHelper(getContract(ETH, "LayerZeroHelper")).helpWithEstimates(
             LZ_ENDPOINTS[AVAX],
-<<<<<<< HEAD
-            5_000_000,
+            50_000_000,
             /// note: using some max limit
-=======
-            50000000, /// note: using some max limit
->>>>>>> f9e1365e
             FORKS[AVAX],
             vm.getRecordedLogs()
         );
