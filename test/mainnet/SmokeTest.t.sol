// SPDX-License-Identifier: BUSL-1.1
pragma solidity ^0.8.23;

import "test/utils/MainnetBaseSetup.sol";

contract SmokeTest is MainnetBaseSetup {
    function setUp() public override {
        folderToRead = "/script/deployments/v1_deployment/";

        uint64[] memory chains = new uint64[](7);
        chains[0] = ETH;
        chains[1] = BSC;
        chains[2] = AVAX;
        chains[3] = POLY;
        chains[4] = ARBI;
        chains[5] = OP;
        chains[6] = BASE;

        TARGET_DEPLOYMENT_CHAINS = chains;
        EMERGENCY_ADMIN = 0x73009CE7cFFc6C4c5363734d1b429f0b848e0490;

        super.setUp();
    }

    /*///////////////////////////////////////////////////////////////
                     TESTS
    //////////////////////////////////////////////////////////////*/

    function test_superRegistryAddresses() public {
        SuperRegistry sr;

        uint256 len = 9;
        bytes32[] memory ids = new bytes32[](len);
        ids[0] = keccak256("PAYMENT_ADMIN");
        ids[1] = keccak256("CORE_REGISTRY_PROCESSOR");
        ids[2] = keccak256("BROADCAST_REGISTRY_PROCESSOR");
        ids[3] = keccak256("TIMELOCK_REGISTRY_PROCESSOR");
        ids[4] = keccak256("CORE_REGISTRY_UPDATER");
        ids[5] = keccak256("CORE_REGISTRY_RESCUER");
        ids[6] = keccak256("CORE_REGISTRY_DISPUTER");
        ids[7] = keccak256("DST_SWAPPER_PROCESSOR");
        ids[8] = keccak256("SUPERFORM_RECEIVER");

        address[] memory newAddresses = new address[](len);
        newAddresses[0] = 0xD911673eAF0D3e15fe662D58De15511c5509bAbB;
        newAddresses[1] = 0x23c658FE050B4eAeB9401768bF5911D11621629c;
        newAddresses[2] = 0x98616F52063d2A301be71386D381F43176A04F0f;
        newAddresses[3] = EMERGENCY_ADMIN;
        newAddresses[4] = 0xaEbb4b9f7e16BEE2a0963569a5E33eE10E478a5f;
        newAddresses[5] = 0x90ed07A867bDb6a73565D7abBc7434Dd810Fafc5;
        newAddresses[6] = 0x7c9c8C0A9aA5D8a2c2e6C746641117Cc9591296a;
        newAddresses[7] = 0x1666660D2F506e754CB5c8E21BDedC7DdEc6Be1C;
        newAddresses[8] = 0x1a6805487322565202848f239C1B5bC32303C2FE;
        for (uint256 i = 0; i < TARGET_DEPLOYMENT_CHAINS.length; ++i) {
            vm.selectFork(FORKS[TARGET_DEPLOYMENT_CHAINS[i]]);
            sr = SuperRegistry(getContract(TARGET_DEPLOYMENT_CHAINS[i], "SuperRegistry"));

            for (uint256 j = 0; j < len; ++j) {
                assertEq(sr.getAddress(ids[j]), newAddresses[j]);
            }
        }
    }

    /*
    function test_superRegistryAddresses_destination() public {
        SuperRegistry sr;

        uint256 len = 18;
        bytes32[] memory ids = new bytes32[](len);
        ids[0] = keccak256("SUPERFORM_ROUTER");
        ids[1] = keccak256("SUPERFORM_FACTORY");
        ids[2] = keccak256("PAYMASTER");
        ids[3] = keccak256("PAYMENT_HELPER");
        ids[4] = keccak256("CORE_STATE_REGISTRY");
        ids[5] = keccak256("DST_SWAPPER");
        ids[6] = keccak256("SUPER_POSITIONS");
        ids[7] = keccak256("SUPER_RBAC");
        ids[8] = keccak256("PAYLOAD_HELPER");
        ids[9] = keccak256("EMERGENCY_QUEUE");
        ids[10] = keccak256("PAYMENT_ADMIN");
        ids[11] = keccak256("CORE_REGISTRY_PROCESSOR");
        ids[12] = keccak256("CORE_REGISTRY_UPDATER");
        ids[13] = keccak256("BROADCAST_REGISTRY_PROCESSOR");
        ids[14] = keccak256("CORE_REGISTRY_RESCUER");
        ids[15] = keccak256("CORE_REGISTRY_DISPUTER");
        ids[16] = keccak256("DST_SWAPPER_PROCESSOR");
        ids[17] = keccak256("SUPERFORM_RECEIVER");

        address[] memory newAddresses = new address[](len);

        for (uint256 i = 0; i < TARGET_DEPLOYMENT_CHAINS.length; ++i) {
            uint64 chainId = TARGET_DEPLOYMENT_CHAINS[i];
            vm.selectFork(FORKS[chainId]);
            sr = SuperRegistry(getContract(chainId, "SuperRegistry"));

            newAddresses[0] = getContract(chainId, "SuperformRouter");
            newAddresses[1] = getContract(chainId, "SuperformFactory");
            newAddresses[2] = getContract(chainId, "PayMaster");
            newAddresses[3] = getContract(chainId, "PaymentHelper");
            newAddresses[4] = getContract(chainId, "CoreStateRegistry");
            newAddresses[5] = getContract(chainId, "DstSwapper");
            newAddresses[6] = getContract(chainId, "SuperPositions");
            newAddresses[7] = getContract(chainId, "SuperRBAC");
            newAddresses[8] = getContract(chainId, "PayloadHelper");
            newAddresses[9] = getContract(chainId, "EmergencyQueue");
            newAddresses[10] = 0xD911673eAF0D3e15fe662D58De15511c5509bAbB;
            newAddresses[11] = 0x23c658FE050B4eAeB9401768bF5911D11621629c;
            newAddresses[12] = 0xaEbb4b9f7e16BEE2a0963569a5E33eE10E478a5f;
            newAddresses[13] = 0x98616F52063d2A301be71386D381F43176A04F0f;
            newAddresses[14] = 0x90ed07A867bDb6a73565D7abBc7434Dd810Fafc5;
            newAddresses[15] = 0x7c9c8C0A9aA5D8a2c2e6C746641117Cc9591296a;
            newAddresses[16] = 0x1666660D2F506e754CB5c8E21BDedC7DdEc6Be1C;
            newAddresses[17] = 0x1a6805487322565202848f239C1B5bC32303C2FE;

            for (uint256 j = 0; j < len; ++j) {
                assertEq(sr.getAddress(ids[j]), newAddresses[j]);
            }
        }
    }
    */

    function test_roles() public {
        SuperRBAC srbac;

        uint256 len = 9;

        bytes32[] memory ids = new bytes32[](len);

        ids[0] = keccak256("PAYMENT_ADMIN_ROLE");
        ids[1] = keccak256("CORE_STATE_REGISTRY_PROCESSOR_ROLE");
        ids[2] = keccak256("TIMELOCK_STATE_REGISTRY_PROCESSOR_ROLE");
        ids[3] = keccak256("BROADCAST_STATE_REGISTRY_PROCESSOR_ROLE");
        ids[4] = keccak256("CORE_STATE_REGISTRY_UPDATER_ROLE");
        ids[5] = keccak256("DST_SWAPPER_ROLE");
        ids[6] = keccak256("CORE_STATE_REGISTRY_RESCUER_ROLE");
        ids[7] = keccak256("CORE_STATE_REGISTRY_DISPUTER_ROLE");
        ids[8] = keccak256("WORMHOLE_VAA_RELAYER_ROLE");

        address[] memory newAddresses = new address[](len);
        newAddresses[0] = 0xD911673eAF0D3e15fe662D58De15511c5509bAbB;
        newAddresses[1] = 0x23c658FE050B4eAeB9401768bF5911D11621629c;
        newAddresses[2] = EMERGENCY_ADMIN;
        newAddresses[3] = 0x98616F52063d2A301be71386D381F43176A04F0f;
        newAddresses[4] = 0xaEbb4b9f7e16BEE2a0963569a5E33eE10E478a5f;
        newAddresses[5] = 0x1666660D2F506e754CB5c8E21BDedC7DdEc6Be1C;
        newAddresses[6] = 0x90ed07A867bDb6a73565D7abBc7434Dd810Fafc5;
        newAddresses[7] = 0x7c9c8C0A9aA5D8a2c2e6C746641117Cc9591296a;
        newAddresses[8] = 0x1A86b5c1467331A3A52572663FDBf037A9e29719;

        for (uint256 i = 0; i < TARGET_DEPLOYMENT_CHAINS.length; ++i) {
            vm.selectFork(FORKS[TARGET_DEPLOYMENT_CHAINS[i]]);
            srbac = SuperRBAC(getContract(TARGET_DEPLOYMENT_CHAINS[i], "SuperRBAC"));

            for (uint256 j = 0; j < len; ++j) {
                assert(srbac.hasRole(ids[j], newAddresses[j]));
                /// @dev each role should have a single member
                assertEq(srbac.getRoleMemberCount(ids[j]), 1);
            }
            assert(srbac.hasRole(keccak256("PROTOCOL_ADMIN_ROLE"), PROTOCOL_ADMINS[i]));
            assert(srbac.hasRole(keccak256("EMERGENCY_ADMIN_ROLE"), EMERGENCY_ADMIN));
            assertEq(srbac.getRoleMemberCount(keccak256("PROTOCOL_ADMIN_ROLE")), 1);
            assertEq(srbac.getRoleMemberCount(keccak256("EMERGENCY_ADMIN_ROLE")), 1);
        }
    }

    function test_vaultLimitPerDst() public {
        SuperRegistry sr;

        for (uint256 i = 0; i < TARGET_DEPLOYMENT_CHAINS.length; ++i) {
            uint64 chainId = TARGET_DEPLOYMENT_CHAINS[i];

            vm.selectFork(FORKS[chainId]);
            sr = SuperRegistry(getContract(chainId, "SuperRegistry"));
            assertEq(sr.getVaultLimitPerDestination(chainId), 5);

            for (uint256 j = 0; j < TARGET_DEPLOYMENT_CHAINS.length; ++j) {
                if (TARGET_DEPLOYMENT_CHAINS[j] == chainId) {
                    continue;
                }

                assertEq(sr.getVaultLimitPerDestination(TARGET_DEPLOYMENT_CHAINS[j]), 5);
            }
        }
    }

    function test_delay() public {
        SuperRegistry sr;

        for (uint256 i = 0; i < TARGET_DEPLOYMENT_CHAINS.length; ++i) {
            uint64 chainId = TARGET_DEPLOYMENT_CHAINS[i];

            vm.selectFork(FORKS[chainId]);
            sr = SuperRegistry(getContract(chainId, "SuperRegistry"));
            assertEq(sr.delay(), 14_400);
        }
    }

    function test_quorum() public {
        SuperRegistry sr;

        for (uint256 i = 0; i < TARGET_DEPLOYMENT_CHAINS.length; ++i) {
            uint64 chainId = TARGET_DEPLOYMENT_CHAINS[i];

            vm.selectFork(FORKS[chainId]);
            sr = SuperRegistry(getContract(chainId, "SuperRegistry"));

            for (uint256 j = 0; j < TARGET_DEPLOYMENT_CHAINS.length; ++j) {
                if (TARGET_DEPLOYMENT_CHAINS[j] == chainId) {
                    continue;
                }

                assertEq(sr.getRequiredMessagingQuorum(TARGET_DEPLOYMENT_CHAINS[j]), 1);
            }
        }
    }

    function test_hopBlacklistSocket() public {
        SocketValidator sv;

        for (uint256 i = 0; i < TARGET_DEPLOYMENT_CHAINS.length; ++i) {
            uint64 chainId = TARGET_DEPLOYMENT_CHAINS[i];
            vm.selectFork(FORKS[chainId]);
            sv = SocketValidator(getContract(chainId, "SocketValidator"));

            if (chainId == 1) {
                // Mainnet Hop
                assert(sv.isRouteBlacklisted(18));
            } else if (chainId == 10) {
                // Optimism Hop
                assert(sv.isRouteBlacklisted(15));
            } else if (chainId == 42_161) {
                // Arbitrum hop
                assert(sv.isRouteBlacklisted(16));
            } else if (chainId == 137) {
                // Polygon hop
                assert(sv.isRouteBlacklisted(21));
            } else if (chainId == 8453) {
                // Base hop
                assert(sv.isRouteBlacklisted(1));
            }
        }
    }

    function test_hyperlaneImplementation() public {
        HyperlaneImplementation hyperlane;

        /// @dev index should match the index of target chains
        address[] memory mailboxes = new address[](TARGET_DEPLOYMENT_CHAINS.length);
        mailboxes[0] = 0xc005dc82818d67AF737725bD4bf75435d065D239;
        mailboxes[1] = 0x2971b9Aec44bE4eb673DF1B88cDB57b96eefe8a4;
        mailboxes[2] = 0xFf06aFcaABaDDd1fb08371f9ccA15D73D51FeBD6;
        mailboxes[3] = 0x5d934f4e2f797775e53561bB72aca21ba36B96BB;
        mailboxes[4] = 0x979Ca5202784112f4738403dBec5D0F3B9daabB9;
        mailboxes[5] = 0xd4C1905BB1D26BC93DAC913e13CaCC278CdCC80D;
        mailboxes[6] = 0xeA87ae93Fa0019a82A727bfd3eBd1cFCa8f64f1D;

        /// @dev index should match the index of target chains
        address[] memory igps = new address[](TARGET_DEPLOYMENT_CHAINS.length);
        igps[0] = 0x9e6B1022bE9BBF5aFd152483DAD9b88911bC8611;
        igps[1] = 0x78E25e7f84416e69b9339B0A6336EB6EFfF6b451;
        igps[2] = 0x95519ba800BBd0d34eeAE026fEc620AD978176C0;
        igps[3] = 0x0071740Bf129b05C4684abfbBeD248D80971cce2;
        igps[4] = 0x3b6044acd6767f017e99318AA6Ef93b7B06A5a22;
        igps[5] = 0xD8A76C4D91fCbB7Cc8eA795DFDF870E48368995C;
        igps[6] = 0xc3F23848Ed2e04C0c6d41bd7804fa8f89F940B94;

        /// @dev index should match the index of target chains
        uint32[] memory _ambIds = new uint32[](TARGET_DEPLOYMENT_CHAINS.length);
        _ambIds[0] = uint32(1);
        _ambIds[1] = uint32(56);
        _ambIds[2] = uint32(43_114);
        _ambIds[3] = uint32(137);
        _ambIds[4] = uint32(42_161);
        _ambIds[5] = uint32(10);
        _ambIds[6] = uint32(8453);

        for (uint256 i; i < TARGET_DEPLOYMENT_CHAINS.length; ++i) {
            uint64 chainId = TARGET_DEPLOYMENT_CHAINS[i];
            vm.selectFork(FORKS[chainId]);
            hyperlane = HyperlaneImplementation(getContract(chainId, "HyperlaneImplementation"));

            assertEq(address(hyperlane.mailbox()), mailboxes[i]);
            assertEq(address(hyperlane.igp()), igps[i]);

            for (uint256 j; j < TARGET_DEPLOYMENT_CHAINS.length; ++j) {
                if (chainId != TARGET_DEPLOYMENT_CHAINS[j]) {
                    assertEq(
                        hyperlane.authorizedImpl(_ambIds[j]),
                        getContract(TARGET_DEPLOYMENT_CHAINS[j], "HyperlaneImplementation")
                    );
                    assertEq(hyperlane.ambChainId(TARGET_DEPLOYMENT_CHAINS[j]), _ambIds[j]);
                    assertEq(hyperlane.superChainId(_ambIds[j]), TARGET_DEPLOYMENT_CHAINS[j]);
                }
            }
        }
    }

    function test_layerzeroImplementation() public {
        LayerzeroImplementation layerzero;

        /// @dev index should match the index of target chains
        address[] memory endpoints = new address[](TARGET_DEPLOYMENT_CHAINS.length);
        endpoints[0] = 0x66A71Dcef29A0fFBDBE3c6a460a3B5BC225Cd675;
        endpoints[1] = 0x3c2269811836af69497E5F486A85D7316753cf62;
        endpoints[2] = 0x3c2269811836af69497E5F486A85D7316753cf62;
        endpoints[3] = 0x3c2269811836af69497E5F486A85D7316753cf62;
        endpoints[4] = 0x3c2269811836af69497E5F486A85D7316753cf62;
        endpoints[5] = 0x3c2269811836af69497E5F486A85D7316753cf62;
        endpoints[6] = 0xb6319cC6c8c27A8F5dAF0dD3DF91EA35C4720dd7;

        /// @dev index should match the index of target chains
        uint16[] memory _ambIds = new uint16[](TARGET_DEPLOYMENT_CHAINS.length);
        _ambIds[0] = uint16(101);
        _ambIds[1] = uint16(102);
        _ambIds[2] = uint16(106);
        _ambIds[3] = uint16(109);
        _ambIds[4] = uint16(110);
        _ambIds[5] = uint16(111);
        _ambIds[6] = uint16(184);

        for (uint256 i; i < TARGET_DEPLOYMENT_CHAINS.length; ++i) {
            uint64 chainId = TARGET_DEPLOYMENT_CHAINS[i];
            vm.selectFork(FORKS[chainId]);
            layerzero = LayerzeroImplementation(getContract(chainId, "LayerzeroImplementation"));

            assertEq(address(layerzero.lzEndpoint()), endpoints[i]);

            for (uint256 j; j < TARGET_DEPLOYMENT_CHAINS.length; ++j) {
                if (chainId != TARGET_DEPLOYMENT_CHAINS[j]) {
                    assertEq(
                        layerzero.trustedRemoteLookup(_ambIds[j]),
                        abi.encodePacked(
                            getContract(TARGET_DEPLOYMENT_CHAINS[j], "LayerzeroImplementation"),
                            getContract(TARGET_DEPLOYMENT_CHAINS[i], "LayerzeroImplementation")
                        )
                    );
                    assertEq(layerzero.ambChainId(TARGET_DEPLOYMENT_CHAINS[j]), _ambIds[j]);
                    assertEq(layerzero.superChainId(_ambIds[j]), TARGET_DEPLOYMENT_CHAINS[j]);
                }
            }
        }
    }

<<<<<<< HEAD
    /// @dev commented out as ar implementation is paused for now
    // function test_wormholeARImplementation() public {
    //     WormholeARImplementation wormhole;

    //     /// @dev index should match the index of target chains
    //     address[] memory relayers = new address[](TARGET_DEPLOYMENT_CHAINS.length);
    //     relayers[0] = 0x27428DD2d3DD32A4D7f7C497eAaa23130d894911;
    //     relayers[1] = 0x27428DD2d3DD32A4D7f7C497eAaa23130d894911;
    //     relayers[2] = 0x27428DD2d3DD32A4D7f7C497eAaa23130d894911;
    //     relayers[3] = 0x27428DD2d3DD32A4D7f7C497eAaa23130d894911;
    //     relayers[4] = 0x27428DD2d3DD32A4D7f7C497eAaa23130d894911;
    //     relayers[5] = 0x27428DD2d3DD32A4D7f7C497eAaa23130d894911;
    //     relayers[6] = 0x706F82e9bb5b0813501714Ab5974216704980e31;

    //     /// @dev index should match the index of target chains
    //     uint16[] memory _ambIds = new uint16[](TARGET_DEPLOYMENT_CHAINS.length);
    //     _ambIds[0] = uint16(2);
    //     _ambIds[1] = uint16(4);
    //     _ambIds[2] = uint16(6);
    //     _ambIds[3] = uint16(5);
    //     _ambIds[4] = uint16(23);
    //     _ambIds[5] = uint16(24);
    //     _ambIds[6] = uint16(30);

    //     for (uint256 i; i < TARGET_DEPLOYMENT_CHAINS.length; ++i) {
    //         uint64 chainId = TARGET_DEPLOYMENT_CHAINS[i];
    //         vm.selectFork(FORKS[chainId]);
    //         wormhole = WormholeARImplementation(getContract(chainId, "WormholeARImplementation"));

    //         assertEq(address(wormhole.relayer()), relayers[i]);
    //         assertEq(wormhole.refundChainId(), _ambIds[i]);

    //         for (uint256 j; j < TARGET_DEPLOYMENT_CHAINS.length; ++j) {
    //             if (chainId != TARGET_DEPLOYMENT_CHAINS[j]) {
    //                 assertEq(
    //                     wormhole.authorizedImpl(_ambIds[j]),
    //                     getContract(TARGET_DEPLOYMENT_CHAINS[j], "WormholeARImplementation")
    //                 );
    //                 assertEq(wormhole.ambChainId(TARGET_DEPLOYMENT_CHAINS[j]), _ambIds[j]);
    //                 assertEq(wormhole.superChainId(_ambIds[j]), TARGET_DEPLOYMENT_CHAINS[j]);
    //             }
    //         }
    //     }
    // }
=======
    /*
    function test_wormholeARImplementation() public {
        WormholeARImplementation wormhole;

        /// @dev index should match the index of target chains
        address[] memory relayers = new address[](TARGET_DEPLOYMENT_CHAINS.length);
        relayers[0] = 0x27428DD2d3DD32A4D7f7C497eAaa23130d894911;
        relayers[1] = 0x27428DD2d3DD32A4D7f7C497eAaa23130d894911;
        relayers[2] = 0x27428DD2d3DD32A4D7f7C497eAaa23130d894911;
        relayers[3] = 0x27428DD2d3DD32A4D7f7C497eAaa23130d894911;
        relayers[4] = 0x27428DD2d3DD32A4D7f7C497eAaa23130d894911;
        relayers[5] = 0x27428DD2d3DD32A4D7f7C497eAaa23130d894911;
        relayers[6] = 0x706F82e9bb5b0813501714Ab5974216704980e31;

        /// @dev index should match the index of target chains
        uint16[] memory _ambIds = new uint16[](TARGET_DEPLOYMENT_CHAINS.length);
        _ambIds[0] = uint16(2);
        _ambIds[1] = uint16(4);
        _ambIds[2] = uint16(6);
        _ambIds[3] = uint16(5);
        _ambIds[4] = uint16(23);
        _ambIds[5] = uint16(24);
        _ambIds[6] = uint16(30);

        for (uint256 i; i < TARGET_DEPLOYMENT_CHAINS.length; ++i) {
            uint64 chainId = TARGET_DEPLOYMENT_CHAINS[i];
            vm.selectFork(FORKS[chainId]);
            wormhole = WormholeARImplementation(getContract(chainId, "WormholeARImplementation"));

            assertEq(address(wormhole.relayer()), relayers[i]);
            assertEq(wormhole.refundChainId(), _ambIds[i]);

            for (uint256 j; j < TARGET_DEPLOYMENT_CHAINS.length; ++j) {
                if (chainId != TARGET_DEPLOYMENT_CHAINS[j]) {
                    assertEq(
                        wormhole.authorizedImpl(_ambIds[j]),
                        getContract(TARGET_DEPLOYMENT_CHAINS[j], "WormholeARImplementation")
                    );
                    assertEq(wormhole.ambChainId(TARGET_DEPLOYMENT_CHAINS[j]), _ambIds[j]);
                    assertEq(wormhole.superChainId(_ambIds[j]), TARGET_DEPLOYMENT_CHAINS[j]);
                }
            }
        }
    }
    */
>>>>>>> 9f48effb

    function test_wormholeSRImplementation() public {
        WormholeSRImplementation wormhole;

        /// @dev index should match the index of target chains
        address[] memory _wormholeCore = new address[](TARGET_DEPLOYMENT_CHAINS.length);
        _wormholeCore[0] = 0x98f3c9e6E3fAce36bAAd05FE09d375Ef1464288B;
        _wormholeCore[1] = 0x98f3c9e6E3fAce36bAAd05FE09d375Ef1464288B;
        _wormholeCore[2] = 0x54a8e5f9c4CbA08F9943965859F6c34eAF03E26c;
        _wormholeCore[3] = 0x7A4B5a56256163F07b2C80A7cA55aBE66c4ec4d7;
        _wormholeCore[4] = 0xa5f208e072434bC67592E4C49C1B991BA79BCA46;
        _wormholeCore[5] = 0xEe91C335eab126dF5fDB3797EA9d6aD93aeC9722;
        _wormholeCore[6] = 0xbebdb6C8ddC678FfA9f8748f85C815C556Dd8ac6;

        /// @dev index should match the index of target chains
        uint16[] memory _ambIds = new uint16[](TARGET_DEPLOYMENT_CHAINS.length);
        _ambIds[0] = uint16(2);
        _ambIds[1] = uint16(4);
        _ambIds[2] = uint16(6);
        _ambIds[3] = uint16(5);
        _ambIds[4] = uint16(23);
        _ambIds[5] = uint16(24);
        _ambIds[6] = uint16(30);

        address relayer = 0x48aB8AdF869Ba9902Ad483FB1Ca2eFDAb6eabe92;

        /// owner address for now

        for (uint256 i; i < TARGET_DEPLOYMENT_CHAINS.length; ++i) {
            uint64 chainId = TARGET_DEPLOYMENT_CHAINS[i];
            vm.selectFork(FORKS[chainId]);
            wormhole = WormholeSRImplementation(getContract(chainId, "WormholeSRImplementation"));

            assertEq(address(wormhole.relayer()), relayer);
            assertEq(address(wormhole.wormhole()), _wormholeCore[i]);
            assertEq(wormhole.broadcastFinality(), 0);

            for (uint256 j; j < TARGET_DEPLOYMENT_CHAINS.length; ++j) {
                if (chainId != TARGET_DEPLOYMENT_CHAINS[j]) {
                    assertEq(
                        wormhole.authorizedImpl(_ambIds[j]),
                        getContract(TARGET_DEPLOYMENT_CHAINS[j], "WormholeSRImplementation")
                    );
                    assertEq(wormhole.ambChainId(TARGET_DEPLOYMENT_CHAINS[j]), _ambIds[j]);
                    assertEq(wormhole.superChainId(_ambIds[j]), TARGET_DEPLOYMENT_CHAINS[j]);
                }
            }
        }
    }

    /*    
    function test_paymentHelper() public {
        PaymentHelper paymentHelper;

        for (uint256 i; i < TARGET_DEPLOYMENT_CHAINS.length; ++i) {
            uint64 chainId = TARGET_DEPLOYMENT_CHAINS[i];
            vm.selectFork(FORKS[chainId]);
            paymentHelper = PaymentHelper(getContract(chainId, "PaymentHelper"));
            console.log("--Checking chain id ", chainId);

            for (uint256 j; j < TARGET_DEPLOYMENT_CHAINS.length; ++j) {
                assertEq(
                    address(paymentHelper.nativeFeedOracle(TARGET_DEPLOYMENT_CHAINS[j])),
                    PRICE_FEEDS[chainId][TARGET_DEPLOYMENT_CHAINS[j]]
                );
                if (chainId != TARGET_DEPLOYMENT_CHAINS[j]) {
                    assertEq(
                        paymentHelper.swapGasUsed(TARGET_DEPLOYMENT_CHAINS[j]),
                        abi.decode(GAS_USED[TARGET_DEPLOYMENT_CHAINS[j]][3], (uint256))
                    );
                    assertEq(
                        paymentHelper.updateDepositGasUsed(TARGET_DEPLOYMENT_CHAINS[j]),
                        abi.decode(GAS_USED[TARGET_DEPLOYMENT_CHAINS[j]][4], (uint256))
                    );

                    assertEq(
                        paymentHelper.withdrawGasUsed(TARGET_DEPLOYMENT_CHAINS[j]),
                        abi.decode(GAS_USED[TARGET_DEPLOYMENT_CHAINS[j]][6], (uint256))
                    );
                }
            }
        }
    }
    */
}<|MERGE_RESOLUTION|>--- conflicted
+++ resolved
@@ -341,7 +341,6 @@
         }
     }
 
-<<<<<<< HEAD
     /// @dev commented out as ar implementation is paused for now
     // function test_wormholeARImplementation() public {
     //     WormholeARImplementation wormhole;
@@ -386,20 +385,19 @@
     //         }
     //     }
     // }
-=======
-    /*
-    function test_wormholeARImplementation() public {
-        WormholeARImplementation wormhole;
-
-        /// @dev index should match the index of target chains
-        address[] memory relayers = new address[](TARGET_DEPLOYMENT_CHAINS.length);
-        relayers[0] = 0x27428DD2d3DD32A4D7f7C497eAaa23130d894911;
-        relayers[1] = 0x27428DD2d3DD32A4D7f7C497eAaa23130d894911;
-        relayers[2] = 0x27428DD2d3DD32A4D7f7C497eAaa23130d894911;
-        relayers[3] = 0x27428DD2d3DD32A4D7f7C497eAaa23130d894911;
-        relayers[4] = 0x27428DD2d3DD32A4D7f7C497eAaa23130d894911;
-        relayers[5] = 0x27428DD2d3DD32A4D7f7C497eAaa23130d894911;
-        relayers[6] = 0x706F82e9bb5b0813501714Ab5974216704980e31;
+
+    function test_wormholeSRImplementation() public {
+        WormholeSRImplementation wormhole;
+
+        /// @dev index should match the index of target chains
+        address[] memory _wormholeCore = new address[](TARGET_DEPLOYMENT_CHAINS.length);
+        _wormholeCore[0] = 0x98f3c9e6E3fAce36bAAd05FE09d375Ef1464288B;
+        _wormholeCore[1] = 0x98f3c9e6E3fAce36bAAd05FE09d375Ef1464288B;
+        _wormholeCore[2] = 0x54a8e5f9c4CbA08F9943965859F6c34eAF03E26c;
+        _wormholeCore[3] = 0x7A4B5a56256163F07b2C80A7cA55aBE66c4ec4d7;
+        _wormholeCore[4] = 0xa5f208e072434bC67592E4C49C1B991BA79BCA46;
+        _wormholeCore[5] = 0xEe91C335eab126dF5fDB3797EA9d6aD93aeC9722;
+        _wormholeCore[6] = 0xbebdb6C8ddC678FfA9f8748f85C815C556Dd8ac6;
 
         /// @dev index should match the index of target chains
         uint16[] memory _ambIds = new uint16[](TARGET_DEPLOYMENT_CHAINS.length);
@@ -411,52 +409,6 @@
         _ambIds[5] = uint16(24);
         _ambIds[6] = uint16(30);
 
-        for (uint256 i; i < TARGET_DEPLOYMENT_CHAINS.length; ++i) {
-            uint64 chainId = TARGET_DEPLOYMENT_CHAINS[i];
-            vm.selectFork(FORKS[chainId]);
-            wormhole = WormholeARImplementation(getContract(chainId, "WormholeARImplementation"));
-
-            assertEq(address(wormhole.relayer()), relayers[i]);
-            assertEq(wormhole.refundChainId(), _ambIds[i]);
-
-            for (uint256 j; j < TARGET_DEPLOYMENT_CHAINS.length; ++j) {
-                if (chainId != TARGET_DEPLOYMENT_CHAINS[j]) {
-                    assertEq(
-                        wormhole.authorizedImpl(_ambIds[j]),
-                        getContract(TARGET_DEPLOYMENT_CHAINS[j], "WormholeARImplementation")
-                    );
-                    assertEq(wormhole.ambChainId(TARGET_DEPLOYMENT_CHAINS[j]), _ambIds[j]);
-                    assertEq(wormhole.superChainId(_ambIds[j]), TARGET_DEPLOYMENT_CHAINS[j]);
-                }
-            }
-        }
-    }
-    */
->>>>>>> 9f48effb
-
-    function test_wormholeSRImplementation() public {
-        WormholeSRImplementation wormhole;
-
-        /// @dev index should match the index of target chains
-        address[] memory _wormholeCore = new address[](TARGET_DEPLOYMENT_CHAINS.length);
-        _wormholeCore[0] = 0x98f3c9e6E3fAce36bAAd05FE09d375Ef1464288B;
-        _wormholeCore[1] = 0x98f3c9e6E3fAce36bAAd05FE09d375Ef1464288B;
-        _wormholeCore[2] = 0x54a8e5f9c4CbA08F9943965859F6c34eAF03E26c;
-        _wormholeCore[3] = 0x7A4B5a56256163F07b2C80A7cA55aBE66c4ec4d7;
-        _wormholeCore[4] = 0xa5f208e072434bC67592E4C49C1B991BA79BCA46;
-        _wormholeCore[5] = 0xEe91C335eab126dF5fDB3797EA9d6aD93aeC9722;
-        _wormholeCore[6] = 0xbebdb6C8ddC678FfA9f8748f85C815C556Dd8ac6;
-
-        /// @dev index should match the index of target chains
-        uint16[] memory _ambIds = new uint16[](TARGET_DEPLOYMENT_CHAINS.length);
-        _ambIds[0] = uint16(2);
-        _ambIds[1] = uint16(4);
-        _ambIds[2] = uint16(6);
-        _ambIds[3] = uint16(5);
-        _ambIds[4] = uint16(23);
-        _ambIds[5] = uint16(24);
-        _ambIds[6] = uint16(30);
-
         address relayer = 0x48aB8AdF869Ba9902Ad483FB1Ca2eFDAb6eabe92;
 
         /// owner address for now
