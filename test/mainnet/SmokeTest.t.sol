--- conflicted
+++ resolved
@@ -339,51 +339,6 @@
         }
     }
 
-<<<<<<< HEAD
-    // function test_wormholeARImplementation() public {
-    //     WormholeARImplementation wormhole;
-
-    //     /// @dev index should match the index of target chains
-    //     address[] memory relayers = new address[](TARGET_DEPLOYMENT_CHAINS.length);
-    //     relayers[0] = 0x27428DD2d3DD32A4D7f7C497eAaa23130d894911;
-    //     relayers[1] = 0x27428DD2d3DD32A4D7f7C497eAaa23130d894911;
-    //     relayers[2] = 0x27428DD2d3DD32A4D7f7C497eAaa23130d894911;
-    //     relayers[3] = 0x27428DD2d3DD32A4D7f7C497eAaa23130d894911;
-    //     relayers[4] = 0x27428DD2d3DD32A4D7f7C497eAaa23130d894911;
-    //     relayers[5] = 0x27428DD2d3DD32A4D7f7C497eAaa23130d894911;
-    //     relayers[6] = 0x706F82e9bb5b0813501714Ab5974216704980e31;
-
-    //     /// @dev index should match the index of target chains
-    //     uint16[] memory _ambIds = new uint16[](TARGET_DEPLOYMENT_CHAINS.length);
-    //     _ambIds[0] = uint16(2);
-    //     _ambIds[1] = uint16(4);
-    //     _ambIds[2] = uint16(6);
-    //     _ambIds[3] = uint16(5);
-    //     _ambIds[4] = uint16(23);
-    //     _ambIds[5] = uint16(24);
-    //     _ambIds[6] = uint16(30);
-
-    //     for (uint256 i; i < TARGET_DEPLOYMENT_CHAINS.length; ++i) {
-    //         uint64 chainId = TARGET_DEPLOYMENT_CHAINS[i];
-    //         vm.selectFork(FORKS[chainId]);
-    //         wormhole = WormholeARImplementation(getContract(chainId, "WormholeARImplementation"));
-
-    //         assertEq(address(wormhole.relayer()), relayers[i]);
-    //         assertEq(wormhole.refundChainId(), _ambIds[i]);
-
-    //         for (uint256 j; j < TARGET_DEPLOYMENT_CHAINS.length; ++j) {
-    //             if (chainId != TARGET_DEPLOYMENT_CHAINS[j]) {
-    //                 assertEq(
-    //                     wormhole.authorizedImpl(_ambIds[j]),
-    //                     getContract(TARGET_DEPLOYMENT_CHAINS[j], "WormholeARImplementation")
-    //                 );
-    //                 assertEq(wormhole.ambChainId(TARGET_DEPLOYMENT_CHAINS[j]), _ambIds[j]);
-    //                 assertEq(wormhole.superChainId(_ambIds[j]), TARGET_DEPLOYMENT_CHAINS[j]);
-    //             }
-    //         }
-    //     }
-    // }
-=======
     /*
     function test_wormholeARImplementation() public {
         WormholeARImplementation wormhole;
@@ -429,7 +384,6 @@
         }
     }
     */
->>>>>>> 48134d55
 
     function test_wormholeSRImplementation() public {
         WormholeSRImplementation wormhole;
