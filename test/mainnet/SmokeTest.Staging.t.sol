// SPDX-License-Identifier: BUSL-1.1
pragma solidity ^0.8.23;

import "test/utils/MainnetBaseSetup.sol";

contract SmokeTestStaging is MainnetBaseSetup {
    function setUp() public override {
        folderToRead = "/script/deployments/v1_staging_deployment/";

        uint64[] memory chains = new uint64[](5);
        chains[0] = BSC;
        chains[1] = ARBI;
        chains[2] = OP;
        chains[3] = BASE;
        chains[4] = FANTOM;

        TARGET_DEPLOYMENT_CHAINS = chains;
        EMERGENCY_ADMIN = 0x6A5DD913fE3CB5193E09D1810a3b9ff1C0f9c0D6;

        super.setUp();
    }

    /*///////////////////////////////////////////////////////////////
                     TESTS
    //////////////////////////////////////////////////////////////*/

    function test_superRegistryAddresses() public {
        SuperRegistry sr;

        uint256 len = 9;
        bytes32[] memory ids = new bytes32[](len);
        ids[0] = keccak256("PAYMENT_ADMIN");
        ids[1] = keccak256("CORE_REGISTRY_PROCESSOR");
        ids[2] = keccak256("BROADCAST_REGISTRY_PROCESSOR");
        ids[3] = keccak256("TIMELOCK_REGISTRY_PROCESSOR");
        ids[4] = keccak256("CORE_REGISTRY_UPDATER");
        ids[5] = keccak256("CORE_REGISTRY_RESCUER");
        ids[6] = keccak256("CORE_REGISTRY_DISPUTER");
        ids[7] = keccak256("DST_SWAPPER_PROCESSOR");
        ids[8] = keccak256("SUPERFORM_RECEIVER");

        address[] memory newAddresses = new address[](len);
        newAddresses[0] = 0xc5c971e6B9F01dcf06bda896AEA3648eD6e3EFb3;
        newAddresses[1] = 0x2759142A9e3cBbcCc1E3d5F76490eEE4007B8943;
        newAddresses[2] = 0x65c2d7e8d31C845894491ABe5789Ba1e5d4382fC;
        newAddresses[3] = EMERGENCY_ADMIN;
        newAddresses[4] = 0xF1c73958118F22Fc3A3947f405DcEBF08a1E68f7;
        newAddresses[5] = 0xe1A61d90554131314cB30dB55B8AD4F4b6e21C3a;
        newAddresses[6] = 0xe9F074d003b377A197D336B8a1c86EdaA6cC4dEF;
        newAddresses[7] = 0x3ea519270248BdEE4a939df20049E02290bf9CaF;
        newAddresses[8] = 0x46F15EDC21f7eed6D1eb01e5Abe993Dc6c6A78BB;
        for (uint256 i = 0; i < TARGET_DEPLOYMENT_CHAINS.length; ++i) {
            vm.selectFork(FORKS[TARGET_DEPLOYMENT_CHAINS[i]]);
            sr = SuperRegistry(getContract(TARGET_DEPLOYMENT_CHAINS[i], "SuperRegistry"));

            for (uint256 j = 0; j < len; ++j) {
                assertEq(sr.getAddress(ids[j]), newAddresses[j]);
            }
        }
    }

    function test_superRegistryAddresses_destination() public {
        SuperRegistry sr;

        uint256 len = 18;
        bytes32[] memory ids = new bytes32[](len);
        ids[0] = keccak256("SUPERFORM_ROUTER");
        ids[1] = keccak256("SUPERFORM_FACTORY");
        ids[2] = keccak256("PAYMASTER");
        ids[3] = keccak256("PAYMENT_HELPER");
        ids[4] = keccak256("CORE_STATE_REGISTRY");
        ids[5] = keccak256("DST_SWAPPER");
        ids[6] = keccak256("SUPER_POSITIONS");
        ids[7] = keccak256("SUPER_RBAC");
        ids[8] = keccak256("PAYLOAD_HELPER");
        ids[9] = keccak256("EMERGENCY_QUEUE");
        ids[10] = keccak256("PAYMENT_ADMIN");
        ids[11] = keccak256("CORE_REGISTRY_PROCESSOR");
        ids[12] = keccak256("CORE_REGISTRY_UPDATER");
        ids[13] = keccak256("BROADCAST_REGISTRY_PROCESSOR");
        ids[14] = keccak256("CORE_REGISTRY_RESCUER");
        ids[15] = keccak256("CORE_REGISTRY_DISPUTER");
        ids[16] = keccak256("DST_SWAPPER_PROCESSOR");
        ids[17] = keccak256("SUPERFORM_RECEIVER");

        address[] memory newAddresses = new address[](len);

        for (uint256 i = 0; i < TARGET_DEPLOYMENT_CHAINS.length; ++i) {
            uint64 chainId = TARGET_DEPLOYMENT_CHAINS[i];
            vm.selectFork(FORKS[chainId]);
            sr = SuperRegistry(getContract(chainId, "SuperRegistry"));

            newAddresses[0] = getContract(chainId, "SuperformRouter");
            newAddresses[1] = getContract(chainId, "SuperformFactory");
            newAddresses[2] = getContract(chainId, "PayMaster");
            newAddresses[3] = getContract(chainId, "PaymentHelper");
            newAddresses[4] = getContract(chainId, "CoreStateRegistry");
            newAddresses[5] = getContract(chainId, "DstSwapper");
            newAddresses[6] = getContract(chainId, "SuperPositions");
            newAddresses[7] = getContract(chainId, "SuperRBAC");
            newAddresses[8] = getContract(chainId, "PayloadHelper");
            newAddresses[9] = getContract(chainId, "EmergencyQueue");
            newAddresses[10] = 0xc5c971e6B9F01dcf06bda896AEA3648eD6e3EFb3;
            newAddresses[11] = 0x2759142A9e3cBbcCc1E3d5F76490eEE4007B8943;
            newAddresses[12] = 0xF1c73958118F22Fc3A3947f405DcEBF08a1E68f7;
            newAddresses[13] = 0x65c2d7e8d31C845894491ABe5789Ba1e5d4382fC;
            newAddresses[14] = 0xe1A61d90554131314cB30dB55B8AD4F4b6e21C3a;
            newAddresses[15] = 0xe9F074d003b377A197D336B8a1c86EdaA6cC4dEF;
            newAddresses[16] = 0x3ea519270248BdEE4a939df20049E02290bf9CaF;
            newAddresses[17] = 0x46F15EDC21f7eed6D1eb01e5Abe993Dc6c6A78BB;

            for (uint256 j = 0; j < len; ++j) {
                assertEq(sr.getAddress(ids[j]), newAddresses[j]);
            }
        }
    }

    function test_roles() public {
        SuperRBAC srbac;

        uint256 len = 9;

        bytes32[] memory ids = new bytes32[](len);

        ids[0] = keccak256("PAYMENT_ADMIN_ROLE");
        ids[1] = keccak256("CORE_STATE_REGISTRY_PROCESSOR_ROLE");
        ids[2] = keccak256("TIMELOCK_STATE_REGISTRY_PROCESSOR_ROLE");
        ids[3] = keccak256("BROADCAST_STATE_REGISTRY_PROCESSOR_ROLE");
        ids[4] = keccak256("CORE_STATE_REGISTRY_UPDATER_ROLE");
        ids[5] = keccak256("DST_SWAPPER_ROLE");
        ids[6] = keccak256("CORE_STATE_REGISTRY_RESCUER_ROLE");
        ids[7] = keccak256("CORE_STATE_REGISTRY_DISPUTER_ROLE");
        ids[8] = keccak256("WORMHOLE_VAA_RELAYER_ROLE");

        address[] memory newAddresses = new address[](len);
        newAddresses[0] = 0xc5c971e6B9F01dcf06bda896AEA3648eD6e3EFb3;
        newAddresses[1] = 0x2759142A9e3cBbcCc1E3d5F76490eEE4007B8943;
        newAddresses[2] = EMERGENCY_ADMIN;
        newAddresses[3] = 0x65c2d7e8d31C845894491ABe5789Ba1e5d4382fC;
        newAddresses[4] = 0xF1c73958118F22Fc3A3947f405DcEBF08a1E68f7;
        newAddresses[5] = 0x3ea519270248BdEE4a939df20049E02290bf9CaF;
        newAddresses[6] = 0xe1A61d90554131314cB30dB55B8AD4F4b6e21C3a;
        newAddresses[7] = 0xe9F074d003b377A197D336B8a1c86EdaA6cC4dEF;
        newAddresses[8] = 0xaD1bF3301971Ecd9E6219423129e360774ABEA68;

        for (uint256 i = 0; i < TARGET_DEPLOYMENT_CHAINS.length; ++i) {
            uint64 chainId = TARGET_DEPLOYMENT_CHAINS[i];
            vm.selectFork(FORKS[chainId]);
            srbac = SuperRBAC(getContract(chainId, "SuperRBAC"));

            for (uint256 j = 0; j < len; ++j) {
                assert(srbac.hasRole(ids[j], newAddresses[j]));
                if (chainId == 250 && ids[j] == keccak256("PAYMENT_ADMIN_ROLE")) {
                    assertEq(srbac.getRoleMemberCount(ids[j]), 2);
                } else {
                    /// @dev each role should have a single member
                    assertEq(srbac.getRoleMemberCount(ids[j]), 1);
                }
            }
            assert(srbac.hasRole(keccak256("PROTOCOL_ADMIN_ROLE"), 0x48aB8AdF869Ba9902Ad483FB1Ca2eFDAb6eabe92));
            assert(srbac.hasRole(keccak256("PROTOCOL_ADMIN_ROLE"), PROTOCOL_ADMINS_STAGING[i]));

            //assert(srbac.hasRole(keccak256("EMERGENCY_ADMIN_ROLE"), EMERGENCY_ADMIN));
            assertEq(srbac.getRoleMemberCount(keccak256("PROTOCOL_ADMIN_ROLE")), 2);
            assertEq(srbac.getRoleMemberCount(keccak256("EMERGENCY_ADMIN_ROLE")), 2);
        }
    }

    function test_vaultLimitPerDst() public {
        SuperRegistry sr;

        for (uint256 i = 0; i < TARGET_DEPLOYMENT_CHAINS.length; ++i) {
            uint64 chainId = TARGET_DEPLOYMENT_CHAINS[i];

            vm.selectFork(FORKS[chainId]);
            sr = SuperRegistry(getContract(chainId, "SuperRegistry"));
            assertEq(sr.getVaultLimitPerDestination(chainId), 5);

            for (uint256 j = 0; j < TARGET_DEPLOYMENT_CHAINS.length; ++j) {
                if (TARGET_DEPLOYMENT_CHAINS[j] == chainId) {
                    continue;
                }

                assertEq(sr.getVaultLimitPerDestination(TARGET_DEPLOYMENT_CHAINS[j]), 5);
            }
        }
    }

    function test_delay() public {
        SuperRegistry sr;

        for (uint256 i = 0; i < TARGET_DEPLOYMENT_CHAINS.length; ++i) {
            uint64 chainId = TARGET_DEPLOYMENT_CHAINS[i];

            vm.selectFork(FORKS[chainId]);
            sr = SuperRegistry(getContract(chainId, "SuperRegistry"));
            assertEq(sr.delay(), 900);
        }
    }

    function test_quorum() public {
        SuperRegistry sr;

        for (uint256 i = 0; i < TARGET_DEPLOYMENT_CHAINS.length; ++i) {
            uint64 chainId = TARGET_DEPLOYMENT_CHAINS[i];

            vm.selectFork(FORKS[chainId]);
            sr = SuperRegistry(getContract(chainId, "SuperRegistry"));

            for (uint256 j = 0; j < TARGET_DEPLOYMENT_CHAINS.length; ++j) {
                if (TARGET_DEPLOYMENT_CHAINS[j] == chainId) {
                    continue;
                }

                assertEq(sr.getRequiredMessagingQuorum(TARGET_DEPLOYMENT_CHAINS[j]), 1);
            }
        }
    }

    function test_hopBlacklistSocket() public {
        SocketValidator sv;

        for (uint256 i = 0; i < TARGET_DEPLOYMENT_CHAINS.length; ++i) {
            uint64 chainId = TARGET_DEPLOYMENT_CHAINS[i];
            vm.selectFork(FORKS[chainId]);
            sv = SocketValidator(getContract(chainId, "SocketValidator"));

            if (chainId == 1) {
                // Mainnet Hop
                assert(sv.isRouteBlacklisted(18));
            } else if (chainId == 10) {
                // Optimism Hop
                assert(sv.isRouteBlacklisted(15));
            } else if (chainId == 42_161) {
                // Arbitrum hop
                assert(sv.isRouteBlacklisted(16));
            } else if (chainId == 137) {
                // Polygon hop
                assert(sv.isRouteBlacklisted(21));
            } else if (chainId == 8453) {
                // Base hop
                assert(sv.isRouteBlacklisted(1));
            }
        }
    }

    function test_hyperlaneImplementation() public {
        HyperlaneImplementation hyperlane;

        /// @dev index should match the index of target chains
        address[] memory mailboxes = new address[](TARGET_DEPLOYMENT_CHAINS.length);
        mailboxes[0] = 0x2971b9Aec44bE4eb673DF1B88cDB57b96eefe8a4;
        mailboxes[1] = 0x979Ca5202784112f4738403dBec5D0F3B9daabB9;
        mailboxes[2] = 0xd4C1905BB1D26BC93DAC913e13CaCC278CdCC80D;
        mailboxes[3] = 0xeA87ae93Fa0019a82A727bfd3eBd1cFCa8f64f1D;
        mailboxes[4] = address(0);

        /// @dev index should match the index of target chains
        address[] memory igps = new address[](TARGET_DEPLOYMENT_CHAINS.length);
        igps[0] = 0x78E25e7f84416e69b9339B0A6336EB6EFfF6b451;
        igps[1] = 0x3b6044acd6767f017e99318AA6Ef93b7B06A5a22;
        igps[2] = 0xD8A76C4D91fCbB7Cc8eA795DFDF870E48368995C;
        igps[3] = 0xc3F23848Ed2e04C0c6d41bd7804fa8f89F940B94;
        igps[4] = address(0);

        /// @dev index should match the index of target chains
        uint32[] memory ambIds_ = new uint32[](TARGET_DEPLOYMENT_CHAINS.length);
        ambIds_[0] = uint32(56);
        ambIds_[1] = uint32(42_161);
        ambIds_[2] = uint32(10);
        ambIds_[3] = uint32(8453);
        ambIds_[4] = uint32(250);

        for (uint256 i; i < TARGET_DEPLOYMENT_CHAINS.length; ++i) {
            uint64 chainId = TARGET_DEPLOYMENT_CHAINS[i];
            if (chainId != 250) {
                vm.selectFork(FORKS[chainId]);
                hyperlane = HyperlaneImplementation(getContract(chainId, "HyperlaneImplementation"));

                assertEq(address(hyperlane.mailbox()), mailboxes[i]);
                assertEq(address(hyperlane.igp()), igps[i]);

                for (uint256 j; j < TARGET_DEPLOYMENT_CHAINS.length; ++j) {
                    if (chainId != TARGET_DEPLOYMENT_CHAINS[j] && TARGET_DEPLOYMENT_CHAINS[j] != 250) {
                        assertEq(
                            hyperlane.authorizedImpl(ambIds_[j]),
                            getContract(TARGET_DEPLOYMENT_CHAINS[j], "HyperlaneImplementation")
                        );
                        assertEq(hyperlane.ambChainId(TARGET_DEPLOYMENT_CHAINS[j]), ambIds_[j]);
                        assertEq(hyperlane.superChainId(ambIds_[j]), TARGET_DEPLOYMENT_CHAINS[j]);
                    }
                }
            }
        }
    }

    function test_layerzeroImplementation() public {
        LayerzeroV2Implementation layerzero;

        /// @dev index should match the index of target chains
        uint32[] memory ambIds_ = new uint32[](TARGET_DEPLOYMENT_CHAINS.length);
        ambIds_[0] = uint16(30_102);
        ambIds_[1] = uint16(30_110);
        ambIds_[2] = uint16(30_111);
        ambIds_[3] = uint16(30_184);
        ambIds_[4] = uint16(30_112);

        for (uint256 i; i < TARGET_DEPLOYMENT_CHAINS.length; ++i) {
            uint64 chainId = TARGET_DEPLOYMENT_CHAINS[i];
            vm.selectFork(FORKS[chainId]);
            layerzero = LayerzeroV2Implementation(getContract(chainId, "LayerzeroImplementation"));

            assertEq(address(layerzero.endpoint()), lzV2Endpoint);

            for (uint256 j; j < TARGET_DEPLOYMENT_CHAINS.length; ++j) {
                if (chainId != TARGET_DEPLOYMENT_CHAINS[j]) {
                    assertEq(
                        layerzero.peers(ambIds_[j]),
                        bytes32(uint256(uint160(getContract(TARGET_DEPLOYMENT_CHAINS[j], "LayerzeroImplementation"))))
                    );
                    assertEq(layerzero.ambChainId(TARGET_DEPLOYMENT_CHAINS[j]), ambIds_[j]);
                    assertEq(layerzero.superChainId(ambIds_[j]), TARGET_DEPLOYMENT_CHAINS[j]);
                }
            }
        }
    }

<<<<<<< HEAD
    /// @dev commented out as ar implementation is paused for now
    // function test_wormholeARImplementation() public {
    //     WormholeARImplementation wormhole;

    //     /// @dev index should match the index of target chains
    //     address[] memory relayers = new address[](TARGET_DEPLOYMENT_CHAINS.length);
    //     relayers[0] = 0x27428DD2d3DD32A4D7f7C497eAaa23130d894911;
    //     relayers[1] = 0x27428DD2d3DD32A4D7f7C497eAaa23130d894911;
    //     relayers[2] = 0x27428DD2d3DD32A4D7f7C497eAaa23130d894911;
    //     relayers[3] = 0x706F82e9bb5b0813501714Ab5974216704980e31;

    //     /// @dev index should match the index of target chains
    //     uint16[] memory ambIds = new uint16[](TARGET_DEPLOYMENT_CHAINS.length);
    //     ambIds[0] = uint16(4);
    //     ambIds[1] = uint16(23);
    //     ambIds[2] = uint16(24);
    //     ambIds[3] = uint16(30);

    //     for (uint256 i; i < TARGET_DEPLOYMENT_CHAINS.length; ++i) {
    //         uint64 chainId = TARGET_DEPLOYMENT_CHAINS[i];
    //         vm.selectFork(FORKS[chainId]);
    //         wormhole = WormholeARImplementation(getContract(chainId, "WormholeARImplementation"));

    //         assertEq(address(wormhole.relayer()), relayers[i]);
    //         assertEq(wormhole.refundChainId(), ambIds[i]);

    //         for (uint256 j; j < TARGET_DEPLOYMENT_CHAINS.length; ++j) {
    //             if (chainId != TARGET_DEPLOYMENT_CHAINS[j]) {
    //                 assertEq(
    //                     wormhole.authorizedImpl(ambIds[j]),
    //                     getContract(TARGET_DEPLOYMENT_CHAINS[j], "WormholeARImplementation")
    //                 );
    //                 assertEq(wormhole.ambChainId(TARGET_DEPLOYMENT_CHAINS[j]), ambIds[j]);
    //                 assertEq(wormhole.superChainId(ambIds[j]), TARGET_DEPLOYMENT_CHAINS[j]);
    //             }
    //         }
    //     }
    // }
=======
    function test_wormholeARImplementation() public {
        WormholeARImplementation wormhole;

        /// @dev index should match the index of target chains
        address[] memory relayers = new address[](TARGET_DEPLOYMENT_CHAINS.length);
        relayers[0] = 0x27428DD2d3DD32A4D7f7C497eAaa23130d894911;
        relayers[1] = 0x27428DD2d3DD32A4D7f7C497eAaa23130d894911;
        relayers[2] = 0x27428DD2d3DD32A4D7f7C497eAaa23130d894911;
        relayers[3] = 0x706F82e9bb5b0813501714Ab5974216704980e31;
        relayers[4] = 0x27428DD2d3DD32A4D7f7C497eAaa23130d894911;

        /// @dev index should match the index of target chains
        uint16[] memory ambIds_ = new uint16[](TARGET_DEPLOYMENT_CHAINS.length);
        ambIds_[0] = uint16(4);
        ambIds_[1] = uint16(23);
        ambIds_[2] = uint16(24);
        ambIds_[3] = uint16(30);
        ambIds_[4] = uint16(10);

        for (uint256 i; i < TARGET_DEPLOYMENT_CHAINS.length; ++i) {
            uint64 chainId = TARGET_DEPLOYMENT_CHAINS[i];
            vm.selectFork(FORKS[chainId]);
            wormhole = WormholeARImplementation(getContract(chainId, "WormholeARImplementation"));

            assertEq(address(wormhole.relayer()), relayers[i]);
            assertEq(wormhole.refundChainId(), ambIds_[i]);

            for (uint256 j; j < TARGET_DEPLOYMENT_CHAINS.length; ++j) {
                if (chainId != TARGET_DEPLOYMENT_CHAINS[j]) {
                    assertEq(
                        wormhole.authorizedImpl(ambIds_[j]),
                        getContract(TARGET_DEPLOYMENT_CHAINS[j], "WormholeARImplementation")
                    );
                    assertEq(wormhole.ambChainId(TARGET_DEPLOYMENT_CHAINS[j]), ambIds_[j]);
                    assertEq(wormhole.superChainId(ambIds_[j]), TARGET_DEPLOYMENT_CHAINS[j]);
                }
            }
        }
    }
>>>>>>> 5939b57f

    function test_wormholeSRImplementation() public {
        WormholeSRImplementation wormhole;

        /// @dev index should match the index of target chains
        address[] memory wormholeCoreAddresses = new address[](TARGET_DEPLOYMENT_CHAINS.length);
        wormholeCoreAddresses[0] = 0x98f3c9e6E3fAce36bAAd05FE09d375Ef1464288B;
        wormholeCoreAddresses[1] = 0xa5f208e072434bC67592E4C49C1B991BA79BCA46;
        wormholeCoreAddresses[2] = 0xEe91C335eab126dF5fDB3797EA9d6aD93aeC9722;
        wormholeCoreAddresses[3] = 0xbebdb6C8ddC678FfA9f8748f85C815C556Dd8ac6;
        wormholeCoreAddresses[4] = 0x126783A6Cb203a3E35344528B26ca3a0489a1485;

        /// @dev index should match the index of target chains
        uint16[] memory ambIds_ = new uint16[](TARGET_DEPLOYMENT_CHAINS.length);
        ambIds_[0] = uint16(4);
        ambIds_[1] = uint16(23);
        ambIds_[2] = uint16(24);
        ambIds_[3] = uint16(30);
        ambIds_[4] = uint16(10);

        address relayer = 0x48aB8AdF869Ba9902Ad483FB1Ca2eFDAb6eabe92;

        /// owner address for now

        for (uint256 i; i < TARGET_DEPLOYMENT_CHAINS.length; ++i) {
            uint64 chainId = TARGET_DEPLOYMENT_CHAINS[i];
            vm.selectFork(FORKS[chainId]);
            wormhole = WormholeSRImplementation(getContract(chainId, "WormholeSRImplementation"));

            assertEq(address(wormhole.relayer()), relayer);
            assertEq(address(wormhole.wormhole()), wormholeCoreAddresses[i]);
            assertEq(wormhole.broadcastFinality(), 0);

            for (uint256 j; j < TARGET_DEPLOYMENT_CHAINS.length; ++j) {
                if (chainId != TARGET_DEPLOYMENT_CHAINS[j]) {
                    assertEq(
                        wormhole.authorizedImpl(ambIds_[j]),
                        getContract(TARGET_DEPLOYMENT_CHAINS[j], "WormholeSRImplementation")
                    );
                    assertEq(wormhole.ambChainId(TARGET_DEPLOYMENT_CHAINS[j]), ambIds_[j]);
                    assertEq(wormhole.superChainId(ambIds_[j]), TARGET_DEPLOYMENT_CHAINS[j]);
                }
            }
        }
    }

    function test_paymentHelper() public {
        PaymentHelper paymentHelper;

        for (uint256 i; i < TARGET_DEPLOYMENT_CHAINS.length; ++i) {
            uint64 chainId = TARGET_DEPLOYMENT_CHAINS[i];
            vm.selectFork(FORKS[chainId]);
            paymentHelper = PaymentHelper(getContract(chainId, "PaymentHelper"));
            console.log("--Checking chain id ", chainId);

            for (uint256 j; j < TARGET_DEPLOYMENT_CHAINS.length; ++j) {
                assertEq(
                    address(paymentHelper.nativeFeedOracle(TARGET_DEPLOYMENT_CHAINS[j])),
                    PRICE_FEEDS[chainId][TARGET_DEPLOYMENT_CHAINS[j]]
                );
                if (chainId != TARGET_DEPLOYMENT_CHAINS[j]) {
                    assertEq(
                        paymentHelper.swapGasUsed(TARGET_DEPLOYMENT_CHAINS[j]),
                        abi.decode(GAS_USED[TARGET_DEPLOYMENT_CHAINS[j]][3], (uint256))
                    );
                    assertEq(
                        paymentHelper.updateDepositGasUsed(TARGET_DEPLOYMENT_CHAINS[j]),
                        abi.decode(GAS_USED[TARGET_DEPLOYMENT_CHAINS[j]][4], (uint256))
                    );

                    assertEq(
                        paymentHelper.withdrawGasUsed(TARGET_DEPLOYMENT_CHAINS[j]),
                        abi.decode(GAS_USED[TARGET_DEPLOYMENT_CHAINS[j]][6], (uint256))
                    );
                }
            }
        }
    }
}<|MERGE_RESOLUTION|>--- conflicted
+++ resolved
@@ -325,46 +325,7 @@
         }
     }
 
-<<<<<<< HEAD
     /// @dev commented out as ar implementation is paused for now
-    // function test_wormholeARImplementation() public {
-    //     WormholeARImplementation wormhole;
-
-    //     /// @dev index should match the index of target chains
-    //     address[] memory relayers = new address[](TARGET_DEPLOYMENT_CHAINS.length);
-    //     relayers[0] = 0x27428DD2d3DD32A4D7f7C497eAaa23130d894911;
-    //     relayers[1] = 0x27428DD2d3DD32A4D7f7C497eAaa23130d894911;
-    //     relayers[2] = 0x27428DD2d3DD32A4D7f7C497eAaa23130d894911;
-    //     relayers[3] = 0x706F82e9bb5b0813501714Ab5974216704980e31;
-
-    //     /// @dev index should match the index of target chains
-    //     uint16[] memory ambIds = new uint16[](TARGET_DEPLOYMENT_CHAINS.length);
-    //     ambIds[0] = uint16(4);
-    //     ambIds[1] = uint16(23);
-    //     ambIds[2] = uint16(24);
-    //     ambIds[3] = uint16(30);
-
-    //     for (uint256 i; i < TARGET_DEPLOYMENT_CHAINS.length; ++i) {
-    //         uint64 chainId = TARGET_DEPLOYMENT_CHAINS[i];
-    //         vm.selectFork(FORKS[chainId]);
-    //         wormhole = WormholeARImplementation(getContract(chainId, "WormholeARImplementation"));
-
-    //         assertEq(address(wormhole.relayer()), relayers[i]);
-    //         assertEq(wormhole.refundChainId(), ambIds[i]);
-
-    //         for (uint256 j; j < TARGET_DEPLOYMENT_CHAINS.length; ++j) {
-    //             if (chainId != TARGET_DEPLOYMENT_CHAINS[j]) {
-    //                 assertEq(
-    //                     wormhole.authorizedImpl(ambIds[j]),
-    //                     getContract(TARGET_DEPLOYMENT_CHAINS[j], "WormholeARImplementation")
-    //                 );
-    //                 assertEq(wormhole.ambChainId(TARGET_DEPLOYMENT_CHAINS[j]), ambIds[j]);
-    //                 assertEq(wormhole.superChainId(ambIds[j]), TARGET_DEPLOYMENT_CHAINS[j]);
-    //             }
-    //         }
-    //     }
-    // }
-=======
     function test_wormholeARImplementation() public {
         WormholeARImplementation wormhole;
 
@@ -404,7 +365,6 @@
             }
         }
     }
->>>>>>> 5939b57f
 
     function test_wormholeSRImplementation() public {
         WormholeSRImplementation wormhole;
@@ -451,6 +411,55 @@
         }
     }
 
+    function test_axelar() public {
+        AxelarImplementation axelar;
+
+        /// @dev index should match the index of target chains
+        address[] memory axelar_gateways = new address[](TARGET_DEPLOYMENT_CHAINS.length);
+        axelar_gateways[0] = 0x304acf330bbE08d1e512eefaa92F6a57871fD895;
+        axelar_gateways[1] = 0xe432150cce91c13a887f7D836923d5597adD8E31;
+        axelar_gateways[2] = 0xe432150cce91c13a887f7D836923d5597adD8E31;
+        axelar_gateways[3] = 0xe432150cce91c13a887f7D836923d5597adD8E31;
+        axelar_gateways[4] = 0x304acf330bbE08d1e512eefaa92F6a57871fD895;
+
+        /// @dev index should match the index of target chains
+        address[] memory axelar_gasServices = new address[](TARGET_DEPLOYMENT_CHAINS.length);
+        axelar_gasServices[0] = 0x2d5d7d31F671F86C782533cc367F14109a082712;
+        axelar_gasServices[1] = 0x2d5d7d31F671F86C782533cc367F14109a082712;
+        axelar_gasServices[2] = 0x2d5d7d31F671F86C782533cc367F14109a082712;
+        axelar_gasServices[3] = 0x2d5d7d31F671F86C782533cc367F14109a082712;
+        axelar_gasServices[4] = 0x2d5d7d31F671F86C782533cc367F14109a082712;
+
+        /// @dev index should match the index of target chains
+        string[] memory ambIds_ = new string[](TARGET_DEPLOYMENT_CHAINS.length);
+        ambIds_[0] = "binance";
+        ambIds_[1] = "arbitrum";
+        ambIds_[2] = "optimism";
+        ambIds_[3] = "base";
+        ambIds_[4] = "Fantom";
+
+        for (uint256 i; i < TARGET_DEPLOYMENT_CHAINS.length; ++i) {
+            uint64 chainId = TARGET_DEPLOYMENT_CHAINS[i];
+            vm.selectFork(FORKS[chainId]);
+            axelar = AxelarImplementation(getContract(chainId, "AxelarImplementation"));
+
+            assertEq(address(axelar.gateway()), axelar_gateways[i]);
+            assertEq(address(axelar.gasService()), axelar_gasServices[i]);
+            assertEq(address(axelar.gasEstimator()), axelar_gasServices[i]);
+
+            for (uint256 j; j < TARGET_DEPLOYMENT_CHAINS.length; ++j) {
+                if (chainId != TARGET_DEPLOYMENT_CHAINS[j]) {
+                    assertEq(
+                        axelar.authorizedImpl(ambIds_[j]),
+                        getContract(TARGET_DEPLOYMENT_CHAINS[j], "AxelarImplementation")
+                    );
+                    assertEq(axelar.ambChainId(TARGET_DEPLOYMENT_CHAINS[j]), ambIds_[j]);
+                    assertEq(axelar.superChainId(ambIds_[j]), TARGET_DEPLOYMENT_CHAINS[j]);
+                }
+            }
+        }
+    }
+
     function test_paymentHelper() public {
         PaymentHelper paymentHelper;
 
