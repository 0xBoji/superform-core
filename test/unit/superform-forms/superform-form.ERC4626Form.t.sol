// SPDX-License-Identifier: Unlicense
pragma solidity ^0.8.21;

import { Error } from "src/utils/Error.sol";
import { ERC4626Form } from "src/forms/ERC4626Form.sol";
import { MockERC20 } from "test/mocks/MockERC20.sol";
import { VaultMock } from "test/mocks/VaultMock.sol";
import { SuperformFactory } from "src/SuperformFactory.sol";
import { Strings } from "openzeppelin-contracts/contracts/utils/Strings.sol";
import "test/utils/ProtocolActions.sol";
import { DataLib } from "src/libraries/DataLib.sol";
import { SuperformRouter } from "src/SuperformRouter.sol";
import { SuperPositions } from "src/SuperPositions.sol";
import { IBaseForm } from "src/interfaces/IBaseForm.sol";
import { ILiFi } from "src/vendor/lifi/ILiFi.sol";
import { LibSwap } from "src/vendor/lifi/LibSwap.sol";
import { LiFiMock } from "test/mocks/LiFiMock.sol";
import "src/types/DataTypes.sol";

contract SuperformERC4626FormTest is ProtocolActions {
    uint64 internal chainId = ETH;
    address refundAddress = address(444);

    function setUp() public override {
        super.setUp();
    }

    /// @dev Test Vault Symbol
    function test_superformVaultSymbol() public {
        vm.startPrank(deployer);

        vm.selectFork(FORKS[chainId]);

        address superRegistry = getContract(chainId, "SuperRegistry");

        /// @dev Deploying Forms
        address formImplementation = address(new ERC4626Form(superRegistry));
        uint32 formImplementationId = 0;

        /// @dev Vaults For The Superforms
        MockERC20 asset = new MockERC20("Mock ERC20 Token", "Mock", address(this), uint256(1000));
        VaultMock vault = new VaultMock(asset, "Mock Vault", "Mock");

        // Deploying Forms Using AddImplementation. Not Testing Reverts As Already Tested
        SuperformFactory(getContract(chainId, "SuperformFactory")).addFormImplementation(
            formImplementation, formImplementationId
        );

        /// @dev Creating superform using formImplementationId and vault
        (, address superformCreated) = SuperformFactory(getContract(chainId, "SuperformFactory")).createSuperform(
            formImplementationId, address(vault)
        );

        string memory symbol = ERC4626Form(payable(superformCreated)).getVaultSymbol();

        assertEq(symbol, "Mock");
    }

    /// @dev Test Yield Token Symbol
    function test_superformYieldTokenSymbol() public {
        vm.startPrank(deployer);

        vm.selectFork(FORKS[chainId]);

        address superRegistry = getContract(chainId, "SuperRegistry");

        /// @dev Deploying Forms
        address formImplementation = address(new ERC4626Form(superRegistry));
        uint32 formImplementationId = 0;

        /// @dev Vaults For The Superforms
        MockERC20 asset = new MockERC20("Mock ERC20 Token", "Mock", address(this), uint256(1000));
        VaultMock vault = new VaultMock(asset, "Mock Vault", "Mock");

        // Deploying Forms Using AddImplementation. Not Testing Reverts As Already Tested
        SuperformFactory(getContract(chainId, "SuperformFactory")).addFormImplementation(
            formImplementation, formImplementationId
        );

        /// @dev Creating superform using formImplementationId and vault
        (, address superformCreated) = SuperformFactory(getContract(chainId, "SuperformFactory")).createSuperform(
            formImplementationId, address(vault)
        );

        string memory symbol = ERC4626Form(payable(superformCreated)).superformYieldTokenSymbol();

        assertEq(symbol, "SUP-Mock");
    }

    function test_superformVaultSharesAmountToUnderlyingAmount() public {
        vm.startPrank(deployer);

        vm.selectFork(FORKS[chainId]);

        address superRegistry = getContract(chainId, "SuperRegistry");

        /// @dev Deploying Forms
        address formImplementation = address(new ERC4626Form(superRegistry));
        uint32 formImplementationId = 0;

        /// @dev Vaults For The Superforms
        MockERC20 asset = new MockERC20("Mock ERC20 Token", "Mock", address(this), uint256(1000));
        VaultMock vault = new VaultMock(asset, "Mock Vault", "Mock");

        // Deploying Forms Using AddImplementation. Not Testing Reverts As Already Tested
        SuperformFactory(getContract(chainId, "SuperformFactory")).addFormImplementation(
            formImplementation, formImplementationId
        );

        /// @dev Creating superform using formImplementationId and vault
        (, address superformCreated) = SuperformFactory(getContract(chainId, "SuperformFactory")).createSuperform(
            formImplementationId, address(vault)
        );

        uint256 assets = 10;
        uint256 withdrawableAssets = ERC4626Form(payable(superformCreated)).previewWithdrawFrom(assets);

        assertEq(assets, withdrawableAssets);
    }

    function test_superformVaultPreviewPricePerVaultShare() public {
        vm.startPrank(deployer);

        vm.selectFork(FORKS[chainId]);

        address superRegistry = getContract(chainId, "SuperRegistry");

        /// @dev Deploying Forms
        address formImplementation = address(new ERC4626Form(superRegistry));
        uint32 formImplementationId = 0;

        /// @dev Vaults For The Superforms
        MockERC20 asset = new MockERC20("Mock ERC20 Token", "Mock", address(this), uint256(1000));
        VaultMock vault = new VaultMock(asset, "Mock Vault", "Mock");

        // Deploying Forms Using AddImplementation. Not Testing Reverts As Already Tested
        SuperformFactory(getContract(chainId, "SuperformFactory")).addFormImplementation(
            formImplementation, formImplementationId
        );

        /// @dev Creating superform using formImplementationId and vault
        (, address superformCreated) = SuperformFactory(getContract(chainId, "SuperformFactory")).createSuperform(
            formImplementationId, address(vault)
        );

        uint256 withdrawableAssets = ERC4626Form(payable(superformCreated)).getPreviewPricePerVaultShare();

        assertEq(withdrawableAssets, 1_000_000_000_000_000_000);
    }

    function test_superformVaultTotalAssets() public {
        vm.startPrank(deployer);

        vm.selectFork(FORKS[chainId]);

        address superRegistry = getContract(chainId, "SuperRegistry");

        /// @dev Deploying Forms
        address formImplementation = address(new ERC4626Form(superRegistry));
        uint32 formImplementationId = 0;

        /// @dev Vaults For The Superforms
        MockERC20 asset = new MockERC20("Mock ERC20 Token", "Mock", address(this), uint256(1000));
        VaultMock vault = new VaultMock(asset, "Mock Vault", "Mock");

        // Deploying Forms Using AddImplementation. Not Testing Reverts As Already Tested
        SuperformFactory(getContract(chainId, "SuperformFactory")).addFormImplementation(
            formImplementation, formImplementationId
        );

        /// @dev Creating superform using formImplementationId and vault
        (, address superformCreated) = SuperformFactory(getContract(chainId, "SuperformFactory")).createSuperform(
            formImplementationId, address(vault)
        );

        uint256 totalAssets = ERC4626Form(payable(superformCreated)).getTotalAssets();

        assertEq(totalAssets, 0);
    }

    function test_superformVaultShareBalance() public {
        vm.startPrank(deployer);

        vm.selectFork(FORKS[chainId]);

        address superRegistry = getContract(chainId, "SuperRegistry");

        /// @dev Deploying Forms
        address formImplementation = address(new ERC4626Form(superRegistry));
        uint32 formImplementationId = 0;

        /// @dev Vaults For The Superforms
        MockERC20 asset = new MockERC20("Mock ERC20 Token", "Mock", address(this), uint256(1000));
        VaultMock vault = new VaultMock(asset, "Mock Vault", "Mock");

        // Deploying Forms Using AddImplementation. Not Testing Reverts As Already Tested
        SuperformFactory(getContract(chainId, "SuperformFactory")).addFormImplementation(
            formImplementation, formImplementationId
        );

        /// @dev Creating superform using formImplementationId and vault
        (, address superformCreated) = SuperformFactory(getContract(chainId, "SuperformFactory")).createSuperform(
            formImplementationId, address(vault)
        );

        uint256 vaultShareBalance = ERC4626Form(payable(superformCreated)).getVaultShareBalance();

        assertEq(vaultShareBalance, 0);
    }

    function test_superformVaultPricePerVaultShare() public {
        vm.startPrank(deployer);

        vm.selectFork(FORKS[chainId]);

        address superRegistry = getContract(chainId, "SuperRegistry");

        /// @dev Deploying Forms
        address formImplementation = address(new ERC4626Form(superRegistry));
        uint32 formImplementationId = 0;

        /// @dev Vaults For The Superforms
        MockERC20 asset = new MockERC20("Mock ERC20 Token", "Mock", address(this), uint256(1000));
        VaultMock vault = new VaultMock(asset, "Mock Vault", "Mock");

        // Deploying Forms Using AddImplementation. Not Testing Reverts As Already Tested
        SuperformFactory(getContract(chainId, "SuperformFactory")).addFormImplementation(
            formImplementation, formImplementationId
        );

        /// @dev Creating superform using formImplementationId and vault
        (, address superformCreated) = SuperformFactory(getContract(chainId, "SuperformFactory")).createSuperform(
            formImplementationId, address(vault)
        );

        uint256 priceVaultShare = ERC4626Form(payable(superformCreated)).getPricePerVaultShare();

        assertEq(priceVaultShare, 1_000_000_000_000_000_000);
    }

    function test_superformVaultDecimals() public {
        vm.startPrank(deployer);

        vm.selectFork(FORKS[chainId]);

        address superRegistry = getContract(chainId, "SuperRegistry");

        /// @dev Deploying Forms
        address formImplementation = address(new ERC4626Form(superRegistry));
        uint32 formImplementationId = 0;

        /// @dev Vaults For The Superforms
        MockERC20 asset = new MockERC20("Mock ERC20 Token", "Mock", address(this), uint256(1000));
        VaultMock vault = new VaultMock(asset, "Mock Vault", "Mock");

        // Deploying Forms Using AddImplementation. Not Testing Reverts As Already Tested
        SuperformFactory(getContract(chainId, "SuperformFactory")).addFormImplementation(
            formImplementation, formImplementationId
        );

        /// @dev Creating superform using formImplementationId and vault
        (, address superformCreated) = SuperformFactory(getContract(chainId, "SuperformFactory")).createSuperform(
            formImplementationId, address(vault)
        );

        uint256 vaultDecimals = ERC4626Form(payable(superformCreated)).getVaultDecimals();

        assertEq(vaultDecimals, 18);
    }

    function test_superformVaultName() public {
        vm.startPrank(deployer);

        vm.selectFork(FORKS[chainId]);

        address superRegistry = getContract(chainId, "SuperRegistry");

        /// @dev Deploying Forms
        address formImplementation = address(new ERC4626Form(superRegistry));
        uint32 formImplementationId = 0;

        /// @dev Vaults For The Superforms
        MockERC20 asset = new MockERC20("Mock ERC20 Token", "Mock", address(this), uint256(1000));
        VaultMock vault = new VaultMock(asset, "Mock Vault", "Mock");

        // Deploying Forms Using AddImplementation. Not Testing Reverts As Already Tested
        SuperformFactory(getContract(chainId, "SuperformFactory")).addFormImplementation(
            formImplementation, formImplementationId
        );

        /// @dev Creating superform using formImplementationId and vault
        (, address superformCreated) = SuperformFactory(getContract(chainId, "SuperformFactory")).createSuperform(
            formImplementationId, address(vault)
        );

        string memory vaultName = ERC4626Form(payable(superformCreated)).getVaultName();

        assertEq(vaultName, "Mock Vault");
    }

    function test_superformYieldTokenName() public {
        vm.startPrank(deployer);

        vm.selectFork(FORKS[chainId]);

        address superRegistry = getContract(chainId, "SuperRegistry");

        /// @dev Deploying Forms
        address formImplementation = address(new ERC4626Form(superRegistry));
        uint32 formImplementationId = 0;

        /// @dev Vaults For The Superforms
        MockERC20 asset = new MockERC20("Mock ERC20 Token", "Mock", address(this), uint256(1000));
        VaultMock vault = new VaultMock(asset, "Mock Vault", "Mock");

        // Deploying Forms Using AddImplementation. Not Testing Reverts As Already Tested
        SuperformFactory(getContract(chainId, "SuperformFactory")).addFormImplementation(
            formImplementation, formImplementationId
        );

        /// @dev Creating superform using formImplementationId and vault
        (, address superformCreated) = SuperformFactory(getContract(chainId, "SuperformFactory")).createSuperform(
            formImplementationId, address(vault)
        );

        string memory tokenName = ERC4626Form(payable(superformCreated)).superformYieldTokenName();

        assertEq(tokenName, "Superform Mock Vault");
    }

    function test_superformDirectDepositWithoutAllowance() public {
        /// scenario: user deposits with his own collateral but failed to approve
        vm.selectFork(FORKS[ETH]);

        address superform = getContract(
            ETH, string.concat("DAI", "VaultMock", "Superform", Strings.toString(FORM_IMPLEMENTATION_IDS[0]))
        );

        uint256 superformId = DataLib.packSuperform(superform, FORM_IMPLEMENTATION_IDS[0], ETH);

        SingleVaultSFData memory data = SingleVaultSFData(
            superformId, 1e18, 100, false, false, LiqRequest(1, "", getContract(ETH, "DAI"), ETH, 0), "", refundAddress, ""
        );

        SingleDirectSingleVaultStateReq memory req = SingleDirectSingleVaultStateReq(data);

        /// @dev no approval before call
        vm.expectRevert(Error.DIRECT_DEPOSIT_INSUFFICIENT_ALLOWANCE.selector);
        SuperformRouter(payable(getContract(ETH, "SuperformRouter"))).singleDirectSingleVaultDeposit(req);
    }

    function test_superformDirectDepositWithAllowance() public {
        _successfulDeposit();
    }

    function test_superformDirectDepositWithoutEnoughAllowanceWithTokensForceSent() public {
        /// scenario: user deposits by utilizing any crude collateral available in the form proxy
        vm.selectFork(FORKS[ETH]);
        vm.startPrank(deployer);
        /// try depositing without approval
        address superform = getContract(
            ETH, string.concat("DAI", "VaultMock", "Superform", Strings.toString(FORM_IMPLEMENTATION_IDS[0]))
        );

        uint256 superformId = DataLib.packSuperform(superform, FORM_IMPLEMENTATION_IDS[0], ETH);

        SingleVaultSFData memory data = SingleVaultSFData(
            superformId, 2e18, 100, false, false, LiqRequest(1, "", getContract(ETH, "DAI"), ETH, 0), "", refundAddress, ""
        );

        SingleDirectSingleVaultStateReq memory req = SingleDirectSingleVaultStateReq(data);

        /// @dev make sure the form proxy has enough usdc for the user to hack it
        MockERC20(getContract(ETH, "DAI")).transfer(superform, 3e18);
        MockERC20(getContract(ETH, "DAI")).approve(superform, 1e18);

        vm.expectRevert(Error.DIRECT_DEPOSIT_INSUFFICIENT_ALLOWANCE.selector);
        SuperformRouter(payable(getContract(ETH, "SuperformRouter"))).singleDirectSingleVaultDeposit(req);
    }

    function test_superformDirectDepositWithMaliciousTxData() public {
        /// scenario: user deposits by utilizing any crude collateral available in the form proxy
        vm.selectFork(FORKS[ETH]);
        vm.startPrank(deployer);
        /// try depositing without approval
        address superform = getContract(
            ETH, string.concat("DAI", "VaultMock", "Superform", Strings.toString(FORM_IMPLEMENTATION_IDS[0]))
        );

        uint256 superformId = DataLib.packSuperform(superform, FORM_IMPLEMENTATION_IDS[0], ETH);

        /// @dev txData with 1e18 input amount
        LiqBridgeTxDataArgs memory liqBridgeTxDataArgs = LiqBridgeTxDataArgs(
            1,
            getContract(ETH, "DAI"),
            getContract(ETH, "DAI"),
            getContract(ETH, "DAI"),
            superform,
            ETH,
            ETH,
            ETH,
            false,
            superform,
            uint256(ETH),
            1e18,
            //1e18,
            false,
            0,
            1,
            1,
            1
        );

        /// @dev superform data with 2e18 final amount
        SingleVaultSFData memory data = SingleVaultSFData(
            superformId,
            2e18,
            100,
            false,
            false,
            LiqRequest(1, _buildLiqBridgeTxData(liqBridgeTxDataArgs, true), getContract(ETH, "DAI"), ETH, 0),
            "",
            refundAddress,
            ""
        );

        SingleDirectSingleVaultStateReq memory req = SingleDirectSingleVaultStateReq(data);

        address router = getContract(ETH, "SuperformRouter");

        /// @dev make sure the form proxy has enough usdc for the user to hack it
        MockERC20(getContract(ETH, "DAI")).transfer(superform, 3e18);
        /// balanceBefore = 3e18
        MockERC20(getContract(ETH, "DAI")).approve(router, 1e18);
        MockERC20(getContract(ETH, "DAI")).approve(router, 1e18);

        vm.expectRevert(Error.DIRECT_DEPOSIT_INVALID_DATA.selector);
        SuperformRouter(payable(getContract(ETH, "SuperformRouter"))).singleDirectSingleVaultDeposit(req);
    }

    function test_superformDirectWithdrawalWithMaliciousTxData() public {
        _successfulDeposit();

        /// scenario: user could hack the funds from the form
        vm.selectFork(FORKS[ETH]);
        vm.startPrank(deployer);

        address superform = getContract(
            ETH, string.concat("DAI", "VaultMock", "Superform", Strings.toString(FORM_IMPLEMENTATION_IDS[0]))
        );
        address DAI = getContract(ETH, "DAI");
        uint256 superformId = DataLib.packSuperform(superform, FORM_IMPLEMENTATION_IDS[0], ETH);

        SingleVaultSFData memory data = SingleVaultSFData(
            superformId,
            SuperPositions(getContract(ETH, "SuperPositions")).balanceOf(deployer, superformId),
            100,
            false,
            false,
            LiqRequest(1, _buildMaliciousTxData(1, DAI, superform, ETH, 2e18, deployer), DAI, ETH, 0),
            "",
            refundAddress,
            ""
        );

        SingleDirectSingleVaultStateReq memory req = SingleDirectSingleVaultStateReq(data);

        SuperPositions(getContract(ETH, "SuperPositions")).increaseAllowance(
            getContract(ETH, "SuperformRouter"), superformId, 1e18
        );

        /// @dev approves before call
        vm.expectRevert(Error.DIRECT_WITHDRAW_INVALID_LIQ_REQUEST.selector);
        SuperformRouter(payable(getContract(ETH, "SuperformRouter"))).singleDirectSingleVaultWithdraw(req);
    }

    function test_superformXChainWithdrawalWithoutUpdatingTxData() public {
        /// @dev prank deposits (just mint super-shares)
        _successfulDeposit();

        vm.selectFork(FORKS[ETH]);
        vm.startPrank(deployer);

        address superform = getContract(
            ETH, string.concat("DAI", "VaultMock", "Superform", Strings.toString(FORM_IMPLEMENTATION_IDS[0]))
        );

        uint256 superformId = DataLib.packSuperform(superform, FORM_IMPLEMENTATION_IDS[0], ETH);
        IBaseForm(superform).getVaultAddress();

        MockERC20(getContract(ETH, "DAI")).transfer(superform, 1e18);
        vm.stopPrank();

        /// @dev simulating withdrawals with malicious tx data
        vm.startPrank(getContract(ETH, "CoreStateRegistry"));

        InitSingleVaultData memory data = InitSingleVaultData(
            1,
            superformId,
            1e18,
            100,
            false,
            false,
            LiqRequest(1, bytes(""), getContract(ETH, "DAI"), ARBI, 0),
            refundAddress,
            ""
        );

        vm.expectRevert(Error.WITHDRAW_TX_DATA_NOT_UPDATED.selector);
        IBaseForm(superform).xChainWithdrawFromVault(data, deployer, ARBI);
    }

    function test_superformXChainWithdrawalWithMaliciousTxData() public {
        /// @dev prank deposits (just mint super-shares)
        _successfulDeposit();

        vm.selectFork(FORKS[ETH]);
        vm.startPrank(deployer);

        address superform = getContract(
            ETH, string.concat("DAI", "VaultMock", "Superform", Strings.toString(FORM_IMPLEMENTATION_IDS[0]))
        );

        uint256 superformId = DataLib.packSuperform(superform, FORM_IMPLEMENTATION_IDS[0], ETH);

        uint256 amount = SuperPositions(getContract(ETH, "SuperPositions")).balanceOf(deployer, superformId);

        MockERC20(getContract(ETH, "DAI")).transfer(superform, 1e18);
        vm.stopPrank();

        /// @dev simulating withdrawals with malicious tx data
        vm.startPrank(getContract(ETH, "CoreStateRegistry"));

        InitSingleVaultData memory data = InitSingleVaultData(
            1,
            superformId,
            amount,
            100,
            false,
            false,
            LiqRequest(
                1,
                _buildMaliciousTxData(1, getContract(ETH, "DAI"), superform, ARBI, 2e18, deployer),
                getContract(ETH, "DAI"),
                ARBI,
                0
            ),
            refundAddress,
            ""
        );

        vm.expectRevert(Error.XCHAIN_WITHDRAW_INVALID_LIQ_REQUEST.selector);
        IBaseForm(superform).xChainWithdrawFromVault(data, deployer, ARBI);
    }

    function test_superformDirectWithdrawWithInvalidLiqDataToken() public {
        /// @dev prank deposits (just mint super-shares)
        _successfulDeposit();

        vm.selectFork(FORKS[ETH]);
        vm.startPrank(deployer);

        address superform = getContract(
            ETH, string.concat("DAI", "VaultMock", "Superform", Strings.toString(FORM_IMPLEMENTATION_IDS[0]))
        );

        uint256 superformId = DataLib.packSuperform(superform, FORM_IMPLEMENTATION_IDS[0], ETH);

        MockERC20(getContract(ETH, "DAI")).transfer(superform, 1e18);

        SingleVaultSFData memory data = SingleVaultSFData(
            superformId,
            SuperPositions(getContract(ETH, "SuperPositions")).balanceOf(deployer, superformId),
            100,
            false,
<<<<<<< HEAD
            false,
            LiqRequest(1, "", getContract(ETH, "WETH"), ETH, 0),
=======
            LiqRequest(1, "0x2222", getContract(ETH, "WETH"), ETH, 0),
>>>>>>> 4adc6034
            "",
            refundAddress,
            ""
        );

        SingleDirectSingleVaultStateReq memory req = SingleDirectSingleVaultStateReq(data);

        SuperPositions(getContract(ETH, "SuperPositions")).increaseAllowance(
            getContract(ETH, "SuperformRouter"), superformId, 1e18
        );
        vm.expectRevert(Error.DIRECT_WITHDRAW_INVALID_COLLATERAL.selector);
        SuperformRouter(payable(getContract(ETH, "SuperformRouter"))).singleDirectSingleVaultWithdraw(req);

        vm.stopPrank();
    }

    function test_superformXChainWithInvalidLiqDataToken() public {
        /// @dev prank deposits (just mint super-shares)
        _successfulDeposit();

        vm.selectFork(FORKS[ETH]);
        vm.startPrank(deployer);

        address superform = getContract(
            ETH, string.concat("DAI", "VaultMock", "Superform", Strings.toString(FORM_IMPLEMENTATION_IDS[0]))
        );

        uint256 superformId = DataLib.packSuperform(superform, FORM_IMPLEMENTATION_IDS[0], ETH);

        MockERC20(getContract(ETH, "DAI")).transfer(superform, 1e18);
        vm.stopPrank();

        bytes memory invalidTxData = abi.encode(1);

        InitSingleVaultData memory data = InitSingleVaultData(
            1,
            superformId,
            0.9e18,
            100,
            false,
            false,
            LiqRequest(1, invalidTxData, getContract(ETH, "WETH"), ARBI, 0),
            refundAddress,
            ""
        );

        vm.startPrank(getContract(ETH, "CoreStateRegistry"));

        vm.expectRevert(Error.XCHAIN_WITHDRAW_INVALID_LIQ_REQUEST.selector);
        IBaseForm(superform).xChainWithdrawFromVault(data, deployer, ARBI);

        vm.stopPrank();
    }

    function test_revert_baseForm_notSuperRegistry() public {
        vm.startPrank(deployer);

        vm.selectFork(FORKS[chainId]);

        SuperformFactory superformFactory = SuperformFactory(getContract(chainId, "SuperformFactory"));

        address newSr = address(new SuperRegistry(address(0x2222)));
        vm.mockCall(
            newSr, abi.encodeWithSelector(SuperRegistry(newSr).getStateRegistry.selector, 1), abi.encode(address(0x444))
        );
        /// @dev Deploying Form with incorrect SuperRegistry
        address formImplementation = address(new ERC4626Form(newSr));
        vm.clearMockedCalls();

        uint32 formImplementationId = 0;

        /// @dev Vaults For The Superforms
        MockERC20 asset = new MockERC20("Mock ERC20 Token", "Mock", address(this), uint256(1000));
        VaultMock vault = new VaultMock(asset, "Mock Vault", "Mock");

        /// @dev Deploying Forms Using AddImplementation. Not Testing Reverts As Already Tested
        superformFactory.addFormImplementation(formImplementation, formImplementationId);

        /// @dev should revert as superRegistry coming from SuperformFactory does not
        /// match the one set in the ERC4626Form
        vm.expectRevert(Error.NOT_SUPER_REGISTRY.selector);
        superformFactory.createSuperform(formImplementationId, address(vault));
    }

    function test_directDeposit_DIFFERENT_TOKENS() public {
        /// @dev no txData is sent for a vault that requires it
        vm.selectFork(FORKS[ETH]);
        vm.startPrank(deployer);
        address superformRouter = getContract(ETH, "SuperformRouter");

        address superform2 = getContract(
            ETH, string.concat("WETH", "VaultMock", "Superform", Strings.toString(FORM_IMPLEMENTATION_IDS[0]))
        );

        uint256 superformId2 = DataLib.packSuperform(superform2, FORM_IMPLEMENTATION_IDS[0], ETH);

        uint256[] memory superformIds = new uint256[](1);
        superformIds[0] = superformId2;

        uint256[] memory amounts = new uint256[](1);
        amounts[0] = 1e18;

        uint256[] memory maxSlippages = new uint256[](1);
        maxSlippages[0] = 1000;

        LiqRequest[] memory liqReqs = new LiqRequest[](1);

        liqReqs[0] = LiqRequest(1, "", getContract(ETH, "DAI"), ETH, 0);

        MultiVaultSFData memory data =
            MultiVaultSFData(superformIds, amounts, maxSlippages, new bool[](1), new bool[](1), liqReqs, "", refundAddress, "");

        SingleDirectMultiVaultStateReq memory req = SingleDirectMultiVaultStateReq(data);

        /// @dev approves before call
        MockERC20(getContract(ETH, "DAI")).approve(address(superformRouter), 1e18);

        vm.expectRevert(Error.DIFFERENT_TOKENS.selector);
        SuperformRouter(payable(superformRouter)).singleDirectMultiVaultDeposit{ value: 10 ether }(req);
        vm.stopPrank();
    }

    function test_directDeposit_DIFFERENT_TOKENS_OUTPUT_TOKEN() public {
        /// @dev no txData is sent for a vault that requires it
        vm.selectFork(FORKS[ETH]);
        vm.startPrank(deployer);
        address superformRouter = getContract(ETH, "SuperformRouter");

        address superform2 = getContract(
            ETH, string.concat("WETH", "VaultMock", "Superform", Strings.toString(FORM_IMPLEMENTATION_IDS[0]))
        );

        uint256 superformId2 = DataLib.packSuperform(superform2, FORM_IMPLEMENTATION_IDS[0], ETH);

        uint256[] memory superformIds = new uint256[](1);
        superformIds[0] = superformId2;

        uint256[] memory amounts = new uint256[](1);
        amounts[0] = 1e18;

        uint256[] memory maxSlippages = new uint256[](1);
        maxSlippages[0] = 1000;

        LiqRequest[] memory liqReqs = new LiqRequest[](1);

        liqReqs[0] = LiqRequest(
            1,
            _buildDummyTxDataUnitTests(
                BuildDummyTxDataUnitTestsVars(
                    1, getContract(ETH, "DAI"), getContract(ETH, "USDC"), superform2, ETH, ETH, 1e18, superform2, true
                )
            ),
            getContract(ETH, "DAI"),
            ETH,
            0
        );

        MultiVaultSFData memory data =
            MultiVaultSFData(superformIds, amounts, maxSlippages, new bool[](1), new bool[](1), liqReqs, "", refundAddress, "");

        SingleDirectMultiVaultStateReq memory req = SingleDirectMultiVaultStateReq(data);

        /// @dev approves before call
        MockERC20(getContract(ETH, "DAI")).approve(address(superformRouter), 1e18);

        vm.expectRevert(Error.DIFFERENT_TOKENS.selector);
        SuperformRouter(payable(superformRouter)).singleDirectMultiVaultDeposit{ value: 10 ether }(req);
        vm.stopPrank();
    }

    function test_successfulDeposit_insufficientAllowance() public {
        /// scenario: user deposits with his own collateral and has approved enough tokens
        vm.selectFork(FORKS[ETH]);
        vm.startPrank(deployer);

        address superform = getContract(
            ETH, string.concat("DAI", "VaultMock", "Superform", Strings.toString(FORM_IMPLEMENTATION_IDS[0]))
        );

        uint256 superformId = DataLib.packSuperform(superform, FORM_IMPLEMENTATION_IDS[0], ETH);

        SingleVaultSFData memory data = SingleVaultSFData(
            superformId, 1e18, 100, false, false, LiqRequest(1, "", getContract(ETH, "DAI"), ETH, 0), "", refundAddress, ""
        );

        SingleDirectSingleVaultStateReq memory req = SingleDirectSingleVaultStateReq(data);

        address router = getContract(ETH, "SuperformRouter");

        vm.mockCall(
            getContract(ETH, "DAI"),
            abi.encodeWithSelector(IERC20(getContract(ETH, "DAI")).allowance.selector, router, superform),
            abi.encode(0)
        );
        /// @dev approves before call
        MockERC20(getContract(ETH, "DAI")).approve(router, 1e18);
        vm.expectRevert(Error.DIRECT_DEPOSIT_INSUFFICIENT_ALLOWANCE.selector);
        SuperformRouter(payable(getContract(ETH, "SuperformRouter"))).singleDirectSingleVaultDeposit(req);

        data = SingleVaultSFData(
            superformId,
            1e18,
            100,
            false,
            false,
            LiqRequest(
                1,
                _buildDummyTxDataUnitTests(
                    BuildDummyTxDataUnitTestsVars(
                        1,
                        getContract(ETH, "DAI"),
                        getContract(ETH, "DAI"),
                        superform,
                        ETH,
                        ETH,
                        1e18,
                        getContract(ETH, "CoreStateRegistry"),
                        false
                    )
                ),
                getContract(ETH, "DAI"),
                ETH,
                0
            ),
            "",
            refundAddress,
            ""
        );
        req = SingleDirectSingleVaultStateReq(data);
        MockERC20(getContract(ETH, "DAI")).approve(router, 1e18);
        vm.expectRevert(Error.DIRECT_DEPOSIT_INSUFFICIENT_ALLOWANCE.selector);
        SuperformRouter(payable(getContract(ETH, "SuperformRouter"))).singleDirectSingleVaultDeposit(req);

        vm.clearMockedCalls();
    }

    /*///////////////////////////////////////////////////////////////
                        INTERNAL FUNCTIONS
    //////////////////////////////////////////////////////////////*/

    function _successfulDeposit() internal {
        /// scenario: user deposits with his own collateral and has approved enough tokens
        vm.selectFork(FORKS[ETH]);
        vm.startPrank(deployer);

        address superform = getContract(
            ETH, string.concat("DAI", "VaultMock", "Superform", Strings.toString(FORM_IMPLEMENTATION_IDS[0]))
        );

        uint256 superformId = DataLib.packSuperform(superform, FORM_IMPLEMENTATION_IDS[0], ETH);

        SingleVaultSFData memory data = SingleVaultSFData(
            superformId, 1e18, 100, false, false, LiqRequest(1, "", getContract(ETH, "DAI"), ETH, 0), "", refundAddress, ""
        );

        SingleDirectSingleVaultStateReq memory req = SingleDirectSingleVaultStateReq(data);

        address router = getContract(ETH, "SuperformRouter");

        /// @dev approves before call
        MockERC20(getContract(ETH, "DAI")).approve(router, 1e18);
        SuperformRouter(payable(getContract(ETH, "SuperformRouter"))).singleDirectSingleVaultDeposit(req);
    }

    function _buildMaliciousTxData(
        uint8 liqBridgeKind_,
        address underlyingToken_,
        address from_,
        uint64 toChainId_,
        uint256 amount_,
        address receiver_
    )
        internal
        view
        returns (bytes memory txData)
    {
        if (liqBridgeKind_ == 1) {
            ILiFi.BridgeData memory bridgeData;
            LibSwap.SwapData[] memory swapData = new LibSwap.SwapData[](1);

            swapData[0] = LibSwap.SwapData(
                address(0),
                /// callTo (arbitrary)
                address(0),
                /// callTo (approveTo)
                underlyingToken_,
                underlyingToken_,
                amount_,
                abi.encode(from_, FORKS[toChainId_]),
                false // arbitrary
            );

            bridgeData = ILiFi.BridgeData(
                bytes32("1"),
                /// request id
                "",
                "",
                address(0),
                underlyingToken_,
                receiver_,
                amount_,
                uint256(toChainId_),
                false,
                true
            );

            txData = abi.encodeWithSelector(LiFiMock.swapAndStartBridgeTokensViaBridge.selector, bridgeData, swapData);
        }
    }
}<|MERGE_RESOLUTION|>--- conflicted
+++ resolved
@@ -339,7 +339,15 @@
         uint256 superformId = DataLib.packSuperform(superform, FORM_IMPLEMENTATION_IDS[0], ETH);
 
         SingleVaultSFData memory data = SingleVaultSFData(
-            superformId, 1e18, 100, false, false, LiqRequest(1, "", getContract(ETH, "DAI"), ETH, 0), "", refundAddress, ""
+            superformId,
+            1e18,
+            100,
+            false,
+            false,
+            LiqRequest(1, "", getContract(ETH, "DAI"), ETH, 0),
+            "",
+            refundAddress,
+            ""
         );
 
         SingleDirectSingleVaultStateReq memory req = SingleDirectSingleVaultStateReq(data);
@@ -365,7 +373,15 @@
         uint256 superformId = DataLib.packSuperform(superform, FORM_IMPLEMENTATION_IDS[0], ETH);
 
         SingleVaultSFData memory data = SingleVaultSFData(
-            superformId, 2e18, 100, false, false, LiqRequest(1, "", getContract(ETH, "DAI"), ETH, 0), "", refundAddress, ""
+            superformId,
+            2e18,
+            100,
+            false,
+            false,
+            LiqRequest(1, "", getContract(ETH, "DAI"), ETH, 0),
+            "",
+            refundAddress,
+            ""
         );
 
         SingleDirectSingleVaultStateReq memory req = SingleDirectSingleVaultStateReq(data);
@@ -573,12 +589,8 @@
             SuperPositions(getContract(ETH, "SuperPositions")).balanceOf(deployer, superformId),
             100,
             false,
-<<<<<<< HEAD
-            false,
-            LiqRequest(1, "", getContract(ETH, "WETH"), ETH, 0),
-=======
+            false,
             LiqRequest(1, "0x2222", getContract(ETH, "WETH"), ETH, 0),
->>>>>>> 4adc6034
             "",
             refundAddress,
             ""
@@ -688,8 +700,9 @@
 
         liqReqs[0] = LiqRequest(1, "", getContract(ETH, "DAI"), ETH, 0);
 
-        MultiVaultSFData memory data =
-            MultiVaultSFData(superformIds, amounts, maxSlippages, new bool[](1), new bool[](1), liqReqs, "", refundAddress, "");
+        MultiVaultSFData memory data = MultiVaultSFData(
+            superformIds, amounts, maxSlippages, new bool[](1), new bool[](1), liqReqs, "", refundAddress, ""
+        );
 
         SingleDirectMultiVaultStateReq memory req = SingleDirectMultiVaultStateReq(data);
 
@@ -736,8 +749,9 @@
             0
         );
 
-        MultiVaultSFData memory data =
-            MultiVaultSFData(superformIds, amounts, maxSlippages, new bool[](1), new bool[](1), liqReqs, "", refundAddress, "");
+        MultiVaultSFData memory data = MultiVaultSFData(
+            superformIds, amounts, maxSlippages, new bool[](1), new bool[](1), liqReqs, "", refundAddress, ""
+        );
 
         SingleDirectMultiVaultStateReq memory req = SingleDirectMultiVaultStateReq(data);
 
@@ -761,7 +775,15 @@
         uint256 superformId = DataLib.packSuperform(superform, FORM_IMPLEMENTATION_IDS[0], ETH);
 
         SingleVaultSFData memory data = SingleVaultSFData(
-            superformId, 1e18, 100, false, false, LiqRequest(1, "", getContract(ETH, "DAI"), ETH, 0), "", refundAddress, ""
+            superformId,
+            1e18,
+            100,
+            false,
+            false,
+            LiqRequest(1, "", getContract(ETH, "DAI"), ETH, 0),
+            "",
+            refundAddress,
+            ""
         );
 
         SingleDirectSingleVaultStateReq memory req = SingleDirectSingleVaultStateReq(data);
@@ -831,7 +853,15 @@
         uint256 superformId = DataLib.packSuperform(superform, FORM_IMPLEMENTATION_IDS[0], ETH);
 
         SingleVaultSFData memory data = SingleVaultSFData(
-            superformId, 1e18, 100, false, false, LiqRequest(1, "", getContract(ETH, "DAI"), ETH, 0), "", refundAddress, ""
+            superformId,
+            1e18,
+            100,
+            false,
+            false,
+            LiqRequest(1, "", getContract(ETH, "DAI"), ETH, 0),
+            "",
+            refundAddress,
+            ""
         );
 
         SingleDirectSingleVaultStateReq memory req = SingleDirectSingleVaultStateReq(data);
