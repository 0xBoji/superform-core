// SPDX-License-Identifier: Unlicense
pragma solidity ^0.8.23;

import { Error } from "src/libraries/Error.sol";
import { ERC4626Form } from "src/forms/ERC4626Form.sol";
import { MockERC20 } from "test/mocks/MockERC20.sol";
import { VaultMock } from "test/mocks/VaultMock.sol";
import { SuperformFactory } from "src/SuperformFactory.sol";
import { Strings } from "openzeppelin-contracts/contracts/utils/Strings.sol";
import "test/utils/ProtocolActions.sol";
import { DataLib } from "src/libraries/DataLib.sol";
import { SuperformRouter } from "src/SuperformRouter.sol";
import { SuperPositions } from "src/SuperPositions.sol";
import { IBaseForm } from "src/interfaces/IBaseForm.sol";
import { ILiFi } from "src/vendor/lifi/ILiFi.sol";
import { LibSwap } from "src/vendor/lifi/LibSwap.sol";
import { LiFiMock } from "test/mocks/LiFiMock.sol";
import "src/types/DataTypes.sol";

contract SuperformERC4626FormTest is ProtocolActions {
    uint64 internal chainId = ETH;
    address receiverAddress = address(444);

    function setUp() public override {
        super.setUp();
    }

    /// @dev Test Vault Symbol
    function test_superformVaultSymbol() public {
        vm.startPrank(deployer);

        vm.selectFork(FORKS[chainId]);

        address superRegistry = getContract(chainId, "SuperRegistry");

        /// @dev Deploying Forms
        address formImplementation = address(new ERC4626Form(superRegistry));
        uint32 formImplementationId = 0;

        /// @dev Vaults For The Superforms
        MockERC20 asset = new MockERC20("Mock ERC20 Token", "Mock", address(this), uint256(1000));
        VaultMock vault = new VaultMock(asset, "Mock Vault", "Mock");

        // Deploying Forms Using AddImplementation. Not Testing Reverts As Already Tested
        SuperformFactory(getContract(chainId, "SuperformFactory")).addFormImplementation(
            formImplementation, formImplementationId
        );

        /// @dev Creating superform using formImplementationId and vault
        (, address superformCreated) = SuperformFactory(getContract(chainId, "SuperformFactory")).createSuperform(
            formImplementationId, address(vault)
        );

        string memory symbol = ERC4626Form(payable(superformCreated)).getVaultSymbol();

        assertEq(symbol, "Mock");
    }

    /// @dev Test Yield Token Symbol
    function test_superformYieldTokenSymbol() public {
        vm.startPrank(deployer);

        vm.selectFork(FORKS[chainId]);

        address superRegistry = getContract(chainId, "SuperRegistry");

        /// @dev Deploying Forms
        address formImplementation = address(new ERC4626Form(superRegistry));
        uint32 formImplementationId = 0;

        /// @dev Vaults For The Superforms
        MockERC20 asset = new MockERC20("Mock ERC20 Token", "Mock", address(this), uint256(1000));
        VaultMock vault = new VaultMock(asset, "Mock Vault", "Mock");

        // Deploying Forms Using AddImplementation. Not Testing Reverts As Already Tested
        SuperformFactory(getContract(chainId, "SuperformFactory")).addFormImplementation(
            formImplementation, formImplementationId
        );

        /// @dev Creating superform using formImplementationId and vault
        (, address superformCreated) = SuperformFactory(getContract(chainId, "SuperformFactory")).createSuperform(
            formImplementationId, address(vault)
        );

        string memory symbol = ERC4626Form(payable(superformCreated)).superformYieldTokenSymbol();

        assertEq(symbol, "SUP-Mock");
    }

    function test_superformVaultSharesAmountToUnderlyingAmount() public {
        vm.startPrank(deployer);

        vm.selectFork(FORKS[chainId]);

        address superRegistry = getContract(chainId, "SuperRegistry");

        /// @dev Deploying Forms
        address formImplementation = address(new ERC4626Form(superRegistry));
        uint32 formImplementationId = 0;

        /// @dev Vaults For The Superforms
        MockERC20 asset = new MockERC20("Mock ERC20 Token", "Mock", address(this), uint256(1000));
        VaultMock vault = new VaultMock(asset, "Mock Vault", "Mock");

        // Deploying Forms Using AddImplementation. Not Testing Reverts As Already Tested
        SuperformFactory(getContract(chainId, "SuperformFactory")).addFormImplementation(
            formImplementation, formImplementationId
        );

        /// @dev Creating superform using formImplementationId and vault
        (, address superformCreated) = SuperformFactory(getContract(chainId, "SuperformFactory")).createSuperform(
            formImplementationId, address(vault)
        );

        uint256 assets = 10;
        uint256 withdrawableAssets = ERC4626Form(payable(superformCreated)).previewWithdrawFrom(assets);

        assertEq(assets, withdrawableAssets);
    }

    function test_superformVaultPreviewPricePerVaultShare() public {
        vm.startPrank(deployer);

        vm.selectFork(FORKS[chainId]);

        address superRegistry = getContract(chainId, "SuperRegistry");

        /// @dev Deploying Forms
        address formImplementation = address(new ERC4626Form(superRegistry));
        uint32 formImplementationId = 0;

        /// @dev Vaults For The Superforms
        MockERC20 asset = new MockERC20("Mock ERC20 Token", "Mock", address(this), uint256(1000));
        VaultMock vault = new VaultMock(asset, "Mock Vault", "Mock");

        // Deploying Forms Using AddImplementation. Not Testing Reverts As Already Tested
        SuperformFactory(getContract(chainId, "SuperformFactory")).addFormImplementation(
            formImplementation, formImplementationId
        );

        /// @dev Creating superform using formImplementationId and vault
        (, address superformCreated) = SuperformFactory(getContract(chainId, "SuperformFactory")).createSuperform(
            formImplementationId, address(vault)
        );

        uint256 withdrawableAssets = ERC4626Form(payable(superformCreated)).getPreviewPricePerVaultShare();

        assertEq(withdrawableAssets, 1_000_000_000_000_000_000);
    }

    function test_superformVaultTotalAssets() public {
        vm.startPrank(deployer);

        vm.selectFork(FORKS[chainId]);

        address superRegistry = getContract(chainId, "SuperRegistry");

        /// @dev Deploying Forms
        address formImplementation = address(new ERC4626Form(superRegistry));
        uint32 formImplementationId = 0;

        /// @dev Vaults For The Superforms
        MockERC20 asset = new MockERC20("Mock ERC20 Token", "Mock", address(this), uint256(1000));
        VaultMock vault = new VaultMock(asset, "Mock Vault", "Mock");

        // Deploying Forms Using AddImplementation. Not Testing Reverts As Already Tested
        SuperformFactory(getContract(chainId, "SuperformFactory")).addFormImplementation(
            formImplementation, formImplementationId
        );

        /// @dev Creating superform using formImplementationId and vault
        (, address superformCreated) = SuperformFactory(getContract(chainId, "SuperformFactory")).createSuperform(
            formImplementationId, address(vault)
        );

        uint256 totalAssets = ERC4626Form(payable(superformCreated)).getTotalAssets();

        assertEq(totalAssets, 0);
    }

    function test_superformVaultTotalSupply() public {
        vm.startPrank(deployer);

        vm.selectFork(FORKS[chainId]);

        address superRegistry = getContract(chainId, "SuperRegistry");

        /// @dev Deploying Forms
        address formImplementation = address(new ERC4626Form(superRegistry));
        uint32 formImplementationId = 0;

        /// @dev Vaults For The Superforms
        MockERC20 asset = new MockERC20("Mock ERC20 Token", "Mock", address(this), uint256(1000));
        VaultMock vault = new VaultMock(asset, "Mock Vault", "Mock");

        // Deploying Forms Using AddImplementation. Not Testing Reverts As Already Tested
        SuperformFactory(getContract(chainId, "SuperformFactory")).addFormImplementation(
            formImplementation, formImplementationId
        );

        /// @dev Creating superform using formImplementationId and vault
        (, address superformCreated) = SuperformFactory(getContract(chainId, "SuperformFactory")).createSuperform(
            formImplementationId, address(vault)
        );

        uint256 totalSupply = ERC4626Form(payable(superformCreated)).getTotalSupply();

        assertEq(totalSupply, 0);
    }

    function test_superformVaultShareBalance() public {
        vm.startPrank(deployer);

        vm.selectFork(FORKS[chainId]);

        address superRegistry = getContract(chainId, "SuperRegistry");

        /// @dev Deploying Forms
        address formImplementation = address(new ERC4626Form(superRegistry));
        uint32 formImplementationId = 0;

        /// @dev Vaults For The Superforms
        MockERC20 asset = new MockERC20("Mock ERC20 Token", "Mock", address(this), uint256(1000));
        VaultMock vault = new VaultMock(asset, "Mock Vault", "Mock");

        // Deploying Forms Using AddImplementation. Not Testing Reverts As Already Tested
        SuperformFactory(getContract(chainId, "SuperformFactory")).addFormImplementation(
            formImplementation, formImplementationId
        );

        /// @dev Creating superform using formImplementationId and vault
        (, address superformCreated) = SuperformFactory(getContract(chainId, "SuperformFactory")).createSuperform(
            formImplementationId, address(vault)
        );

        uint256 vaultShareBalance = ERC4626Form(payable(superformCreated)).getVaultShareBalance();

        assertEq(vaultShareBalance, 0);
    }

    function test_superformVaultPricePerVaultShare() public {
        vm.startPrank(deployer);

        vm.selectFork(FORKS[chainId]);

        address superRegistry = getContract(chainId, "SuperRegistry");

        /// @dev Deploying Forms
        address formImplementation = address(new ERC4626Form(superRegistry));
        uint32 formImplementationId = 0;

        /// @dev Vaults For The Superforms
        MockERC20 asset = new MockERC20("Mock ERC20 Token", "Mock", address(this), uint256(1000));
        VaultMock vault = new VaultMock(asset, "Mock Vault", "Mock");

        // Deploying Forms Using AddImplementation. Not Testing Reverts As Already Tested
        SuperformFactory(getContract(chainId, "SuperformFactory")).addFormImplementation(
            formImplementation, formImplementationId
        );

        /// @dev Creating superform using formImplementationId and vault
        (, address superformCreated) = SuperformFactory(getContract(chainId, "SuperformFactory")).createSuperform(
            formImplementationId, address(vault)
        );

        uint256 priceVaultShare = ERC4626Form(payable(superformCreated)).getPricePerVaultShare();

        assertEq(priceVaultShare, 1_000_000_000_000_000_000);
    }

    function test_superformVaultDecimals() public {
        vm.startPrank(deployer);

        vm.selectFork(FORKS[chainId]);

        address superRegistry = getContract(chainId, "SuperRegistry");

        /// @dev Deploying Forms
        address formImplementation = address(new ERC4626Form(superRegistry));
        uint32 formImplementationId = 0;

        /// @dev Vaults For The Superforms
        MockERC20 asset = new MockERC20("Mock ERC20 Token", "Mock", address(this), uint256(1000));
        VaultMock vault = new VaultMock(asset, "Mock Vault", "Mock");

        // Deploying Forms Using AddImplementation. Not Testing Reverts As Already Tested
        SuperformFactory(getContract(chainId, "SuperformFactory")).addFormImplementation(
            formImplementation, formImplementationId
        );

        /// @dev Creating superform using formImplementationId and vault
        (, address superformCreated) = SuperformFactory(getContract(chainId, "SuperformFactory")).createSuperform(
            formImplementationId, address(vault)
        );

        uint256 vaultDecimals = ERC4626Form(payable(superformCreated)).getVaultDecimals();

        assertEq(vaultDecimals, 18);
    }

    function test_superformVaultName() public {
        vm.startPrank(deployer);

        vm.selectFork(FORKS[chainId]);

        address superRegistry = getContract(chainId, "SuperRegistry");

        /// @dev Deploying Forms
        address formImplementation = address(new ERC4626Form(superRegistry));
        uint32 formImplementationId = 0;

        /// @dev Vaults For The Superforms
        MockERC20 asset = new MockERC20("Mock ERC20 Token", "Mock", address(this), uint256(1000));
        VaultMock vault = new VaultMock(asset, "Mock Vault", "Mock");

        // Deploying Forms Using AddImplementation. Not Testing Reverts As Already Tested
        SuperformFactory(getContract(chainId, "SuperformFactory")).addFormImplementation(
            formImplementation, formImplementationId
        );

        /// @dev Creating superform using formImplementationId and vault
        (, address superformCreated) = SuperformFactory(getContract(chainId, "SuperformFactory")).createSuperform(
            formImplementationId, address(vault)
        );

        string memory vaultName = ERC4626Form(payable(superformCreated)).getVaultName();

        assertEq(vaultName, "Mock Vault");
    }

    function test_superformYieldTokenName() public {
        vm.startPrank(deployer);

        vm.selectFork(FORKS[chainId]);

        address superRegistry = getContract(chainId, "SuperRegistry");

        /// @dev Deploying Forms
        address formImplementation = address(new ERC4626Form(superRegistry));
        uint32 formImplementationId = 0;

        /// @dev Vaults For The Superforms
        MockERC20 asset = new MockERC20("Mock ERC20 Token", "Mock", address(this), uint256(1000));
        VaultMock vault = new VaultMock(asset, "Mock Vault", "Mock");

        // Deploying Forms Using AddImplementation. Not Testing Reverts As Already Tested
        SuperformFactory(getContract(chainId, "SuperformFactory")).addFormImplementation(
            formImplementation, formImplementationId
        );

        /// @dev Creating superform using formImplementationId and vault
        (, address superformCreated) = SuperformFactory(getContract(chainId, "SuperformFactory")).createSuperform(
            formImplementationId, address(vault)
        );

        string memory tokenName = ERC4626Form(payable(superformCreated)).superformYieldTokenName();

        assertEq(tokenName, "Superform Mock Vault");
    }

    function test_superformDirectDepositWithoutAllowance() public {
        /// scenario: user deposits with his own token but failed to approve
        vm.selectFork(FORKS[ETH]);

        address superform = getContract(
            ETH, string.concat("DAI", "VaultMock", "Superform", Strings.toString(FORM_IMPLEMENTATION_IDS[0]))
        );

        uint256 superformId = DataLib.packSuperform(superform, FORM_IMPLEMENTATION_IDS[0], ETH);

        SingleVaultSFData memory data = SingleVaultSFData(
            superformId,
            1e18,
            100,
            LiqRequest("", getContract(ETH, "DAI"), address(0), 1, ETH, 0),
            "",
            false,
            false,
            receiverAddress,
            ""
        );

        SingleDirectSingleVaultStateReq memory req = SingleDirectSingleVaultStateReq(data);

        /// @dev no approval before call
        vm.expectRevert(Error.INSUFFICIENT_ALLOWANCE_FOR_DEPOSIT.selector);
        SuperformRouter(payable(getContract(ETH, "SuperformRouter"))).singleDirectSingleVaultDeposit(req);
    }

    function test_superformDirectDepositWithAllowance() public {
        _successfulDeposit(false);
    }

    function test_superformDirectDepositWithAllowance_retain4626() public {
        _successfulDeposit(true);
    }

    function test_superformDirectDepositWithoutEnoughAllowanceWithTokensForceSent() public {
        /// scenario: user deposits by utilizing any crude asset available in the form proxy
        vm.selectFork(FORKS[ETH]);
        vm.startPrank(deployer);
        /// try depositing without approval
        address superform = getContract(
            ETH, string.concat("DAI", "VaultMock", "Superform", Strings.toString(FORM_IMPLEMENTATION_IDS[0]))
        );

        uint256 superformId = DataLib.packSuperform(superform, FORM_IMPLEMENTATION_IDS[0], ETH);

        SingleVaultSFData memory data = SingleVaultSFData(
            superformId,
            2e18,
            100,
            LiqRequest("", getContract(ETH, "DAI"), address(0), 1, ETH, 0),
            "",
            false,
            false,
            receiverAddress,
            ""
        );

        SingleDirectSingleVaultStateReq memory req = SingleDirectSingleVaultStateReq(data);

        /// @dev make sure the form proxy has enough usdc for the user to hack it
        MockERC20(getContract(ETH, "DAI")).transfer(superform, 3e18);
        MockERC20(getContract(ETH, "DAI")).approve(superform, 1e18);

        vm.expectRevert(Error.INSUFFICIENT_ALLOWANCE_FOR_DEPOSIT.selector);
        SuperformRouter(payable(getContract(ETH, "SuperformRouter"))).singleDirectSingleVaultDeposit(req);
    }

    function test_superformDirectDepositWithMaliciousTxData() public {
        /// scenario: user deposits by utilizing any crude asset available in the form proxy
        vm.selectFork(FORKS[ETH]);
        vm.startPrank(deployer);
        /// try depositing without approval
        address superform = getContract(
            ETH, string.concat("DAI", "VaultMock", "Superform", Strings.toString(FORM_IMPLEMENTATION_IDS[0]))
        );

        uint256 superformId = DataLib.packSuperform(superform, FORM_IMPLEMENTATION_IDS[0], ETH);

        /// @dev txData with 1e18 input amount
        LiqBridgeTxDataArgs memory liqBridgeTxDataArgs = LiqBridgeTxDataArgs(
            1,
            getContract(ETH, "DAI"),
            getContract(ETH, "DAI"),
            getContract(ETH, "DAI"),
            superform,
            ETH,
            ETH,
            ETH,
            false,
            superform,
            uint256(ETH),
            1e18,
            //1e18,
            false,
            0,
            1,
            1,
            1
        );

        /// @dev superform data with 2e18 final amount
        SingleVaultSFData memory data = SingleVaultSFData(
            superformId,
            2e18,
            100,
            LiqRequest(_buildLiqBridgeTxData(liqBridgeTxDataArgs, true), getContract(ETH, "DAI"), address(0), 1, ETH, 0),
            "",
            false,
            false,
            receiverAddress,
            ""
        );

        SingleDirectSingleVaultStateReq memory req = SingleDirectSingleVaultStateReq(data);

        address router = getContract(ETH, "SuperformRouter");

        /// @dev make sure the form proxy has enough usdc for the user to hack it
        MockERC20(getContract(ETH, "DAI")).transfer(superform, 3e18);
        /// balanceBefore = 3e18
        MockERC20(getContract(ETH, "DAI")).approve(router, 1e18);
        MockERC20(getContract(ETH, "DAI")).approve(router, 1e18);

        vm.expectRevert(Error.DIRECT_DEPOSIT_SWAP_FAILED.selector);
        SuperformRouter(payable(getContract(ETH, "SuperformRouter"))).singleDirectSingleVaultDeposit(req);
    }

    function test_superformDirectWithdrawalWithMaliciousTxData() public {
        _successfulDeposit(false);

        /// scenario: user could hack the funds from the form
        vm.selectFork(FORKS[ETH]);
        vm.startPrank(receiverAddress);

        address superform = getContract(
            ETH, string.concat("DAI", "VaultMock", "Superform", Strings.toString(FORM_IMPLEMENTATION_IDS[0]))
        );
        address DAI = getContract(ETH, "DAI");
        uint256 superformId = DataLib.packSuperform(superform, FORM_IMPLEMENTATION_IDS[0], ETH);

        SingleVaultSFData memory data = SingleVaultSFData(
            superformId,
            SuperPositions(getContract(ETH, "SuperPositions")).balanceOf(receiverAddress, superformId),
            100,
            LiqRequest(_buildMaliciousTxData(1, DAI, superform, ETH, 2e18, receiverAddress), DAI, address(0), 1, ETH, 0),
            "",
            false,
            false,
            receiverAddress,
            ""
        );

        SingleDirectSingleVaultStateReq memory req = SingleDirectSingleVaultStateReq(data);

        SuperPositions(getContract(ETH, "SuperPositions")).increaseAllowance(
            getContract(ETH, "SuperformRouter"), superformId, 1e18
        );

        /// @dev approves before call
        vm.expectRevert(Error.DIRECT_WITHDRAW_INVALID_LIQ_REQUEST.selector);
        SuperformRouter(payable(getContract(ETH, "SuperformRouter"))).singleDirectSingleVaultWithdraw(req);
    }

    function test_superformXChainWithdrawalWithoutUpdatingTxData() public {
        /// @dev prank deposits (just mint super-shares)
        _successfulDeposit(false);

        vm.selectFork(FORKS[ETH]);
        vm.startPrank(deployer);

        address superform = getContract(
            ETH, string.concat("DAI", "VaultMock", "Superform", Strings.toString(FORM_IMPLEMENTATION_IDS[0]))
        );

        uint256 superformId = DataLib.packSuperform(superform, FORM_IMPLEMENTATION_IDS[0], ETH);
        IBaseForm(superform).getVaultAddress();

        MockERC20(getContract(ETH, "DAI")).transfer(superform, 1e18);
        vm.stopPrank();

        /// @dev simulating withdrawals with malicious tx data
        vm.startPrank(getContract(ETH, "CoreStateRegistry"));

        InitSingleVaultData memory data = InitSingleVaultData(
            1,
            superformId,
            1e18,
            100,
            LiqRequest(bytes(""), getContract(ETH, "DAI"), address(0), 1, ARBI, 0),
            false,
            false,
            receiverAddress,
            ""
        );

        vm.expectRevert(Error.WITHDRAW_TX_DATA_NOT_UPDATED.selector);
        IBaseForm(superform).xChainWithdrawFromVault(data, deployer, ARBI);
    }

    function test_superformXChainWithdrawal_NonExistentSuperform() public {
        /// @dev prank deposits (just mint super-shares)
        _successfulDeposit(false);

        vm.selectFork(FORKS[ETH]);
        vm.startPrank(deployer);

        address superform = getContract(
            ETH, string.concat("DAI", "VaultMock", "Superform", Strings.toString(FORM_IMPLEMENTATION_IDS[0]))
        );

        IBaseForm(superform).getVaultAddress();

        MockERC20(getContract(ETH, "DAI")).transfer(superform, 1e18);
        vm.stopPrank();

        /// @dev simulating withdrawals with malicious tx data
        vm.startPrank(getContract(ETH, "CoreStateRegistry"));

        InitSingleVaultData memory data = InitSingleVaultData(
            1,
            1,
            1e18,
            100,
            LiqRequest(bytes(""), getContract(ETH, "DAI"), address(0), 1, ARBI, 0),
            false,
            false,
            receiverAddress,
            ""
        );

        vm.expectRevert(Error.SUPERFORM_ID_NONEXISTENT.selector);
        IBaseForm(superform).xChainWithdrawFromVault(data, deployer, ARBI);
    }

    function test_superformXChainWithdrawalWithMaliciousTxData() public {
        /// @dev prank deposits (just mint super-shares)
        _successfulDeposit(false);

        vm.selectFork(FORKS[ETH]);

        address superform = getContract(
            ETH, string.concat("DAI", "VaultMock", "Superform", Strings.toString(FORM_IMPLEMENTATION_IDS[0]))
        );

        uint256 superformId = DataLib.packSuperform(superform, FORM_IMPLEMENTATION_IDS[0], ETH);

        uint256 amount = SuperPositions(getContract(ETH, "SuperPositions")).balanceOf(receiverAddress, superformId);

        vm.prank(deployer);
        MockERC20(getContract(ETH, "DAI")).transfer(superform, 1e18);

        /// @dev simulating withdrawals with malicious tx data
        vm.startPrank(getContract(ETH, "CoreStateRegistry"));

        InitSingleVaultData memory data = InitSingleVaultData(
            1,
            superformId,
            amount,
            100,
            LiqRequest(
                _buildMaliciousTxData(1, getContract(ETH, "DAI"), superform, ARBI, 2e18, receiverAddress),
                getContract(ETH, "DAI"),
                address(0),
                1,
                ARBI,
                0
            ),
            false,
            false,
            receiverAddress,
            ""
        );

        vm.expectRevert(Error.XCHAIN_WITHDRAW_INVALID_LIQ_REQUEST.selector);
        IBaseForm(superform).xChainWithdrawFromVault(data, deployer, ARBI);
    }

<<<<<<< HEAD
    function test_superformDirectWithdrawWithInvalidLiqDataToken() public {
        /// @dev prank deposits (just mint super-shares)
        _successfulDeposit(false);

        vm.selectFork(FORKS[ETH]);

        address superform = getContract(
            ETH, string.concat("DAI", "VaultMock", "Superform", Strings.toString(FORM_IMPLEMENTATION_IDS[0]))
        );

        uint256 superformId = DataLib.packSuperform(superform, FORM_IMPLEMENTATION_IDS[0], ETH);
        vm.prank(deployer);

        MockERC20(getContract(ETH, "DAI")).transfer(superform, 1e18);
        vm.startPrank(receiverAddress);

        SingleVaultSFData memory data = SingleVaultSFData(
            superformId,
            SuperPositions(getContract(ETH, "SuperPositions")).balanceOf(receiverAddress, superformId),
            100,
            LiqRequest("0x2222", getContract(ETH, "WETH"), address(0), 1, ETH, 0),
            "",
            false,
            false,
            receiverAddress,
            ""
        );

        SingleDirectSingleVaultStateReq memory req = SingleDirectSingleVaultStateReq(data);

        SuperPositions(getContract(ETH, "SuperPositions")).increaseAllowance(
            getContract(ETH, "SuperformRouter"), superformId, 1e18
        );
        vm.expectRevert(Error.DIRECT_WITHDRAW_INVALID_TOKEN.selector);
        SuperformRouter(payable(getContract(ETH, "SuperformRouter"))).singleDirectSingleVaultWithdraw(req);

        vm.stopPrank();
    }

    function test_superformXChainWithInvalidLiqDataToken() public {
        /// @dev prank deposits (just mint super-shares)
        _successfulDeposit(false);

        vm.selectFork(FORKS[ETH]);
        vm.startPrank(deployer);

        address superform = getContract(
            ETH, string.concat("DAI", "VaultMock", "Superform", Strings.toString(FORM_IMPLEMENTATION_IDS[0]))
        );

        uint256 superformId = DataLib.packSuperform(superform, FORM_IMPLEMENTATION_IDS[0], ETH);

        MockERC20(getContract(ETH, "DAI")).transfer(superform, 1e18);
        vm.stopPrank();

        bytes memory invalidTxData = abi.encode(1);

        InitSingleVaultData memory data = InitSingleVaultData(
            1,
            superformId,
            0.9e18,
            100,
            LiqRequest(invalidTxData, getContract(ETH, "WETH"), address(0), 1, ARBI, 0),
            false,
            false,
            receiverAddress,
            ""
        );

        vm.startPrank(getContract(ETH, "CoreStateRegistry"));

        vm.expectRevert(Error.XCHAIN_WITHDRAW_INVALID_LIQ_REQUEST.selector);
        IBaseForm(superform).xChainWithdrawFromVault(data, deployer, ARBI);

        vm.stopPrank();
    }

=======
>>>>>>> 0f472032
    function test_revert_baseForm_notSuperRegistry() public {
        vm.startPrank(deployer);

        vm.selectFork(FORKS[chainId]);

        SuperformFactory superformFactory = SuperformFactory(getContract(chainId, "SuperformFactory"));

        address newSr = address(new SuperRegistry(address(0x2222)));
        vm.mockCall(
            newSr, abi.encodeWithSelector(SuperRegistry(newSr).getStateRegistry.selector, 1), abi.encode(address(0x444))
        );
        /// @dev Deploying Form with incorrect SuperRegistry
        address formImplementation = address(new ERC4626Form(newSr));
        vm.clearMockedCalls();

        uint32 formImplementationId = 0;

        /// @dev Vaults For The Superforms
        MockERC20 asset = new MockERC20("Mock ERC20 Token", "Mock", address(this), uint256(1000));
        VaultMock vault = new VaultMock(asset, "Mock Vault", "Mock");

        /// @dev Deploying Forms Using AddImplementation. Not Testing Reverts As Already Tested
        superformFactory.addFormImplementation(formImplementation, formImplementationId);

        /// @dev should revert as superRegistry coming from SuperformFactory does not
        /// match the one set in the ERC4626Form
        vm.expectRevert(Error.NOT_SUPER_REGISTRY.selector);
        superformFactory.createSuperform(formImplementationId, address(vault));
    }

    function test_directDeposit_DIFFERENT_TOKENS() public {
        /// @dev no txData is sent for a vault that requires it
        vm.selectFork(FORKS[ETH]);
        vm.startPrank(deployer);
        address superformRouter = getContract(ETH, "SuperformRouter");

        address superform2 = getContract(
            ETH, string.concat("WETH", "VaultMock", "Superform", Strings.toString(FORM_IMPLEMENTATION_IDS[0]))
        );

        uint256 superformId2 = DataLib.packSuperform(superform2, FORM_IMPLEMENTATION_IDS[0], ETH);

        uint256[] memory superformIds = new uint256[](1);
        superformIds[0] = superformId2;

        uint256[] memory amounts = new uint256[](1);
        amounts[0] = 1e18;

        uint256[] memory maxSlippages = new uint256[](1);
        maxSlippages[0] = 1000;

        LiqRequest[] memory liqReqs = new LiqRequest[](1);

        liqReqs[0] = LiqRequest("", getContract(ETH, "DAI"), address(0), 1, ETH, 0);

        MultiVaultSFData memory data = MultiVaultSFData(
            superformIds, amounts, maxSlippages, liqReqs, "", new bool[](1), new bool[](1), receiverAddress, ""
        );

        SingleDirectMultiVaultStateReq memory req = SingleDirectMultiVaultStateReq(data);

        /// @dev approves before call
        MockERC20(getContract(ETH, "DAI")).approve(address(superformRouter), 1e18);

        vm.expectRevert(Error.DIFFERENT_TOKENS.selector);
        SuperformRouter(payable(superformRouter)).singleDirectMultiVaultDeposit{ value: 10 ether }(req);
        vm.stopPrank();
    }

    function test_directDeposit_DIFFERENT_TOKENS_OUTPUT_TOKEN() public {
        /// @dev no txData is sent for a vault that requires it
        vm.selectFork(FORKS[ETH]);
        vm.startPrank(deployer);
        address superformRouter = getContract(ETH, "SuperformRouter");

        address superform2 = getContract(
            ETH, string.concat("WETH", "VaultMock", "Superform", Strings.toString(FORM_IMPLEMENTATION_IDS[0]))
        );

        uint256 superformId2 = DataLib.packSuperform(superform2, FORM_IMPLEMENTATION_IDS[0], ETH);

        uint256[] memory superformIds = new uint256[](1);
        superformIds[0] = superformId2;

        uint256[] memory amounts = new uint256[](1);
        amounts[0] = 1e18;

        uint256[] memory maxSlippages = new uint256[](1);
        maxSlippages[0] = 1000;

        LiqRequest[] memory liqReqs = new LiqRequest[](1);

        liqReqs[0] = LiqRequest(
            _buildDummyTxDataUnitTests(
                BuildDummyTxDataUnitTestsVars(
                    1, getContract(ETH, "DAI"), getContract(ETH, "USDC"), superform2, ETH, ETH, 1e18, superform2, true
                )
            ),
            getContract(ETH, "DAI"),
            address(0),
            1,
            ETH,
            0
        );

        MultiVaultSFData memory data = MultiVaultSFData(
            superformIds, amounts, maxSlippages, liqReqs, "", new bool[](1), new bool[](1), receiverAddress, ""
        );

        SingleDirectMultiVaultStateReq memory req = SingleDirectMultiVaultStateReq(data);

        /// @dev approves before call
        MockERC20(getContract(ETH, "DAI")).approve(address(superformRouter), 1e18);

        vm.expectRevert(Error.DIFFERENT_TOKENS.selector);
        SuperformRouter(payable(superformRouter)).singleDirectMultiVaultDeposit{ value: 10 ether }(req);
        vm.stopPrank();
    }

    function test_successfulDeposit_insufficientAllowance() public {
        /// scenario: user deposits with his own token and has approved enough tokens
        vm.selectFork(FORKS[ETH]);
        vm.startPrank(deployer);

        address superform = getContract(
            ETH, string.concat("DAI", "VaultMock", "Superform", Strings.toString(FORM_IMPLEMENTATION_IDS[0]))
        );

        uint256 superformId = DataLib.packSuperform(superform, FORM_IMPLEMENTATION_IDS[0], ETH);

        SingleVaultSFData memory data = SingleVaultSFData(
            superformId,
            1e18,
            100,
            LiqRequest("", getContract(ETH, "DAI"), address(0), 1, ETH, 0),
            "",
            false,
            false,
            receiverAddress,
            ""
        );

        SingleDirectSingleVaultStateReq memory req = SingleDirectSingleVaultStateReq(data);

        address router = getContract(ETH, "SuperformRouter");

        vm.mockCall(
            getContract(ETH, "DAI"),
            abi.encodeWithSelector(IERC20(getContract(ETH, "DAI")).allowance.selector, router, superform),
            abi.encode(0)
        );
        /// @dev approves before call
        MockERC20(getContract(ETH, "DAI")).approve(router, 1e18);
        vm.expectRevert(Error.INSUFFICIENT_ALLOWANCE_FOR_DEPOSIT.selector);
        SuperformRouter(payable(getContract(ETH, "SuperformRouter"))).singleDirectSingleVaultDeposit(req);

        data = SingleVaultSFData(
            superformId,
            1e18,
            100,
            LiqRequest(
                _buildDummyTxDataUnitTests(
                    BuildDummyTxDataUnitTestsVars(
                        1,
                        getContract(ETH, "DAI"),
                        getContract(ETH, "DAI"),
                        superform,
                        ETH,
                        ETH,
                        1e18,
                        getContract(ETH, "CoreStateRegistry"),
                        false
                    )
                ),
                getContract(ETH, "DAI"),
                address(0),
                1,
                ETH,
                0
            ),
            "",
            false,
            false,
            receiverAddress,
            ""
        );
        req = SingleDirectSingleVaultStateReq(data);
        MockERC20(getContract(ETH, "DAI")).approve(router, 1e18);
        vm.expectRevert(Error.INSUFFICIENT_ALLOWANCE_FOR_DEPOSIT.selector);
        SuperformRouter(payable(getContract(ETH, "SuperformRouter"))).singleDirectSingleVaultDeposit(req);

        vm.clearMockedCalls();
    }

    /*///////////////////////////////////////////////////////////////
                        INTERNAL FUNCTIONS
    //////////////////////////////////////////////////////////////*/

    function _successfulDeposit(bool retain4626) internal {
        /// scenario: user deposits with his own token and has approved enough tokens
        vm.selectFork(FORKS[ETH]);
        vm.startPrank(deployer);

        address superform = getContract(
            ETH, string.concat("DAI", "VaultMock", "Superform", Strings.toString(FORM_IMPLEMENTATION_IDS[0]))
        );

        uint256 superformId = DataLib.packSuperform(superform, FORM_IMPLEMENTATION_IDS[0], ETH);

        SingleVaultSFData memory data = SingleVaultSFData(
            superformId,
            1e18,
            100,
            LiqRequest("", getContract(ETH, "DAI"), address(0), 1, ETH, 0),
            "",
            false,
            retain4626,
            receiverAddress,
            ""
        );

        SingleDirectSingleVaultStateReq memory req = SingleDirectSingleVaultStateReq(data);

        address router = getContract(ETH, "SuperformRouter");

        /// @dev approves before call
        MockERC20(getContract(ETH, "DAI")).approve(router, 1e18);
        SuperformRouter(payable(getContract(ETH, "SuperformRouter"))).singleDirectSingleVaultDeposit(req);
        vm.stopPrank();
    }

    function _buildMaliciousTxData(
        uint8 liqBridgeKind_,
        address underlyingToken_,
        address from_,
        uint64 toChainId_,
        uint256 amount_,
        address receiver_
    )
        internal
        view
        returns (bytes memory txData)
    {
        if (liqBridgeKind_ == 1) {
            ILiFi.BridgeData memory bridgeData;
            LibSwap.SwapData[] memory swapData = new LibSwap.SwapData[](1);

            swapData[0] = LibSwap.SwapData(
                address(0),
                /// callTo (arbitrary)
                address(0),
                /// callTo (approveTo)
                underlyingToken_,
                underlyingToken_,
                amount_,
                abi.encode(from_, FORKS[toChainId_]),
                false // arbitrary
            );

            bridgeData = ILiFi.BridgeData(
                bytes32("1"),
                /// request id
                "",
                "",
                address(0),
                underlyingToken_,
                receiver_,
                amount_,
                uint256(toChainId_),
                false,
                true
            );

            txData = abi.encodeWithSelector(LiFiMock.swapAndStartBridgeTokensViaBridge.selector, bridgeData, swapData);
        }
    }
}<|MERGE_RESOLUTION|>--- conflicted
+++ resolved
@@ -638,86 +638,6 @@
         IBaseForm(superform).xChainWithdrawFromVault(data, deployer, ARBI);
     }
 
-<<<<<<< HEAD
-    function test_superformDirectWithdrawWithInvalidLiqDataToken() public {
-        /// @dev prank deposits (just mint super-shares)
-        _successfulDeposit(false);
-
-        vm.selectFork(FORKS[ETH]);
-
-        address superform = getContract(
-            ETH, string.concat("DAI", "VaultMock", "Superform", Strings.toString(FORM_IMPLEMENTATION_IDS[0]))
-        );
-
-        uint256 superformId = DataLib.packSuperform(superform, FORM_IMPLEMENTATION_IDS[0], ETH);
-        vm.prank(deployer);
-
-        MockERC20(getContract(ETH, "DAI")).transfer(superform, 1e18);
-        vm.startPrank(receiverAddress);
-
-        SingleVaultSFData memory data = SingleVaultSFData(
-            superformId,
-            SuperPositions(getContract(ETH, "SuperPositions")).balanceOf(receiverAddress, superformId),
-            100,
-            LiqRequest("0x2222", getContract(ETH, "WETH"), address(0), 1, ETH, 0),
-            "",
-            false,
-            false,
-            receiverAddress,
-            ""
-        );
-
-        SingleDirectSingleVaultStateReq memory req = SingleDirectSingleVaultStateReq(data);
-
-        SuperPositions(getContract(ETH, "SuperPositions")).increaseAllowance(
-            getContract(ETH, "SuperformRouter"), superformId, 1e18
-        );
-        vm.expectRevert(Error.DIRECT_WITHDRAW_INVALID_TOKEN.selector);
-        SuperformRouter(payable(getContract(ETH, "SuperformRouter"))).singleDirectSingleVaultWithdraw(req);
-
-        vm.stopPrank();
-    }
-
-    function test_superformXChainWithInvalidLiqDataToken() public {
-        /// @dev prank deposits (just mint super-shares)
-        _successfulDeposit(false);
-
-        vm.selectFork(FORKS[ETH]);
-        vm.startPrank(deployer);
-
-        address superform = getContract(
-            ETH, string.concat("DAI", "VaultMock", "Superform", Strings.toString(FORM_IMPLEMENTATION_IDS[0]))
-        );
-
-        uint256 superformId = DataLib.packSuperform(superform, FORM_IMPLEMENTATION_IDS[0], ETH);
-
-        MockERC20(getContract(ETH, "DAI")).transfer(superform, 1e18);
-        vm.stopPrank();
-
-        bytes memory invalidTxData = abi.encode(1);
-
-        InitSingleVaultData memory data = InitSingleVaultData(
-            1,
-            superformId,
-            0.9e18,
-            100,
-            LiqRequest(invalidTxData, getContract(ETH, "WETH"), address(0), 1, ARBI, 0),
-            false,
-            false,
-            receiverAddress,
-            ""
-        );
-
-        vm.startPrank(getContract(ETH, "CoreStateRegistry"));
-
-        vm.expectRevert(Error.XCHAIN_WITHDRAW_INVALID_LIQ_REQUEST.selector);
-        IBaseForm(superform).xChainWithdrawFromVault(data, deployer, ARBI);
-
-        vm.stopPrank();
-    }
-
-=======
->>>>>>> 0f472032
     function test_revert_baseForm_notSuperRegistry() public {
         vm.startPrank(deployer);
 
