// SPDX-License-Identifier: Unlicense
pragma solidity ^0.8.19;

import { Error } from "src/utils/Error.sol";
import { ERC4626Form } from "src/forms/ERC4626Form.sol";
import { MockERC20 } from "test/mocks/MockERC20.sol";
import { VaultMock } from "test/mocks/VaultMock.sol";
import { SuperformFactory } from "src/SuperformFactory.sol";
import { Strings } from "openzeppelin-contracts/contracts/utils/Strings.sol";
import { ProtocolActions } from "test/utils/ProtocolActions.sol";
import { DataLib } from "src/libraries/DataLib.sol";
import { SuperformRouter } from "src/SuperformRouter.sol";
import { SuperPositions } from "src/SuperPositions.sol";
import { IBaseForm } from "src/interfaces/IBaseForm.sol";
import { ILiFi } from "src/vendor/lifi/ILiFi.sol";
import { LibSwap } from "src/vendor/lifi/LibSwap.sol";
import { LiFiMock } from "test/mocks/LiFiMock.sol";
import "src/types/DataTypes.sol";

contract SuperformERC4626FormTest is ProtocolActions {
    uint64 internal chainId = ETH;
    address refundAddress = address(444);

    function setUp() public override {
        super.setUp();
    }

    /// @dev Test Vault Symbol
    function test_superformVaultSymbol() public {
        vm.startPrank(deployer);

        vm.selectFork(FORKS[chainId]);

        address superRegistry = getContract(chainId, "SuperRegistry");

        /// @dev Deploying Forms
        address formImplementation = address(new ERC4626Form(superRegistry));
        uint32 formImplementationId = 0;

        /// @dev Vaults For The Superforms
        MockERC20 asset = new MockERC20("Mock ERC20 Token", "Mock", address(this), uint256(1000));
        VaultMock vault = new VaultMock(asset, "Mock Vault", "Mock");

        // Deploying Forms Using AddImplementation. Not Testing Reverts As Already Tested
        SuperformFactory(getContract(chainId, "SuperformFactory")).addFormImplementation(
            formImplementation, formImplementationId
        );

        /// @dev Creating superform using formImplementationId and vault
        (, address superformCreated) = SuperformFactory(getContract(chainId, "SuperformFactory")).createSuperform(
            formImplementationId, address(vault)
        );

        string memory symbol = ERC4626Form(payable(superformCreated)).getVaultSymbol();

        assertEq(symbol, "Mock");
    }

    /// @dev Test Yield Token Symbol
    function test_superformYieldTokenSymbol() public {
        vm.startPrank(deployer);

        vm.selectFork(FORKS[chainId]);

        address superRegistry = getContract(chainId, "SuperRegistry");

        /// @dev Deploying Forms
        address formImplementation = address(new ERC4626Form(superRegistry));
        uint32 formImplementationId = 0;

        /// @dev Vaults For The Superforms
        MockERC20 asset = new MockERC20("Mock ERC20 Token", "Mock", address(this), uint256(1000));
        VaultMock vault = new VaultMock(asset, "Mock Vault", "Mock");

        // Deploying Forms Using AddImplementation. Not Testing Reverts As Already Tested
        SuperformFactory(getContract(chainId, "SuperformFactory")).addFormImplementation(
            formImplementation, formImplementationId
        );

        /// @dev Creating superform using formImplementationId and vault
        (, address superformCreated) = SuperformFactory(getContract(chainId, "SuperformFactory")).createSuperform(
            formImplementationId, address(vault)
        );

        string memory symbol = ERC4626Form(payable(superformCreated)).superformYieldTokenSymbol();

        assertEq(symbol, "SUP-Mock");
    }

    function test_superformVaultSharesAmountToUnderlyingAmount() public {
        vm.startPrank(deployer);

        vm.selectFork(FORKS[chainId]);

        address superRegistry = getContract(chainId, "SuperRegistry");

        /// @dev Deploying Forms
        address formImplementation = address(new ERC4626Form(superRegistry));
        uint32 formImplementationId = 0;

        /// @dev Vaults For The Superforms
        MockERC20 asset = new MockERC20("Mock ERC20 Token", "Mock", address(this), uint256(1000));
        VaultMock vault = new VaultMock(asset, "Mock Vault", "Mock");

        // Deploying Forms Using AddImplementation. Not Testing Reverts As Already Tested
        SuperformFactory(getContract(chainId, "SuperformFactory")).addFormImplementation(
            formImplementation, formImplementationId
        );

        /// @dev Creating superform using formImplementationId and vault
        (, address superformCreated) = SuperformFactory(getContract(chainId, "SuperformFactory")).createSuperform(
            formImplementationId, address(vault)
        );

        uint256 assets = 10;
        uint256 withdrawableAssets = ERC4626Form(payable(superformCreated)).previewWithdrawFrom(assets);

        assertEq(assets, withdrawableAssets);
    }

    function test_superformVaultPreviewPricePerVaultShare() public {
        vm.startPrank(deployer);

        vm.selectFork(FORKS[chainId]);

        address superRegistry = getContract(chainId, "SuperRegistry");

        /// @dev Deploying Forms
        address formImplementation = address(new ERC4626Form(superRegistry));
        uint32 formImplementationId = 0;

        /// @dev Vaults For The Superforms
        MockERC20 asset = new MockERC20("Mock ERC20 Token", "Mock", address(this), uint256(1000));
        VaultMock vault = new VaultMock(asset, "Mock Vault", "Mock");

        // Deploying Forms Using AddImplementation. Not Testing Reverts As Already Tested
        SuperformFactory(getContract(chainId, "SuperformFactory")).addFormImplementation(
            formImplementation, formImplementationId
        );

        /// @dev Creating superform using formImplementationId and vault
        (, address superformCreated) = SuperformFactory(getContract(chainId, "SuperformFactory")).createSuperform(
            formImplementationId, address(vault)
        );

        uint256 withdrawableAssets = ERC4626Form(payable(superformCreated)).getPreviewPricePerVaultShare();

        assertEq(withdrawableAssets, 1_000_000_000_000_000_000);
    }

    function test_superformVaultTotalAssets() public {
        vm.startPrank(deployer);

        vm.selectFork(FORKS[chainId]);

        address superRegistry = getContract(chainId, "SuperRegistry");

        /// @dev Deploying Forms
        address formImplementation = address(new ERC4626Form(superRegistry));
        uint32 formImplementationId = 0;

        /// @dev Vaults For The Superforms
        MockERC20 asset = new MockERC20("Mock ERC20 Token", "Mock", address(this), uint256(1000));
        VaultMock vault = new VaultMock(asset, "Mock Vault", "Mock");

        // Deploying Forms Using AddImplementation. Not Testing Reverts As Already Tested
        SuperformFactory(getContract(chainId, "SuperformFactory")).addFormImplementation(
            formImplementation, formImplementationId
        );

        /// @dev Creating superform using formImplementationId and vault
        (, address superformCreated) = SuperformFactory(getContract(chainId, "SuperformFactory")).createSuperform(
            formImplementationId, address(vault)
        );

        uint256 totalAssets = ERC4626Form(payable(superformCreated)).getTotalAssets();

        assertEq(totalAssets, 0);
    }

    function test_superformVaultShareBalance() public {
        vm.startPrank(deployer);

        vm.selectFork(FORKS[chainId]);

        address superRegistry = getContract(chainId, "SuperRegistry");

        /// @dev Deploying Forms
        address formImplementation = address(new ERC4626Form(superRegistry));
        uint32 formImplementationId = 0;

        /// @dev Vaults For The Superforms
        MockERC20 asset = new MockERC20("Mock ERC20 Token", "Mock", address(this), uint256(1000));
        VaultMock vault = new VaultMock(asset, "Mock Vault", "Mock");

        // Deploying Forms Using AddImplementation. Not Testing Reverts As Already Tested
        SuperformFactory(getContract(chainId, "SuperformFactory")).addFormImplementation(
            formImplementation, formImplementationId
        );

        /// @dev Creating superform using formImplementationId and vault
        (, address superformCreated) = SuperformFactory(getContract(chainId, "SuperformFactory")).createSuperform(
            formImplementationId, address(vault)
        );

        uint256 vaultShareBalance = ERC4626Form(payable(superformCreated)).getVaultShareBalance();

        assertEq(vaultShareBalance, 0);
    }

    function test_superformVaultPricePerVaultShare() public {
        vm.startPrank(deployer);

        vm.selectFork(FORKS[chainId]);

        address superRegistry = getContract(chainId, "SuperRegistry");

        /// @dev Deploying Forms
        address formImplementation = address(new ERC4626Form(superRegistry));
        uint32 formImplementationId = 0;

        /// @dev Vaults For The Superforms
        MockERC20 asset = new MockERC20("Mock ERC20 Token", "Mock", address(this), uint256(1000));
        VaultMock vault = new VaultMock(asset, "Mock Vault", "Mock");

        // Deploying Forms Using AddImplementation. Not Testing Reverts As Already Tested
        SuperformFactory(getContract(chainId, "SuperformFactory")).addFormImplementation(
            formImplementation, formImplementationId
        );

        /// @dev Creating superform using formImplementationId and vault
        (, address superformCreated) = SuperformFactory(getContract(chainId, "SuperformFactory")).createSuperform(
            formImplementationId, address(vault)
        );

        uint256 priceVaultShare = ERC4626Form(payable(superformCreated)).getPricePerVaultShare();

        assertEq(priceVaultShare, 1_000_000_000_000_000_000);
    }

    function test_superformVaultDecimals() public {
        vm.startPrank(deployer);

        vm.selectFork(FORKS[chainId]);

        address superRegistry = getContract(chainId, "SuperRegistry");

        /// @dev Deploying Forms
        address formImplementation = address(new ERC4626Form(superRegistry));
        uint32 formImplementationId = 0;

        /// @dev Vaults For The Superforms
        MockERC20 asset = new MockERC20("Mock ERC20 Token", "Mock", address(this), uint256(1000));
        VaultMock vault = new VaultMock(asset, "Mock Vault", "Mock");

        // Deploying Forms Using AddImplementation. Not Testing Reverts As Already Tested
        SuperformFactory(getContract(chainId, "SuperformFactory")).addFormImplementation(
            formImplementation, formImplementationId
        );

        /// @dev Creating superform using formImplementationId and vault
        (, address superformCreated) = SuperformFactory(getContract(chainId, "SuperformFactory")).createSuperform(
            formImplementationId, address(vault)
        );

        uint256 vaultDecimals = ERC4626Form(payable(superformCreated)).getVaultDecimals();

        assertEq(vaultDecimals, 18);
    }

    function test_superformVaultName() public {
        vm.startPrank(deployer);

        vm.selectFork(FORKS[chainId]);

        address superRegistry = getContract(chainId, "SuperRegistry");

        /// @dev Deploying Forms
        address formImplementation = address(new ERC4626Form(superRegistry));
        uint32 formImplementationId = 0;

        /// @dev Vaults For The Superforms
        MockERC20 asset = new MockERC20("Mock ERC20 Token", "Mock", address(this), uint256(1000));
        VaultMock vault = new VaultMock(asset, "Mock Vault", "Mock");

        // Deploying Forms Using AddImplementation. Not Testing Reverts As Already Tested
        SuperformFactory(getContract(chainId, "SuperformFactory")).addFormImplementation(
            formImplementation, formImplementationId
        );

        /// @dev Creating superform using formImplementationId and vault
        (, address superformCreated) = SuperformFactory(getContract(chainId, "SuperformFactory")).createSuperform(
            formImplementationId, address(vault)
        );

        string memory vaultName = ERC4626Form(payable(superformCreated)).getVaultName();

        assertEq(vaultName, "Mock Vault");
    }

    function test_superformYieldTokenName() public {
        vm.startPrank(deployer);

        vm.selectFork(FORKS[chainId]);

        address superRegistry = getContract(chainId, "SuperRegistry");

        /// @dev Deploying Forms
        address formImplementation = address(new ERC4626Form(superRegistry));
        uint32 formImplementationId = 0;

        /// @dev Vaults For The Superforms
        MockERC20 asset = new MockERC20("Mock ERC20 Token", "Mock", address(this), uint256(1000));
        VaultMock vault = new VaultMock(asset, "Mock Vault", "Mock");

        // Deploying Forms Using AddImplementation. Not Testing Reverts As Already Tested
        SuperformFactory(getContract(chainId, "SuperformFactory")).addFormImplementation(
            formImplementation, formImplementationId
        );

        /// @dev Creating superform using formImplementationId and vault
        (, address superformCreated) = SuperformFactory(getContract(chainId, "SuperformFactory")).createSuperform(
            formImplementationId, address(vault)
        );

        string memory tokenName = ERC4626Form(payable(superformCreated)).superformYieldTokenName();

        assertEq(tokenName, "Superform Mock Vault");
    }

    function test_superformDirectDepositWithoutAllowance() public {
        /// scenario: user deposits with his own collateral but failed to approve
        vm.selectFork(FORKS[ETH]);

        address superform = getContract(
            ETH, string.concat("DAI", "VaultMock", "Superform", Strings.toString(FORM_IMPLEMENTATION_IDS[0]))
        );

        uint256 superformId = DataLib.packSuperform(superform, FORM_IMPLEMENTATION_IDS[0], ETH);

        SingleVaultSFData memory data = SingleVaultSFData(
            superformId, 1e18, 100, false, LiqRequest(1, "", getContract(ETH, "DAI"), ETH, 0), "", refundAddress, ""
        );

        SingleDirectSingleVaultStateReq memory req = SingleDirectSingleVaultStateReq(data);

        /// @dev no approval before call
        vm.expectRevert(Error.DIRECT_DEPOSIT_INSUFFICIENT_ALLOWANCE.selector);
        SuperformRouter(payable(getContract(ETH, "SuperformRouter"))).singleDirectSingleVaultDeposit(req);
    }

    function test_superformDirectDepositWithAllowance() public {
        _successfulDeposit();
    }

    function test_superformDirectDepositWithoutEnoughAllowanceWithTokensForceSent() public {
        /// scenario: user deposits by utilizing any crude collateral available in the form proxy
        vm.selectFork(FORKS[ETH]);
        vm.startPrank(deployer);
        /// try depositing without approval
        address superform = getContract(
            ETH, string.concat("DAI", "VaultMock", "Superform", Strings.toString(FORM_IMPLEMENTATION_IDS[0]))
        );

        uint256 superformId = DataLib.packSuperform(superform, FORM_IMPLEMENTATION_IDS[0], ETH);

        SingleVaultSFData memory data = SingleVaultSFData(
            superformId, 2e18, 100, false, LiqRequest(1, "", getContract(ETH, "DAI"), ETH, 0), "", refundAddress, ""
        );

        SingleDirectSingleVaultStateReq memory req = SingleDirectSingleVaultStateReq(data);

        /// @dev make sure the form proxy has enough usdc for the user to hack it
        MockERC20(getContract(ETH, "DAI")).transfer(superform, 3e18);
        MockERC20(getContract(ETH, "DAI")).approve(superform, 1e18);

        vm.expectRevert(Error.DIRECT_DEPOSIT_INSUFFICIENT_ALLOWANCE.selector);
        SuperformRouter(payable(getContract(ETH, "SuperformRouter"))).singleDirectSingleVaultDeposit(req);
    }

    function test_superformDirectDepositWithMaliciousTxData() public {
        /// scenario: user deposits by utilizing any crude collateral available in the form proxy
        vm.selectFork(FORKS[ETH]);
        vm.startPrank(deployer);
        /// try depositing without approval
        address superform = getContract(
            ETH, string.concat("DAI", "VaultMock", "Superform", Strings.toString(FORM_IMPLEMENTATION_IDS[0]))
        );

        uint256 superformId = DataLib.packSuperform(superform, FORM_IMPLEMENTATION_IDS[0], ETH);

        /// @dev txData with 1e18 input amount
        LiqBridgeTxDataArgs memory liqBridgeTxDataArgs = LiqBridgeTxDataArgs(
            1,
            getContract(ETH, "DAI"),
            getContract(ETH, "DAI"),
            getContract(ETH, "DAI"),
            superform,
            ETH,
            ETH,
            ETH,
            false,
            superform,
            uint256(ETH),
            1e18,
            false,
            0
        );

        /// @dev superform data with 2e18 final amount
        SingleVaultSFData memory data = SingleVaultSFData(
            superformId,
            2e18,
            100,
            false,
            LiqRequest(1, _buildLiqBridgeTxData(liqBridgeTxDataArgs, true), getContract(ETH, "DAI"), ETH, 0),
            "",
            refundAddress,
            ""
        );

        SingleDirectSingleVaultStateReq memory req = SingleDirectSingleVaultStateReq(data);

        address router = getContract(ETH, "SuperformRouter");

        /// @dev make sure the form proxy has enough usdc for the user to hack it
        MockERC20(getContract(ETH, "DAI")).transfer(superform, 3e18);
        /// balanceBefore = 3e18
        MockERC20(getContract(ETH, "DAI")).approve(router, 1e18);
        MockERC20(getContract(ETH, "DAI")).approve(router, 1e18);

        vm.expectRevert(Error.DIRECT_DEPOSIT_INVALID_DATA.selector);
        SuperformRouter(payable(getContract(ETH, "SuperformRouter"))).singleDirectSingleVaultDeposit(req);
    }

    function test_superformDirectWithdrawalWithMaliciousTxData() public {
        _successfulDeposit();

        /// scenario: user could hack the funds from the form
        vm.selectFork(FORKS[ETH]);
        vm.startPrank(deployer);

        address superform = getContract(
            ETH, string.concat("DAI", "VaultMock", "Superform", Strings.toString(FORM_IMPLEMENTATION_IDS[0]))
        );
        address DAI = getContract(ETH, "DAI");
        uint256 superformId = DataLib.packSuperform(superform, FORM_IMPLEMENTATION_IDS[0], ETH);

        SingleVaultSFData memory data = SingleVaultSFData(
            superformId,
            SuperPositions(getContract(ETH, "SuperPositions")).balanceOf(deployer, superformId),
            100,
            false,
            LiqRequest(1, _buildMaliciousTxData(1, DAI, superform, ETH, 2e18, deployer), DAI, ETH, 0),
            "",
            refundAddress,
            ""
        );

        SingleDirectSingleVaultStateReq memory req = SingleDirectSingleVaultStateReq(data);

        SuperPositions(getContract(ETH, "SuperPositions")).increaseAllowance(
            getContract(ETH, "SuperformRouter"), superformId, 1e18
        );

        /// @dev approves before call
        vm.expectRevert(Error.DIRECT_WITHDRAW_INVALID_LIQ_REQUEST.selector);
        SuperformRouter(payable(getContract(ETH, "SuperformRouter"))).singleDirectSingleVaultWithdraw(req);
    }

    function test_superformXChainWithdrawalWithoutUpdatingTxData() public {
        /// @dev prank deposits (just mint super-shares)
        _successfulDeposit();

        vm.selectFork(FORKS[ETH]);
        vm.startPrank(deployer);

        address superform = getContract(
            ETH, string.concat("DAI", "VaultMock", "Superform", Strings.toString(FORM_IMPLEMENTATION_IDS[0]))
        );

        uint256 superformId = DataLib.packSuperform(superform, FORM_IMPLEMENTATION_IDS[0], ETH);
        IBaseForm(superform).getVaultAddress();

        MockERC20(getContract(ETH, "DAI")).transfer(superform, 1e18);
        vm.stopPrank();

        /// @dev simulating withdrawals with malicious tx data
        vm.startPrank(getContract(ETH, "CoreStateRegistry"));

        InitSingleVaultData memory data = InitSingleVaultData(
            1,
            1,
            superformId,
            1e18,
            100,
            false,
            LiqRequest(1, bytes(""), getContract(ETH, "DAI"), ARBI, 0),
            refundAddress,
            ""
        );

        vm.expectRevert(Error.WITHDRAW_TX_DATA_NOT_UPDATED.selector);
        IBaseForm(superform).xChainWithdrawFromVault(data, deployer, ARBI);
    }

    function test_superformXChainWithdrawalWithMaliciousTxData() public {
        /// @dev prank deposits (just mint super-shares)
        _successfulDeposit();

        vm.selectFork(FORKS[ETH]);
        vm.startPrank(deployer);

        address superform = getContract(
            ETH, string.concat("DAI", "VaultMock", "Superform", Strings.toString(FORM_IMPLEMENTATION_IDS[0]))
        );

        uint256 superformId = DataLib.packSuperform(superform, FORM_IMPLEMENTATION_IDS[0], ETH);

<<<<<<< HEAD
        MockERC20(getContract(ETH, "DAI")).transfer(superform, 1e18);
=======
        uint256 amount = SuperPositions(getContract(ETH, "SuperPositions")).balanceOf(deployer, superformId);

        MockERC20(getContract(ETH, "DAI")).transfer(formBeacon, 1e18);
>>>>>>> d7439885
        vm.stopPrank();

        /// @dev simulating withdrawals with malicious tx data
        vm.startPrank(getContract(ETH, "CoreStateRegistry"));

        InitSingleVaultData memory data = InitSingleVaultData(
            1,
            1,
            superformId,
            amount,
            100,
            false,
            LiqRequest(
                1,
                _buildMaliciousTxData(1, getContract(ETH, "DAI"), superform, ARBI, 2e18, deployer),
                getContract(ETH, "DAI"),
                ARBI,
                0
            ),
            refundAddress,
            ""
        );

        vm.expectRevert(Error.XCHAIN_WITHDRAW_INVALID_LIQ_REQUEST.selector);
        IBaseForm(superform).xChainWithdrawFromVault(data, deployer, ARBI);
    }

    function test_superformDirectWithdrawWithInvalidLiqDataToken() public {
        /// @dev prank deposits (just mint super-shares)
        _successfulDeposit();

        vm.selectFork(FORKS[ETH]);
        vm.startPrank(deployer);

        address superform = getContract(
            ETH, string.concat("DAI", "VaultMock", "Superform", Strings.toString(FORM_IMPLEMENTATION_IDS[0]))
        );

        uint256 superformId = DataLib.packSuperform(superform, FORM_IMPLEMENTATION_IDS[0], ETH);

        MockERC20(getContract(ETH, "DAI")).transfer(superform, 1e18);

        SingleVaultSFData memory data = SingleVaultSFData(
            superformId,
            SuperPositions(getContract(ETH, "SuperPositions")).balanceOf(deployer, superformId),
            100,
            false,
            LiqRequest(1, "", getContract(ETH, "WETH"), ETH, 0),
            "",
            refundAddress,
            ""
        );

        SingleDirectSingleVaultStateReq memory req = SingleDirectSingleVaultStateReq(data);

        SuperPositions(getContract(ETH, "SuperPositions")).increaseAllowance(
            getContract(ETH, "SuperformRouter"), superformId, 1e18
        );
        vm.expectRevert(Error.DIRECT_WITHDRAW_INVALID_COLLATERAL.selector);
        SuperformRouter(payable(getContract(ETH, "SuperformRouter"))).singleDirectSingleVaultWithdraw(req);

        vm.stopPrank();
    }

    function test_superformXChainWithInvalidLiqDataToken() public {
        /// @dev prank deposits (just mint super-shares)
        _successfulDeposit();

        vm.selectFork(FORKS[ETH]);
        vm.startPrank(deployer);

        address superform = getContract(
            ETH, string.concat("DAI", "VaultMock", "Superform", Strings.toString(FORM_IMPLEMENTATION_IDS[0]))
        );

        uint256 superformId = DataLib.packSuperform(superform, FORM_IMPLEMENTATION_IDS[0], ETH);

        MockERC20(getContract(ETH, "DAI")).transfer(superform, 1e18);
        vm.stopPrank();
        bytes memory invalidTxData = abi.encode(1);

        InitSingleVaultData memory data = InitSingleVaultData(
            1,
            1,
            superformId,
            1e18,
            100,
            false,
            LiqRequest(1, invalidTxData, getContract(ETH, "WETH"), ARBI, 0),
            refundAddress,
            ""
        );

        vm.startPrank(getContract(ETH, "CoreStateRegistry"));

        vm.expectRevert(Error.XCHAIN_WITHDRAW_INVALID_LIQ_REQUEST.selector);
        IBaseForm(superform).xChainWithdrawFromVault(data, deployer, ARBI);

        vm.stopPrank();
    }

    function test_revert_baseForm_notSuperRegistry() public {
        vm.startPrank(deployer);

        vm.selectFork(FORKS[chainId]);

        SuperformFactory superformFactory = SuperformFactory(getContract(chainId, "SuperformFactory"));

        /// @dev Deploying Form with incorrect SuperRegistry
        address formImplementation = address(new ERC4626Form(address(0x1)));
        uint32 formImplementationId = 0;

        /// @dev Vaults For The Superforms
        MockERC20 asset = new MockERC20("Mock ERC20 Token", "Mock", address(this), uint256(1000));
        VaultMock vault = new VaultMock(asset, "Mock Vault", "Mock");

        /// @dev Deploying Forms Using AddImplementation. Not Testing Reverts As Already Tested
        superformFactory.addFormImplementation(formImplementation, formImplementationId);

        /// @dev should revert as superRegistry coming from SuperformFactory does not
        /// match the one set in the ERC4626Form
        vm.expectRevert(Error.NOT_SUPER_REGISTRY.selector);
        superformFactory.createSuperform(formImplementationId, address(vault));
    }

    function test_directDepositInvalidData() public {
        /// @dev no txData is sent for a vault that requires it
        vm.selectFork(FORKS[ETH]);
        vm.startPrank(deployer);
        address superformRouter = getContract(ETH, "SuperformRouter");
        address superform1 = getContract(
            ETH, string.concat("DAI", "VaultMock", "Superform", Strings.toString(FORM_IMPLEMENTATION_IDS[0]))
        );

        address superform2 = getContract(
            ETH, string.concat("WETH", "VaultMock", "Superform", Strings.toString(FORM_IMPLEMENTATION_IDS[0]))
        );

        uint256 superformId1 = DataLib.packSuperform(superform1, FORM_IMPLEMENTATION_IDS[0], ETH);
        uint256 superformId2 = DataLib.packSuperform(superform2, FORM_IMPLEMENTATION_IDS[0], ETH);

        uint256[] memory superformIds = new uint256[](2);
        superformIds[0] = superformId1;
        superformIds[1] = superformId2;

        uint256[] memory amounts = new uint256[](2);
        amounts[0] = 1e18;
        amounts[1] = 1e18;

        uint256[] memory maxSlippages = new uint256[](2);
        maxSlippages[0] = 1000;
        maxSlippages[1] = 1000;

        LiqRequest[] memory liqReqs = new LiqRequest[](2);

        liqReqs[0] = LiqRequest(1, "", getContract(ETH, "DAI"), ETH, 0);
        liqReqs[1] = LiqRequest(1, "", getContract(ETH, "DAI"), ETH, 0);

        MultiVaultSFData memory data =
            MultiVaultSFData(superformIds, amounts, maxSlippages, new bool[](2), liqReqs, "", refundAddress, "");

        SingleDirectMultiVaultStateReq memory req = SingleDirectMultiVaultStateReq(data);

        /// @dev approves before call
        MockERC20(getContract(ETH, "DAI")).approve(address(superformRouter), 2e18);

        vm.expectRevert(Error.DIRECT_DEPOSIT_INVALID_DATA.selector);
        SuperformRouter(payable(superformRouter)).singleDirectMultiVaultDeposit{ value: 10 ether }(req);
        vm.stopPrank();
    }

    /*///////////////////////////////////////////////////////////////
                        INTERNAL FUNCTIONS
    //////////////////////////////////////////////////////////////*/

    function _successfulDeposit() internal {
        /// scenario: user deposits with his own collateral and has approved enough tokens
        vm.selectFork(FORKS[ETH]);
        vm.startPrank(deployer);

        address superform = getContract(
            ETH, string.concat("DAI", "VaultMock", "Superform", Strings.toString(FORM_IMPLEMENTATION_IDS[0]))
        );

        uint256 superformId = DataLib.packSuperform(superform, FORM_IMPLEMENTATION_IDS[0], ETH);

        SingleVaultSFData memory data = SingleVaultSFData(
            superformId, 1e18, 100, false, LiqRequest(1, "", getContract(ETH, "DAI"), ETH, 0), "", refundAddress, ""
        );

        SingleDirectSingleVaultStateReq memory req = SingleDirectSingleVaultStateReq(data);

        address router = getContract(ETH, "SuperformRouter");

        /// @dev approves before call
        MockERC20(getContract(ETH, "DAI")).approve(router, 1e18);
        SuperformRouter(payable(getContract(ETH, "SuperformRouter"))).singleDirectSingleVaultDeposit(req);
    }

    function _buildMaliciousTxData(
        uint8 liqBridgeKind_,
        address underlyingToken_,
        address from_,
        uint64 toChainId_,
        uint256 amount_,
        address receiver_
    )
        internal
        view
        returns (bytes memory txData)
    {
        if (liqBridgeKind_ == 1) {
            ILiFi.BridgeData memory bridgeData;
            LibSwap.SwapData[] memory swapData = new LibSwap.SwapData[](1);

            swapData[0] = LibSwap.SwapData(
                address(0),
                /// callTo (arbitrary)
                address(0),
                /// callTo (approveTo)
                underlyingToken_,
                underlyingToken_,
                amount_,
                abi.encode(from_, FORKS[toChainId_]),
                false // arbitrary
            );

            bridgeData = ILiFi.BridgeData(
                bytes32("1"),
                /// request id
                "",
                "",
                address(0),
                underlyingToken_,
                receiver_,
                amount_,
                uint256(toChainId_),
                false,
                true
            );

            txData = abi.encodeWithSelector(LiFiMock.swapAndStartBridgeTokensViaBridge.selector, bridgeData, swapData);
        }
    }
}<|MERGE_RESOLUTION|>--- conflicted
+++ resolved
@@ -517,13 +517,9 @@
 
         uint256 superformId = DataLib.packSuperform(superform, FORM_IMPLEMENTATION_IDS[0], ETH);
 
-<<<<<<< HEAD
+        uint256 amount = SuperPositions(getContract(ETH, "SuperPositions")).balanceOf(deployer, superformId);
+
         MockERC20(getContract(ETH, "DAI")).transfer(superform, 1e18);
-=======
-        uint256 amount = SuperPositions(getContract(ETH, "SuperPositions")).balanceOf(deployer, superformId);
-
-        MockERC20(getContract(ETH, "DAI")).transfer(formBeacon, 1e18);
->>>>>>> d7439885
         vm.stopPrank();
 
         /// @dev simulating withdrawals with malicious tx data
