// SPDX-License-Identifier: Unlicense
pragma solidity 0.8.19;

<<<<<<< HEAD
// import "test/utils/BaseSetup.sol";
// import "test/utils/Utilities.sol";

// import { RolesStateRegistry } from "src/crosschain-data/extensions/RolesStateRegistry.sol";
// import { ISuperRegistry } from "src/interfaces/ISuperRegistry.sol";
// import { SuperRBAC } from "src/settings/SuperRBAC.sol";

// import { Error } from "src/utils/Error.sol";

// contract SuperRBACTest is BaseSetup {
//     SuperRBAC public superRBAC;
//     ISuperRegistry public superRegistry;

//     function setUp() public override {
//         super.setUp();

//         vm.selectFork(FORKS[ETH]);
//         superRBAC = SuperRBAC(getContract(ETH, "SuperRBAC"));
//         superRegistry = ISuperRegistry(getContract(ETH, "SuperRegistry"));
//     }

//     function test_setSuperRegistry() public {
//         vm.prank(deployer);
//         superRBAC.setSuperRegistry(address(0x1));
//         assertEq(address(superRBAC.superRegistry()), address(0x1));
//     }

//     function test_grantProtocolAdminRole() public {
//         vm.startPrank(deployer);
//         superRBAC.grantRole(superRBAC.PROTOCOL_ADMIN_ROLE(), address(0x1));
//         vm.stopPrank();
//         assertEq(superRBAC.hasProtocolAdminRole(address(0x1)), true);
//     }

//     function test_revokeProtocolAdminRole() public {
//         vm.startPrank(deployer);
//         superRBAC.revokeRole(superRBAC.PROTOCOL_ADMIN_ROLE(), deployer);
//         vm.stopPrank();

//         assertEq(superRBAC.hasProtocolAdminRole(deployer), false);
//     }

//     function test_grantPaymentAdminRole() public {
//         vm.startPrank(deployer);
//         superRBAC.grantRole(superRBAC.PAYMENT_ADMIN_ROLE(), address(0x1));
//         vm.stopPrank();

//         assertEq(superRBAC.hasPaymentAdminRole(address(0x1)), true);
//     }

//     function test_revokePaymentAdminRole() public {
//         _revokeAndCheck(
//             superRBAC.hasPaymentAdminRole.selector,
//             superRBAC.PAYMENT_ADMIN_ROLE(),
//             superRegistry.PAYMENT_ADMIN(),
//             deployer,
//             "",
//             generateBroadcastParams(5, 2),
//             800 ether
//         );
//     }

//     function test_grantEmergencyAdminRole() public {
//         vm.startPrank(deployer);
//         superRBAC.grantRole(superRBAC.EMERGENCY_ADMIN_ROLE(), address(0x1));
//         vm.stopPrank();

//         assertEq(superRBAC.hasEmergencyAdminRole(address(0x1)), true);
//     }

//     function test_revokeEmergencyAdminRole() public {
//         vm.startPrank(deployer);
//         superRBAC.revokeRole(superRBAC.EMERGENCY_ADMIN_ROLE(), deployer);
//         vm.stopPrank();

//         assertEq(superRBAC.hasEmergencyAdminRole(deployer), false);
//     }

//     function test_grantSwapperRole() public {
//         vm.startPrank(deployer);
//         superRBAC.grantRole(superRBAC.MULTI_TX_SWAPPER_ROLE(), address(0x1));
//         vm.stopPrank();

//         assertEq(superRBAC.hasMultiTxProcessorSwapperRole(address(0x1)), true);
//     }

//     function test_revokeMultiTxSwapperRole() public {
//         _revokeAndCheck(
//             superRBAC.hasMultiTxProcessorSwapperRole.selector,
//             superRBAC.MULTI_TX_SWAPPER_ROLE(),
//             superRegistry.MULTI_TX_SWAPPER(),
//             deployer,
//             "",
//             generateBroadcastParams(5, 2),
//             800 ether
//         );
//     }

//     function test_grantCoreStateRegistryProcessorRole() public {
//         vm.startPrank(deployer);
//         superRBAC.grantRole(superRBAC.CORE_STATE_REGISTRY_PROCESSOR_ROLE(), address(0x1));
//         vm.stopPrank();

//         assertEq(superRBAC.hasCoreStateRegistryProcessorRole(address(0x1)), true);
//     }

//     function test_revokeCoreStateRegistryProcessorRole() public {
//         _revokeAndCheck(
//             superRBAC.hasCoreStateRegistryProcessorRole.selector,
//             superRBAC.CORE_STATE_REGISTRY_PROCESSOR_ROLE(),
//             superRegistry.CORE_REGISTRY_PROCESSOR(),
//             deployer,
//             "",
//             generateBroadcastParams(5, 2),
//             800 ether
//         );
//     }

//     function test_grantRolesStateRegistryProcessorRole() public {
//         vm.startPrank(deployer);
//         superRBAC.grantRole(superRBAC.ROLES_STATE_REGISTRY_PROCESSOR_ROLE(), address(0x1));
//         vm.stopPrank();

//         assertEq(superRBAC.hasRolesStateRegistryProcessorRole(address(0x1)), true);
//     }

//     function test_revokeRolesStateRegistryProcessorRole() public {
//         _revokeAndCheck(
//             superRBAC.hasRolesStateRegistryProcessorRole.selector,
//             superRBAC.ROLES_STATE_REGISTRY_PROCESSOR_ROLE(),
//             superRegistry.ROLES_REGISTRY_PROCESSOR(),
//             deployer,
//             "",
//             generateBroadcastParams(5, 2),
//             800 ether
//         );
//     }

//     function test_grantFactoryStateRegistryProcessorRole() public {
//         vm.startPrank(deployer);
//         superRBAC.grantRole(superRBAC.FACTORY_STATE_REGISTRY_PROCESSOR_ROLE(), address(0x1));
//         vm.stopPrank();

//         assertEq(superRBAC.hasFactoryStateRegistryProcessorRole(address(0x1)), true);
//     }

//     function test_revokeFactoryStateRegistryProcessorRole() public {
//         _revokeAndCheck(
//             superRBAC.hasFactoryStateRegistryProcessorRole.selector,
//             superRBAC.FACTORY_STATE_REGISTRY_PROCESSOR_ROLE(),
//             superRegistry.FACTORY_REGISTRY_PROCESSOR(),
//             deployer,
//             "",
//             generateBroadcastParams(5, 2),
//             800 ether
//         );
//     }

//     function test_grantTwoStepsStateRegistryProcessorRole() public {
//         vm.startPrank(deployer);
//         superRBAC.grantRole(superRBAC.TWOSTEPS_STATE_REGISTRY_PROCESSOR_ROLE(), address(0x1));
//         vm.stopPrank();

//         assertEq(superRBAC.hasTwoStepsStateRegistryProcessorRole(address(0x1)), true);
//     }

//     function test_revokeTwoStepsStateRegistrvyProcessorRole() public {
//         _revokeAndCheck(
//             superRBAC.hasTwoStepsStateRegistryProcessorRole.selector,
//             superRBAC.TWOSTEPS_STATE_REGISTRY_PROCESSOR_ROLE(),
//             superRegistry.TWO_STEPS_REGISTRY_PROCESSOR(),
//             deployer,
//             "",
//             generateBroadcastParams(5, 2),
//             800 ether
//         );
//     }

//     function test_grantCoreStateRegistryUpdaterRole() public {
//         vm.startPrank(deployer);
//         superRBAC.grantRole(superRBAC.CORE_STATE_REGISTRY_UPDATER_ROLE(), address(0x1));
//         vm.stopPrank();

//         assertEq(superRBAC.hasCoreStateRegistryUpdaterRole(address(0x1)), true);
//     }

//     function test_revokeCoreStateRegistryUpdaterRole() public {
//         _revokeAndCheck(
//             superRBAC.hasCoreStateRegistryUpdaterRole.selector,
//             superRBAC.CORE_STATE_REGISTRY_UPDATER_ROLE(),
//             superRegistry.CORE_REGISTRY_UPDATER(),
//             deployer,
//             "",
//             generateBroadcastParams(5, 2),
//             800 ether
//         );
//     }

//     function test_grantMinterRole() public {
//         vm.startPrank(deployer);
//         superRBAC.grantRole(superRBAC.MINTER_ROLE(), address(0x1));
//         vm.stopPrank();

//         assertEq(superRBAC.hasMinterRole(address(0x1)), true);
//     }

//     function test_revokeMinterRole() public {
//         _revokeAndCheck(
//             superRBAC.hasMinterRole.selector,
//             superRBAC.MINTER_ROLE(),
//             superRegistry.TWO_STEPS_FORM_STATE_REGISTRY(),
//             deployer,
//             "TwoStepsFormStateRegistry",
//             generateBroadcastParams(5, 2),
//             800 ether
//         );
//     }

//     function test_grantBurnerRole() public {
//         vm.startPrank(deployer);
//         superRBAC.grantRole(superRBAC.BURNER_ROLE(), address(0x1));
//         vm.stopPrank();

//         assertEq(superRBAC.hasBurnerRole(address(0x1)), true);
//     }

//     function test_revokeBurnerRole() public {
//         _revokeAndCheck(
//             superRBAC.hasBurnerRole.selector,
//             superRBAC.BURNER_ROLE(),
//             superRegistry.SUPERFORM_ROUTER(),
//             deployer,
//             "SuperformRouter",
//             generateBroadcastParams(5, 2),
//             800 ether
//         );
//     }

//     function test_grantStateRegistryMinterRole() public {
//         vm.startPrank(deployer);

//         uint8[] memory registryIds = new uint8[](1);
//         registryIds[0] = 1;

//         address[] memory registryAddress = new address[](1);
//         registryAddress[0] = address(0x1);

//         superRegistry.setStateRegistryAddress(registryIds, registryAddress);

//         superRBAC.grantRole(superRBAC.MINTER_STATE_REGISTRY_ROLE(), address(0x1));
//         vm.stopPrank();

//         assertEq(superRBAC.hasMinterStateRegistryRole(address(0x1)), true);
//     }

//     function test_revokeStateRegistryMinterRole() public {
//         _revokeAndCheck(
//             superRBAC.hasMinterStateRegistryRole.selector,
//             superRBAC.MINTER_STATE_REGISTRY_ROLE(),
//             superRegistry.CORE_STATE_REGISTRY(),
//             deployer,
//             "CoreStateRegistry",
//             generateBroadcastParams(5, 2),
//             800 ether
//         );
//     }

//     function test_stateSync_invalidCaller() public {
//         vm.expectRevert(Error.NOT_ROLES_STATE_REGISTRY.selector);
//         superRBAC.stateSync("");
//     }

//     function test_stateSync_addressToRevokeIs0() public {
//         vm.expectRevert(Error.ZERO_ADDRESS.selector);
//         vm.prank(getContract(ETH, "RolesStateRegistry"));
//         superRBAC.stateSync(
//             abi.encode(
//                 AMBFactoryMessage(
//                     keccak256("SYNC_REVOKE"), abi.encode(keccak256("MINTER_ROLE"), keccak256("NON_EXISTENT_ID"))
//                 )
//             )
//         );
//     }

//     function test_setup_new_role() public {
//         vm.prank(deployer);
//         superRBAC.setRoleAdmin(keccak256("NEW_ROLE"), keccak256("PROTOCOL_ADMIN_ROLE"));
//     }

//     function _revokeAndCheck(
//         bytes4 checkRole_,
//         bytes32 superRBACRole_,
//         bytes32 superRegistryAddressId_,
//         address actor_,
//         string memory member_,
//         bytes memory extraData_,
//         uint256 value_
//     )
//         internal
//     {
//         vm.deal(actor_, value_ + 1 ether);
//         vm.prank(actor_);

//         vm.recordLogs();

//         address memberAddress;
//         if (bytes(member_).length == 0) {
//             memberAddress = deployer;
//         } else {
//             memberAddress = getContract(ETH, member_);
//         }

//         /// @dev setting the status as false in chain id = ETH
//         superRBAC.revokeRoleSuperBroadcast{ value: value_ }(
//             superRBACRole_, memberAddress, extraData_, superRegistryAddressId_
//         );

//         vm.prank(deployer);
//         _broadcastPayloadHelper(ETH, vm.getRecordedLogs());

//         /// @dev role revoked on ETH
//         (, bytes memory isRevoked) = address(superRBAC).call(abi.encodeWithSelector(checkRole_, memberAddress));
//         assertEq(abi.decode(isRevoked, (bool)), false);

//         /// @dev broadcasting revokes to other chains on hold
//         SuperRBAC superRBAC_;
//         // /// @dev process the payload across all other chains
//         for (uint256 i = 0; i < chainIds.length; i++) {
//             if (bytes(member_).length > 0) {
//                 memberAddress = getContract(chainIds[i], member_);
//             }
//             if (chainIds[i] != ETH) {
//                 vm.selectFork(FORKS[chainIds[i]]);
//                 superRBAC_ = SuperRBAC(getContract(chainIds[i], "SuperRBAC"));

//                 (, bytes memory statusBefore) =
//                     address(superRBAC_).call(abi.encodeWithSelector(checkRole_, memberAddress));
//                 RolesStateRegistry(payable(getContract(chainIds[i], "RolesStateRegistry"))).processPayload(1);
//                 (, bytes memory statusAfter) =
//                     address(superRBAC_).call(abi.encodeWithSelector(checkRole_, memberAddress));

//                 /// @dev assert status update before and after processing the payload
//                 assertEq(abi.decode(statusBefore, (bool)), true);
//                 assertEq(abi.decode(statusAfter, (bool)), false);
//             }
//         }
//         vm.startPrank(deployer);

//         /// try processing the same payload again
//         for (uint256 i = 0; i < chainIds.length; i++) {
//             if (chainIds[i] != ETH) {
//                 vm.selectFork(FORKS[chainIds[i]]);
//                 /// @dev re-grant roles state registry role in case it was revoked to test remaining of cases
//                 if (superRBACRole_ == keccak256("ROLES_STATE_REGISTRY_PROCESSOR_ROLE")) {
//                     SuperRBAC(getContract(chainIds[i], "SuperRBAC")).grantRole(superRBACRole_, deployer);
//                 }

//                 vm.expectRevert(Error.PAYLOAD_ALREADY_PROCESSED.selector);

//                 RolesStateRegistry(payable(getContract(chainIds[i], "RolesStateRegistry"))).processPayload(1);
//             }
//         }

//         /// try processing not available payload id
//         for (uint256 i = 0; i < chainIds.length; i++) {
//             if (chainIds[i] != ETH) {
//                 vm.selectFork(FORKS[chainIds[i]]);

//                 vm.expectRevert(Error.INVALID_PAYLOAD_ID.selector);

//                 RolesStateRegistry(payable(getContract(chainIds[i], "RolesStateRegistry"))).processPayload(2);
//             }
//         }
//     }
// }
=======
import "test/utils/BaseSetup.sol";
import "test/utils/Utilities.sol";

import { RolesStateRegistry } from "src/crosschain-data/extensions/RolesStateRegistry.sol";
import { ISuperRegistry } from "src/interfaces/ISuperRegistry.sol";
import { SuperRBAC } from "src/settings/SuperRBAC.sol";

import { Error } from "src/utils/Error.sol";

contract SuperRBACTest is BaseSetup {
    SuperRBAC public superRBAC;
    ISuperRegistry public superRegistry;

    function setUp() public override {
        super.setUp();

        vm.selectFork(FORKS[ETH]);
        superRBAC = SuperRBAC(getContract(ETH, "SuperRBAC"));
        superRegistry = ISuperRegistry(getContract(ETH, "SuperRegistry"));
    }

    function test_setSuperRegistry() public {
        vm.prank(deployer);
        superRBAC.setSuperRegistry(address(0x1));
        assertEq(address(superRBAC.superRegistry()), address(0x1));
    }

    function test_grantProtocolAdminRole() public {
        vm.startPrank(deployer);
        superRBAC.grantRole(superRBAC.PROTOCOL_ADMIN_ROLE(), address(0x1));
        vm.stopPrank();
        assertEq(superRBAC.hasProtocolAdminRole(address(0x1)), true);
    }

    function test_revokeProtocolAdminRole() public {
        vm.startPrank(deployer);
        superRBAC.revokeRole(superRBAC.PROTOCOL_ADMIN_ROLE(), deployer);
        vm.stopPrank();

        assertEq(superRBAC.hasProtocolAdminRole(deployer), false);
    }

    function test_grantPaymentAdminRole() public {
        vm.startPrank(deployer);
        superRBAC.grantRole(superRBAC.PAYMENT_ADMIN_ROLE(), address(0x1));
        vm.stopPrank();

        assertEq(superRBAC.hasPaymentAdminRole(address(0x1)), true);
    }

    function test_revokePaymentAdminRole() public {
        _revokeAndCheck(
            superRBAC.hasPaymentAdminRole.selector,
            superRBAC.PAYMENT_ADMIN_ROLE(),
            superRegistry.PAYMENT_ADMIN(),
            deployer,
            "",
            generateBroadcastParams(5, 2),
            800 ether
        );
    }

    function test_grantEmergencyAdminRole() public {
        vm.startPrank(deployer);
        superRBAC.grantRole(superRBAC.EMERGENCY_ADMIN_ROLE(), address(0x1));
        vm.stopPrank();

        assertEq(superRBAC.hasEmergencyAdminRole(address(0x1)), true);
    }

    function test_revokeEmergencyAdminRole() public {
        vm.startPrank(deployer);
        superRBAC.revokeRole(superRBAC.EMERGENCY_ADMIN_ROLE(), deployer);
        vm.stopPrank();

        assertEq(superRBAC.hasEmergencyAdminRole(deployer), false);
    }

    function test_grantSwapperRole() public {
        vm.startPrank(deployer);
        superRBAC.grantRole(superRBAC.MULTI_TX_SWAPPER_ROLE(), address(0x1));
        vm.stopPrank();

        assertEq(superRBAC.hasMultiTxProcessorSwapperRole(address(0x1)), true);
    }

    function test_revokeMultiTxSwapperRole() public {
        _revokeAndCheck(
            superRBAC.hasMultiTxProcessorSwapperRole.selector,
            superRBAC.MULTI_TX_SWAPPER_ROLE(),
            superRegistry.MULTI_TX_SWAPPER(),
            deployer,
            "",
            generateBroadcastParams(5, 2),
            800 ether
        );
    }

    function test_grantCoreStateRegistryProcessorRole() public {
        vm.startPrank(deployer);
        superRBAC.grantRole(superRBAC.CORE_STATE_REGISTRY_PROCESSOR_ROLE(), address(0x1));
        vm.stopPrank();

        assertEq(superRBAC.hasCoreStateRegistryProcessorRole(address(0x1)), true);
    }

    function test_revokeCoreStateRegistryProcessorRole() public {
        _revokeAndCheck(
            superRBAC.hasCoreStateRegistryProcessorRole.selector,
            superRBAC.CORE_STATE_REGISTRY_PROCESSOR_ROLE(),
            superRegistry.CORE_REGISTRY_PROCESSOR(),
            deployer,
            "",
            generateBroadcastParams(5, 2),
            800 ether
        );
    }

    function test_grantRolesStateRegistryProcessorRole() public {
        vm.startPrank(deployer);
        superRBAC.grantRole(superRBAC.ROLES_STATE_REGISTRY_PROCESSOR_ROLE(), address(0x1));
        vm.stopPrank();

        assertEq(superRBAC.hasRolesStateRegistryProcessorRole(address(0x1)), true);
    }

    function test_revokeRolesStateRegistryProcessorRole() public {
        _revokeAndCheck(
            superRBAC.hasRolesStateRegistryProcessorRole.selector,
            superRBAC.ROLES_STATE_REGISTRY_PROCESSOR_ROLE(),
            superRegistry.ROLES_REGISTRY_PROCESSOR(),
            deployer,
            "",
            generateBroadcastParams(5, 2),
            800 ether
        );
    }

    function test_grantFactoryStateRegistryProcessorRole() public {
        vm.startPrank(deployer);
        superRBAC.grantRole(superRBAC.FACTORY_STATE_REGISTRY_PROCESSOR_ROLE(), address(0x1));
        vm.stopPrank();

        assertEq(superRBAC.hasFactoryStateRegistryProcessorRole(address(0x1)), true);
    }

    function test_revokeFactoryStateRegistryProcessorRole() public {
        _revokeAndCheck(
            superRBAC.hasFactoryStateRegistryProcessorRole.selector,
            superRBAC.FACTORY_STATE_REGISTRY_PROCESSOR_ROLE(),
            superRegistry.FACTORY_REGISTRY_PROCESSOR(),
            deployer,
            "",
            generateBroadcastParams(5, 2),
            800 ether
        );
    }

    function test_grantTwoStepsStateRegistryProcessorRole() public {
        vm.startPrank(deployer);
        superRBAC.grantRole(superRBAC.TWOSTEPS_STATE_REGISTRY_PROCESSOR_ROLE(), address(0x1));
        vm.stopPrank();

        assertEq(superRBAC.hasTwoStepsStateRegistryProcessorRole(address(0x1)), true);
    }

    function test_revokeTwoStepsStateRegistrvyProcessorRole() public {
        _revokeAndCheck(
            superRBAC.hasTwoStepsStateRegistryProcessorRole.selector,
            superRBAC.TWOSTEPS_STATE_REGISTRY_PROCESSOR_ROLE(),
            superRegistry.TWO_STEPS_REGISTRY_PROCESSOR(),
            deployer,
            "",
            generateBroadcastParams(5, 2),
            800 ether
        );
    }

    function test_grantCoreStateRegistryUpdaterRole() public {
        vm.startPrank(deployer);
        superRBAC.grantRole(superRBAC.CORE_STATE_REGISTRY_UPDATER_ROLE(), address(0x1));
        vm.stopPrank();

        assertEq(superRBAC.hasCoreStateRegistryUpdaterRole(address(0x1)), true);
    }

    function test_revokeCoreStateRegistryUpdaterRole() public {
        _revokeAndCheck(
            superRBAC.hasCoreStateRegistryUpdaterRole.selector,
            superRBAC.CORE_STATE_REGISTRY_UPDATER_ROLE(),
            superRegistry.CORE_REGISTRY_UPDATER(),
            deployer,
            "",
            generateBroadcastParams(5, 2),
            800 ether
        );
    }

    function test_grantMinterRole() public {
        vm.startPrank(deployer);
        superRBAC.grantRole(superRBAC.SUPERPOSITIONS_MINTER_ROLE(), address(0x1));
        vm.stopPrank();

        assertEq(superRBAC.hasSuperPositionsMinterRole(address(0x1)), true);
    }

    function test_revokeMinterRole() public {
        _revokeAndCheck(
            superRBAC.hasSuperPositionsMinterRole.selector,
            superRBAC.SUPERPOSITIONS_MINTER_ROLE(),
            superRegistry.TWO_STEPS_FORM_STATE_REGISTRY(),
            deployer,
            "TwoStepsFormStateRegistry",
            generateBroadcastParams(5, 2),
            800 ether
        );
    }

    function test_grantBurnerRole() public {
        vm.startPrank(deployer);
        superRBAC.grantRole(superRBAC.SUPERPOSITIONS_BURNER_ROLE(), address(0x1));
        vm.stopPrank();

        assertEq(superRBAC.hasSuperPositionsBurnerRole(address(0x1)), true);
    }

    function test_revokeBurnerRole() public {
        _revokeAndCheck(
            superRBAC.hasSuperPositionsBurnerRole.selector,
            superRBAC.SUPERPOSITIONS_BURNER_ROLE(),
            superRegistry.SUPERFORM_ROUTER(),
            deployer,
            "SuperformRouter",
            generateBroadcastParams(5, 2),
            800 ether
        );
    }

    function test_grantStateRegistryMinterRole() public {
        vm.startPrank(deployer);

        uint8[] memory registryIds = new uint8[](1);
        registryIds[0] = 1;

        address[] memory registryAddress = new address[](1);
        registryAddress[0] = address(0x1);

        superRegistry.setStateRegistryAddress(registryIds, registryAddress);

        superRBAC.grantRole(superRBAC.MINTER_STATE_REGISTRY_ROLE(), address(0x1));
        vm.stopPrank();

        assertEq(superRBAC.hasMinterStateRegistryRole(address(0x1)), true);
    }

    function test_revokeStateRegistryMinterRole() public {
        _revokeAndCheck(
            superRBAC.hasMinterStateRegistryRole.selector,
            superRBAC.MINTER_STATE_REGISTRY_ROLE(),
            superRegistry.CORE_STATE_REGISTRY(),
            deployer,
            "CoreStateRegistry",
            generateBroadcastParams(5, 2),
            800 ether
        );
    }

    function test_stateSync_invalidCaller() public {
        vm.expectRevert(Error.NOT_ROLES_STATE_REGISTRY.selector);
        superRBAC.stateSync("");
    }

    function test_stateSync_addressToRevokeIs0() public {
        vm.expectRevert(Error.ZERO_ADDRESS.selector);
        vm.prank(getContract(ETH, "RolesStateRegistry"));
        superRBAC.stateSync(
            abi.encode(
                AMBFactoryMessage(
                    keccak256("SYNC_REVOKE"),
                    abi.encode(keccak256("SUPERPOSITIONS_MINTER_ROLE"), keccak256("NON_EXISTENT_ID"))
                )
            )
        );
    }

    function test_setup_new_role() public {
        vm.prank(deployer);
        superRBAC.setRoleAdmin(keccak256("NEW_ROLE"), keccak256("PROTOCOL_ADMIN_ROLE"));
    }

    function _revokeAndCheck(
        bytes4 checkRole_,
        bytes32 superRBACRole_,
        bytes32 superRegistryAddressId_,
        address actor_,
        string memory member_,
        bytes memory extraData_,
        uint256 value_
    )
        internal
    {
        vm.deal(actor_, value_ + 1 ether);
        vm.prank(actor_);

        vm.recordLogs();

        address memberAddress;
        if (bytes(member_).length == 0) {
            memberAddress = deployer;
        } else {
            memberAddress = getContract(ETH, member_);
        }

        /// @dev setting the status as false in chain id = ETH
        superRBAC.revokeRoleSuperBroadcast{ value: value_ }(
            superRBACRole_, memberAddress, extraData_, superRegistryAddressId_
        );

        vm.prank(deployer);
        _broadcastPayloadHelper(ETH, vm.getRecordedLogs());

        /// @dev role revoked on ETH
        (, bytes memory isRevoked) = address(superRBAC).call(abi.encodeWithSelector(checkRole_, memberAddress));
        assertEq(abi.decode(isRevoked, (bool)), false);

        /// @dev broadcasting revokes to other chains on hold
        SuperRBAC superRBAC_;
        // /// @dev process the payload across all other chains
        for (uint256 i = 0; i < chainIds.length; i++) {
            if (bytes(member_).length > 0) {
                memberAddress = getContract(chainIds[i], member_);
            }
            if (chainIds[i] != ETH) {
                vm.selectFork(FORKS[chainIds[i]]);
                superRBAC_ = SuperRBAC(getContract(chainIds[i], "SuperRBAC"));

                (, bytes memory statusBefore) =
                    address(superRBAC_).call(abi.encodeWithSelector(checkRole_, memberAddress));
                RolesStateRegistry(payable(getContract(chainIds[i], "RolesStateRegistry"))).processPayload(1);
                (, bytes memory statusAfter) =
                    address(superRBAC_).call(abi.encodeWithSelector(checkRole_, memberAddress));

                /// @dev assert status update before and after processing the payload
                assertEq(abi.decode(statusBefore, (bool)), true);
                assertEq(abi.decode(statusAfter, (bool)), false);
            }
        }
        vm.startPrank(deployer);

        /// try processing the same payload again
        for (uint256 i = 0; i < chainIds.length; i++) {
            if (chainIds[i] != ETH) {
                vm.selectFork(FORKS[chainIds[i]]);
                /// @dev re-grant roles state registry role in case it was revoked to test remaining of cases
                if (superRBACRole_ == keccak256("ROLES_STATE_REGISTRY_PROCESSOR_ROLE")) {
                    SuperRBAC(getContract(chainIds[i], "SuperRBAC")).grantRole(superRBACRole_, deployer);
                }

                vm.expectRevert(Error.PAYLOAD_ALREADY_PROCESSED.selector);

                RolesStateRegistry(payable(getContract(chainIds[i], "RolesStateRegistry"))).processPayload(1);
            }
        }

        /// try processing not available payload id
        for (uint256 i = 0; i < chainIds.length; i++) {
            if (chainIds[i] != ETH) {
                vm.selectFork(FORKS[chainIds[i]]);

                vm.expectRevert(Error.INVALID_PAYLOAD_ID.selector);

                RolesStateRegistry(payable(getContract(chainIds[i], "RolesStateRegistry"))).processPayload(2);
            }
        }
    }
}
>>>>>>> f18e89d5
<|MERGE_RESOLUTION|>--- conflicted
+++ resolved
@@ -1,7 +1,6 @@
-// SPDX-License-Identifier: Unlicense
-pragma solidity 0.8.19;
-
-<<<<<<< HEAD
+// // SPDX-License-Identifier: Unlicense
+// pragma solidity 0.8.19;
+
 // import "test/utils/BaseSetup.sol";
 // import "test/utils/Utilities.sol";
 
@@ -202,16 +201,16 @@
 
 //     function test_grantMinterRole() public {
 //         vm.startPrank(deployer);
-//         superRBAC.grantRole(superRBAC.MINTER_ROLE(), address(0x1));
-//         vm.stopPrank();
-
-//         assertEq(superRBAC.hasMinterRole(address(0x1)), true);
+//         superRBAC.grantRole(superRBAC.SUPERPOSITIONS_MINTER_ROLE(), address(0x1));
+//         vm.stopPrank();
+
+//         assertEq(superRBAC.hasSuperPositionsMinterRole(address(0x1)), true);
 //     }
 
 //     function test_revokeMinterRole() public {
 //         _revokeAndCheck(
-//             superRBAC.hasMinterRole.selector,
-//             superRBAC.MINTER_ROLE(),
+//             superRBAC.hasSuperPositionsMinterRole.selector,
+//             superRBAC.SUPERPOSITIONS_MINTER_ROLE(),
 //             superRegistry.TWO_STEPS_FORM_STATE_REGISTRY(),
 //             deployer,
 //             "TwoStepsFormStateRegistry",
@@ -222,16 +221,16 @@
 
 //     function test_grantBurnerRole() public {
 //         vm.startPrank(deployer);
-//         superRBAC.grantRole(superRBAC.BURNER_ROLE(), address(0x1));
-//         vm.stopPrank();
-
-//         assertEq(superRBAC.hasBurnerRole(address(0x1)), true);
+//         superRBAC.grantRole(superRBAC.SUPERPOSITIONS_BURNER_ROLE(), address(0x1));
+//         vm.stopPrank();
+
+//         assertEq(superRBAC.hasSuperPositionsBurnerRole(address(0x1)), true);
 //     }
 
 //     function test_revokeBurnerRole() public {
 //         _revokeAndCheck(
-//             superRBAC.hasBurnerRole.selector,
-//             superRBAC.BURNER_ROLE(),
+//             superRBAC.hasSuperPositionsBurnerRole.selector,
+//             superRBAC.SUPERPOSITIONS_BURNER_ROLE(),
 //             superRegistry.SUPERFORM_ROUTER(),
 //             deployer,
 //             "SuperformRouter",
@@ -280,7 +279,8 @@
 //         superRBAC.stateSync(
 //             abi.encode(
 //                 AMBFactoryMessage(
-//                     keccak256("SYNC_REVOKE"), abi.encode(keccak256("MINTER_ROLE"), keccak256("NON_EXISTENT_ID"))
+//                     keccak256("SYNC_REVOKE"),
+//                     abi.encode(keccak256("SUPERPOSITIONS_MINTER_ROLE"), keccak256("NON_EXISTENT_ID"))
 //                 )
 //             )
 //         );
@@ -376,382 +376,4 @@
 //             }
 //         }
 //     }
-// }
-=======
-import "test/utils/BaseSetup.sol";
-import "test/utils/Utilities.sol";
-
-import { RolesStateRegistry } from "src/crosschain-data/extensions/RolesStateRegistry.sol";
-import { ISuperRegistry } from "src/interfaces/ISuperRegistry.sol";
-import { SuperRBAC } from "src/settings/SuperRBAC.sol";
-
-import { Error } from "src/utils/Error.sol";
-
-contract SuperRBACTest is BaseSetup {
-    SuperRBAC public superRBAC;
-    ISuperRegistry public superRegistry;
-
-    function setUp() public override {
-        super.setUp();
-
-        vm.selectFork(FORKS[ETH]);
-        superRBAC = SuperRBAC(getContract(ETH, "SuperRBAC"));
-        superRegistry = ISuperRegistry(getContract(ETH, "SuperRegistry"));
-    }
-
-    function test_setSuperRegistry() public {
-        vm.prank(deployer);
-        superRBAC.setSuperRegistry(address(0x1));
-        assertEq(address(superRBAC.superRegistry()), address(0x1));
-    }
-
-    function test_grantProtocolAdminRole() public {
-        vm.startPrank(deployer);
-        superRBAC.grantRole(superRBAC.PROTOCOL_ADMIN_ROLE(), address(0x1));
-        vm.stopPrank();
-        assertEq(superRBAC.hasProtocolAdminRole(address(0x1)), true);
-    }
-
-    function test_revokeProtocolAdminRole() public {
-        vm.startPrank(deployer);
-        superRBAC.revokeRole(superRBAC.PROTOCOL_ADMIN_ROLE(), deployer);
-        vm.stopPrank();
-
-        assertEq(superRBAC.hasProtocolAdminRole(deployer), false);
-    }
-
-    function test_grantPaymentAdminRole() public {
-        vm.startPrank(deployer);
-        superRBAC.grantRole(superRBAC.PAYMENT_ADMIN_ROLE(), address(0x1));
-        vm.stopPrank();
-
-        assertEq(superRBAC.hasPaymentAdminRole(address(0x1)), true);
-    }
-
-    function test_revokePaymentAdminRole() public {
-        _revokeAndCheck(
-            superRBAC.hasPaymentAdminRole.selector,
-            superRBAC.PAYMENT_ADMIN_ROLE(),
-            superRegistry.PAYMENT_ADMIN(),
-            deployer,
-            "",
-            generateBroadcastParams(5, 2),
-            800 ether
-        );
-    }
-
-    function test_grantEmergencyAdminRole() public {
-        vm.startPrank(deployer);
-        superRBAC.grantRole(superRBAC.EMERGENCY_ADMIN_ROLE(), address(0x1));
-        vm.stopPrank();
-
-        assertEq(superRBAC.hasEmergencyAdminRole(address(0x1)), true);
-    }
-
-    function test_revokeEmergencyAdminRole() public {
-        vm.startPrank(deployer);
-        superRBAC.revokeRole(superRBAC.EMERGENCY_ADMIN_ROLE(), deployer);
-        vm.stopPrank();
-
-        assertEq(superRBAC.hasEmergencyAdminRole(deployer), false);
-    }
-
-    function test_grantSwapperRole() public {
-        vm.startPrank(deployer);
-        superRBAC.grantRole(superRBAC.MULTI_TX_SWAPPER_ROLE(), address(0x1));
-        vm.stopPrank();
-
-        assertEq(superRBAC.hasMultiTxProcessorSwapperRole(address(0x1)), true);
-    }
-
-    function test_revokeMultiTxSwapperRole() public {
-        _revokeAndCheck(
-            superRBAC.hasMultiTxProcessorSwapperRole.selector,
-            superRBAC.MULTI_TX_SWAPPER_ROLE(),
-            superRegistry.MULTI_TX_SWAPPER(),
-            deployer,
-            "",
-            generateBroadcastParams(5, 2),
-            800 ether
-        );
-    }
-
-    function test_grantCoreStateRegistryProcessorRole() public {
-        vm.startPrank(deployer);
-        superRBAC.grantRole(superRBAC.CORE_STATE_REGISTRY_PROCESSOR_ROLE(), address(0x1));
-        vm.stopPrank();
-
-        assertEq(superRBAC.hasCoreStateRegistryProcessorRole(address(0x1)), true);
-    }
-
-    function test_revokeCoreStateRegistryProcessorRole() public {
-        _revokeAndCheck(
-            superRBAC.hasCoreStateRegistryProcessorRole.selector,
-            superRBAC.CORE_STATE_REGISTRY_PROCESSOR_ROLE(),
-            superRegistry.CORE_REGISTRY_PROCESSOR(),
-            deployer,
-            "",
-            generateBroadcastParams(5, 2),
-            800 ether
-        );
-    }
-
-    function test_grantRolesStateRegistryProcessorRole() public {
-        vm.startPrank(deployer);
-        superRBAC.grantRole(superRBAC.ROLES_STATE_REGISTRY_PROCESSOR_ROLE(), address(0x1));
-        vm.stopPrank();
-
-        assertEq(superRBAC.hasRolesStateRegistryProcessorRole(address(0x1)), true);
-    }
-
-    function test_revokeRolesStateRegistryProcessorRole() public {
-        _revokeAndCheck(
-            superRBAC.hasRolesStateRegistryProcessorRole.selector,
-            superRBAC.ROLES_STATE_REGISTRY_PROCESSOR_ROLE(),
-            superRegistry.ROLES_REGISTRY_PROCESSOR(),
-            deployer,
-            "",
-            generateBroadcastParams(5, 2),
-            800 ether
-        );
-    }
-
-    function test_grantFactoryStateRegistryProcessorRole() public {
-        vm.startPrank(deployer);
-        superRBAC.grantRole(superRBAC.FACTORY_STATE_REGISTRY_PROCESSOR_ROLE(), address(0x1));
-        vm.stopPrank();
-
-        assertEq(superRBAC.hasFactoryStateRegistryProcessorRole(address(0x1)), true);
-    }
-
-    function test_revokeFactoryStateRegistryProcessorRole() public {
-        _revokeAndCheck(
-            superRBAC.hasFactoryStateRegistryProcessorRole.selector,
-            superRBAC.FACTORY_STATE_REGISTRY_PROCESSOR_ROLE(),
-            superRegistry.FACTORY_REGISTRY_PROCESSOR(),
-            deployer,
-            "",
-            generateBroadcastParams(5, 2),
-            800 ether
-        );
-    }
-
-    function test_grantTwoStepsStateRegistryProcessorRole() public {
-        vm.startPrank(deployer);
-        superRBAC.grantRole(superRBAC.TWOSTEPS_STATE_REGISTRY_PROCESSOR_ROLE(), address(0x1));
-        vm.stopPrank();
-
-        assertEq(superRBAC.hasTwoStepsStateRegistryProcessorRole(address(0x1)), true);
-    }
-
-    function test_revokeTwoStepsStateRegistrvyProcessorRole() public {
-        _revokeAndCheck(
-            superRBAC.hasTwoStepsStateRegistryProcessorRole.selector,
-            superRBAC.TWOSTEPS_STATE_REGISTRY_PROCESSOR_ROLE(),
-            superRegistry.TWO_STEPS_REGISTRY_PROCESSOR(),
-            deployer,
-            "",
-            generateBroadcastParams(5, 2),
-            800 ether
-        );
-    }
-
-    function test_grantCoreStateRegistryUpdaterRole() public {
-        vm.startPrank(deployer);
-        superRBAC.grantRole(superRBAC.CORE_STATE_REGISTRY_UPDATER_ROLE(), address(0x1));
-        vm.stopPrank();
-
-        assertEq(superRBAC.hasCoreStateRegistryUpdaterRole(address(0x1)), true);
-    }
-
-    function test_revokeCoreStateRegistryUpdaterRole() public {
-        _revokeAndCheck(
-            superRBAC.hasCoreStateRegistryUpdaterRole.selector,
-            superRBAC.CORE_STATE_REGISTRY_UPDATER_ROLE(),
-            superRegistry.CORE_REGISTRY_UPDATER(),
-            deployer,
-            "",
-            generateBroadcastParams(5, 2),
-            800 ether
-        );
-    }
-
-    function test_grantMinterRole() public {
-        vm.startPrank(deployer);
-        superRBAC.grantRole(superRBAC.SUPERPOSITIONS_MINTER_ROLE(), address(0x1));
-        vm.stopPrank();
-
-        assertEq(superRBAC.hasSuperPositionsMinterRole(address(0x1)), true);
-    }
-
-    function test_revokeMinterRole() public {
-        _revokeAndCheck(
-            superRBAC.hasSuperPositionsMinterRole.selector,
-            superRBAC.SUPERPOSITIONS_MINTER_ROLE(),
-            superRegistry.TWO_STEPS_FORM_STATE_REGISTRY(),
-            deployer,
-            "TwoStepsFormStateRegistry",
-            generateBroadcastParams(5, 2),
-            800 ether
-        );
-    }
-
-    function test_grantBurnerRole() public {
-        vm.startPrank(deployer);
-        superRBAC.grantRole(superRBAC.SUPERPOSITIONS_BURNER_ROLE(), address(0x1));
-        vm.stopPrank();
-
-        assertEq(superRBAC.hasSuperPositionsBurnerRole(address(0x1)), true);
-    }
-
-    function test_revokeBurnerRole() public {
-        _revokeAndCheck(
-            superRBAC.hasSuperPositionsBurnerRole.selector,
-            superRBAC.SUPERPOSITIONS_BURNER_ROLE(),
-            superRegistry.SUPERFORM_ROUTER(),
-            deployer,
-            "SuperformRouter",
-            generateBroadcastParams(5, 2),
-            800 ether
-        );
-    }
-
-    function test_grantStateRegistryMinterRole() public {
-        vm.startPrank(deployer);
-
-        uint8[] memory registryIds = new uint8[](1);
-        registryIds[0] = 1;
-
-        address[] memory registryAddress = new address[](1);
-        registryAddress[0] = address(0x1);
-
-        superRegistry.setStateRegistryAddress(registryIds, registryAddress);
-
-        superRBAC.grantRole(superRBAC.MINTER_STATE_REGISTRY_ROLE(), address(0x1));
-        vm.stopPrank();
-
-        assertEq(superRBAC.hasMinterStateRegistryRole(address(0x1)), true);
-    }
-
-    function test_revokeStateRegistryMinterRole() public {
-        _revokeAndCheck(
-            superRBAC.hasMinterStateRegistryRole.selector,
-            superRBAC.MINTER_STATE_REGISTRY_ROLE(),
-            superRegistry.CORE_STATE_REGISTRY(),
-            deployer,
-            "CoreStateRegistry",
-            generateBroadcastParams(5, 2),
-            800 ether
-        );
-    }
-
-    function test_stateSync_invalidCaller() public {
-        vm.expectRevert(Error.NOT_ROLES_STATE_REGISTRY.selector);
-        superRBAC.stateSync("");
-    }
-
-    function test_stateSync_addressToRevokeIs0() public {
-        vm.expectRevert(Error.ZERO_ADDRESS.selector);
-        vm.prank(getContract(ETH, "RolesStateRegistry"));
-        superRBAC.stateSync(
-            abi.encode(
-                AMBFactoryMessage(
-                    keccak256("SYNC_REVOKE"),
-                    abi.encode(keccak256("SUPERPOSITIONS_MINTER_ROLE"), keccak256("NON_EXISTENT_ID"))
-                )
-            )
-        );
-    }
-
-    function test_setup_new_role() public {
-        vm.prank(deployer);
-        superRBAC.setRoleAdmin(keccak256("NEW_ROLE"), keccak256("PROTOCOL_ADMIN_ROLE"));
-    }
-
-    function _revokeAndCheck(
-        bytes4 checkRole_,
-        bytes32 superRBACRole_,
-        bytes32 superRegistryAddressId_,
-        address actor_,
-        string memory member_,
-        bytes memory extraData_,
-        uint256 value_
-    )
-        internal
-    {
-        vm.deal(actor_, value_ + 1 ether);
-        vm.prank(actor_);
-
-        vm.recordLogs();
-
-        address memberAddress;
-        if (bytes(member_).length == 0) {
-            memberAddress = deployer;
-        } else {
-            memberAddress = getContract(ETH, member_);
-        }
-
-        /// @dev setting the status as false in chain id = ETH
-        superRBAC.revokeRoleSuperBroadcast{ value: value_ }(
-            superRBACRole_, memberAddress, extraData_, superRegistryAddressId_
-        );
-
-        vm.prank(deployer);
-        _broadcastPayloadHelper(ETH, vm.getRecordedLogs());
-
-        /// @dev role revoked on ETH
-        (, bytes memory isRevoked) = address(superRBAC).call(abi.encodeWithSelector(checkRole_, memberAddress));
-        assertEq(abi.decode(isRevoked, (bool)), false);
-
-        /// @dev broadcasting revokes to other chains on hold
-        SuperRBAC superRBAC_;
-        // /// @dev process the payload across all other chains
-        for (uint256 i = 0; i < chainIds.length; i++) {
-            if (bytes(member_).length > 0) {
-                memberAddress = getContract(chainIds[i], member_);
-            }
-            if (chainIds[i] != ETH) {
-                vm.selectFork(FORKS[chainIds[i]]);
-                superRBAC_ = SuperRBAC(getContract(chainIds[i], "SuperRBAC"));
-
-                (, bytes memory statusBefore) =
-                    address(superRBAC_).call(abi.encodeWithSelector(checkRole_, memberAddress));
-                RolesStateRegistry(payable(getContract(chainIds[i], "RolesStateRegistry"))).processPayload(1);
-                (, bytes memory statusAfter) =
-                    address(superRBAC_).call(abi.encodeWithSelector(checkRole_, memberAddress));
-
-                /// @dev assert status update before and after processing the payload
-                assertEq(abi.decode(statusBefore, (bool)), true);
-                assertEq(abi.decode(statusAfter, (bool)), false);
-            }
-        }
-        vm.startPrank(deployer);
-
-        /// try processing the same payload again
-        for (uint256 i = 0; i < chainIds.length; i++) {
-            if (chainIds[i] != ETH) {
-                vm.selectFork(FORKS[chainIds[i]]);
-                /// @dev re-grant roles state registry role in case it was revoked to test remaining of cases
-                if (superRBACRole_ == keccak256("ROLES_STATE_REGISTRY_PROCESSOR_ROLE")) {
-                    SuperRBAC(getContract(chainIds[i], "SuperRBAC")).grantRole(superRBACRole_, deployer);
-                }
-
-                vm.expectRevert(Error.PAYLOAD_ALREADY_PROCESSED.selector);
-
-                RolesStateRegistry(payable(getContract(chainIds[i], "RolesStateRegistry"))).processPayload(1);
-            }
-        }
-
-        /// try processing not available payload id
-        for (uint256 i = 0; i < chainIds.length; i++) {
-            if (chainIds[i] != ETH) {
-                vm.selectFork(FORKS[chainIds[i]]);
-
-                vm.expectRevert(Error.INVALID_PAYLOAD_ID.selector);
-
-                RolesStateRegistry(payable(getContract(chainIds[i], "RolesStateRegistry"))).processPayload(2);
-            }
-        }
-    }
-}
->>>>>>> f18e89d5
+// }