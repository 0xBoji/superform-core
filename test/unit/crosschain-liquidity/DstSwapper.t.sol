--- conflicted
+++ resolved
@@ -437,15 +437,13 @@
             137,
             abi.encode(
                 AMBMessage(
-<<<<<<< HEAD
-                    0, abi.encode(InitSingleVaultData(1, superformId, 1e18, 0, true, false, liq, receiverAddress, bytes("")))
-=======
                     0,
                     abi.encode(
                         new uint8[](0),
-                        abi.encode(InitSingleVaultData(1, superformId, 1e18, 0, true, liq, dstRefundAddress, bytes("")))
+                        abi.encode(
+                            InitSingleVaultData(1, superformId, 1e18, 0, true, false, liq, receiverAddress, bytes(""))
+                        )
                     )
->>>>>>> 4adc6034
                 )
             )
         );
@@ -474,14 +472,10 @@
                     /// @dev srcSender,
                     ETH
                 ),
-<<<<<<< HEAD
-                abi.encode(InitSingleVaultData(1, superformId, 1e18, 1000, true, false, liq, users[0], bytes("")))
-=======
                 abi.encode(
                     new uint8[](0),
-                    abi.encode(InitSingleVaultData(1, superformId, 1e18, 1000, true, liq, users[0], bytes("")))
+                    abi.encode(InitSingleVaultData(1, superformId, 1e18, 1000, true, false, liq, users[0], bytes("")))
                 )
->>>>>>> 4adc6034
             )
         );
 
@@ -525,16 +519,19 @@
                 AMBMessage(
                     DataLib.packTxInfo(uint8(TransactionType.DEPOSIT), uint8(CallbackType.INIT), 1, 1, users[0], ETH),
                     abi.encode(
-<<<<<<< HEAD
-                        InitMultiVaultData(
-                            1, superformIds, amounts, maxSlippages, hasDstSwaps, new bool[](2), liq, users[0], bytes("")
-=======
                         new uint8[](1),
                         abi.encode(
                             InitMultiVaultData(
-                                1, superformIds, amounts, maxSlippages, hasDstSwaps, liq, users[0], bytes("")
+                                1,
+                                superformIds,
+                                amounts,
+                                maxSlippages,
+                                hasDstSwaps,
+                                new bool[](2),
+                                liq,
+                                users[0],
+                                bytes("")
                             )
->>>>>>> 4adc6034
                         )
                     )
                 )
@@ -572,10 +569,6 @@
                 AMBMessage(
                     DataLib.packTxInfo(1, 0, 1, 1, address(420), uint64(137)),
                     abi.encode(
-<<<<<<< HEAD
-                        InitMultiVaultData(
-                            1, superformIds, amounts, new uint256[](2), hasDstSwaps, new bool[](2), liq, receiverAddress, bytes("")
-=======
                         ambIds,
                         abi.encode(
                             InitMultiVaultData(
@@ -584,11 +577,11 @@
                                 amounts,
                                 new uint256[](2),
                                 hasDstSwaps,
+                                new bool[](2),
                                 liq,
-                                dstRefundAddress,
+                                receiverAddress,
                                 bytes("")
                             )
->>>>>>> 4adc6034
                         )
                     )
                 )
