// SPDX-License-Identifier: Unlicense
pragma solidity ^0.8.21;

import { Error } from "src/utils/Error.sol";

import "test/utils/ProtocolActions.sol";

contract DstSwapperTest is ProtocolActions {
    address dstRefundAddress = address(444);

    function setUp() public override {
        super.setUp();
    }

    function test_failed_native_process_tx() public {
        address payable dstSwapper = payable(getContract(ETH, "DstSwapper"));
        address payable coreStateRegistry = payable(getContract(ETH, "CoreStateRegistry"));

        vm.selectFork(FORKS[ETH]);
        _simulateSingleVaultExistingPayload(coreStateRegistry);
        _simulateSingleVaultExistingPayload(coreStateRegistry);

        vm.startPrank(deployer);
        address native = 0xEeeeeEeeeEeEeeEeEeEeeEEEeeeeEeeeeeeeEEeE;

        (bool success,) = payable(dstSwapper).call{ value: 1e18 }("");

        if (success) {
            DstSwapper(dstSwapper).processTx(
                1, 0, 1, _buildLiqBridgeTxDataDstSwap(1, native, getContract(ETH, "DAI"), dstSwapper, ETH, 1e18, 0)
            );

            bytes memory txData =
                _buildLiqBridgeTxDataDstSwap(1, native, getContract(ETH, "DAI"), dstSwapper, ETH, 1e18, 0);

            /// @dev try with a non-existent index
            vm.expectRevert(Error.INVALID_INDEX.selector);
            DstSwapper(dstSwapper).processTx(1, 420, 1, txData);

            txData = _buildLiqBridgeTxDataDstSwap(1, native, getContract(ETH, "DAI"), dstSwapper, ETH, 1e18, 0);

            /// @dev retry the same payload id and indices
            vm.expectRevert(Error.DST_SWAP_ALREADY_PROCESSED.selector);
            DstSwapper(dstSwapper).processTx(1, 0, 1, txData);

            txData = _buildLiqBridgeTxDataDstSwap(1, native, getContract(ETH, "DAI"), dstSwapper, ETH, 1e18, 0);

            /// @dev no funds in multi-tx processor at this point; should revert
            vm.expectRevert(abi.encodeWithSelector(Error.FAILED_TO_EXECUTE_TXDATA.selector, native));
            DstSwapper(dstSwapper).processTx(2, 0, 1, txData);
        } else {
            revert();
        }
    }

    function test_failed_non_native_process_tx() public {
        address payable dstSwapper = payable(getContract(ETH, "DstSwapper"));
        address payable coreStateRegistry = payable(getContract(ETH, "CoreStateRegistry"));

        vm.selectFork(FORKS[ETH]);
        _simulateSingleVaultExistingPayload(coreStateRegistry);

        vm.startPrank(deployer);
        bytes memory txData =
            _buildLiqBridgeTxDataDstSwap(1, getContract(ETH, "WETH"), getContract(ETH, "DAI"), dstSwapper, ETH, 1e18, 0);
        /// @dev no funds in multi-tx processor at this point; should revert
        vm.expectRevert(abi.encodeWithSelector(Error.FAILED_TO_EXECUTE_TXDATA.selector, getContract(ETH, "WETH")));
        DstSwapper(dstSwapper).processTx(1, 0, 1, txData);
    }

    function test_single_non_native_updateFailedTx() public {
        address payable dstSwapper = payable(getContract(OP, "DstSwapper"));
        address payable coreStateRegistry = payable(getContract(OP, "CoreStateRegistry"));

        vm.selectFork(FORKS[OP]);
        _simulateSingleVaultExistingPayloadOnOP(coreStateRegistry);

        vm.startPrank(deployer);
        address weth = getContract(OP, "WETH");
        deal(weth, dstSwapper, 1e18);

        DstSwapper(dstSwapper).updateFailedTx(1, 0, weth, 1e18);

        /// @dev set quorum to 0 for simplicity in testing setup
        SuperRegistry(getContract(OP, "SuperRegistry")).setRequiredMessagingQuorum(ETH, 0);

        uint256[] memory finalAmounts = new uint256[](1);
        finalAmounts[0] = 1e18;
        CoreStateRegistry(coreStateRegistry).updateDepositPayload(1, finalAmounts);

        vm.stopPrank();

        AMBs = [2, 3];
        CHAIN_0 = ETH;
        DST_CHAINS = [OP];

        /// @dev define vaults amounts and slippage for every destination chain and for every action
        TARGET_UNDERLYINGS[OP][0] = [2];
        TARGET_VAULTS[OP][0] = [0];

        /// @dev id 0 is normal 4626
        TARGET_FORM_KINDS[OP][0] = [0];

        AMOUNTS[OP][0] = [1e18];
        MAX_SLIPPAGE = 1000;
        LIQ_BRIDGES[OP][0] = [1];

        actions.push(
            TestAction({
                action: Actions.RescueFailedDeposit,
                multiVaults: false, //!!WARNING turn on or off multi vaults
                user: 0,
                testType: TestType.Pass,
                revertError: "",
                revertRole: "",
                slippage: 100, // 0% <- if we are testing a pass this must be below each maxSlippage,
                dstSwap: true,
                externalToken: 2 // 0 = DAI, 1 = USDT, 2 = WETH
             })
        );

        _rescueFailedDeposits(actions[0], 0, 1);
        actions.pop();
    }

    function test_single_native_updateFailedTx() public {
        address payable dstSwapper = payable(getContract(OP, "DstSwapper"));
        address payable coreStateRegistry = payable(getContract(OP, "CoreStateRegistry"));

        vm.selectFork(FORKS[OP]);
        _simulateSingleVaultExistingPayloadOnOP(coreStateRegistry);

        vm.startPrank(deployer);
        address native = 0xEeeeeEeeeEeEeeEeEeEeeEEEeeeeEeeeeeeeEEeE;
        deal(dstSwapper, 1e18);

        DstSwapper(dstSwapper).updateFailedTx(1, 0, native, 1e18);

        /// @dev set quorum to 0 for simplicity in testing setup
        SuperRegistry(getContract(OP, "SuperRegistry")).setRequiredMessagingQuorum(ETH, 0);

        uint256[] memory finalAmounts = new uint256[](1);
        finalAmounts[0] = 1e18;
        CoreStateRegistry(coreStateRegistry).updateDepositPayload(1, finalAmounts);

        vm.stopPrank();

        AMBs = [2, 3];
        CHAIN_0 = ETH;
        DST_CHAINS = [OP];

        /// @dev define vaults amounts and slippage for every destination chain and for every action
        TARGET_UNDERLYINGS[OP][0] = [2];
        TARGET_VAULTS[OP][0] = [0];

        /// @dev id 0 is normal 4626
        TARGET_FORM_KINDS[OP][0] = [0];

        AMOUNTS[OP][0] = [1e18];
        MAX_SLIPPAGE = 1000;
        LIQ_BRIDGES[OP][0] = [1];

        actions.push(
            TestAction({
                action: Actions.RescueFailedDeposit,
                multiVaults: false, //!!WARNING turn on or off multi vaults
                user: 0,
                testType: TestType.Pass,
                revertError: "",
                revertRole: "",
                slippage: 100, // 0% <- if we are testing a pass this must be below each maxSlippage,
                dstSwap: true,
                externalToken: 3 // 0 = DAI, 1 = USDT, 2 = WETH
             })
        );

        _rescueFailedDeposits(actions[0], 0, 1);
        actions.pop();
    }

    function test_multi_non_native_batchUpdateFailedTx() public {
        address payable dstSwapper = payable(getContract(OP, "DstSwapper"));
        address payable coreStateRegistry = payable(getContract(OP, "CoreStateRegistry"));

        vm.selectFork(FORKS[OP]);
        _simulateMultiVaultExistingPayloadOnOP(coreStateRegistry);

        vm.startPrank(deployer);
        address weth = getContract(OP, "WETH");
        deal(weth, dstSwapper, 2e18);

        address[] memory interimTokens = new address[](2);
        interimTokens[0] = weth;
        interimTokens[1] = weth;

        uint256[] memory amounts = new uint256[](2);
        amounts[0] = 1e18;
        amounts[1] = 1e18;

        uint256[] memory indices = new uint256[](2);
        indices[0] = 0;
        indices[1] = 1;

        DstSwapper(dstSwapper).batchUpdateFailedTx(1, indices, interimTokens, amounts);

        /// @dev set quorum to 0 for simplicity in testing setup
        SuperRegistry(getContract(OP, "SuperRegistry")).setRequiredMessagingQuorum(ETH, 0);

        CoreStateRegistry(coreStateRegistry).updateDepositPayload(1, amounts);

        vm.stopPrank();

        AMBs = [2, 3];
        CHAIN_0 = ETH;
        DST_CHAINS = [OP];

        /// @dev define vaults amounts and slippage for every destination chain and for every action
        TARGET_UNDERLYINGS[OP][0] = [2, 2];
        TARGET_VAULTS[OP][0] = [0, 3];

        /// @dev id 0 is normal 4626
        TARGET_FORM_KINDS[OP][0] = [0, 0];

        AMOUNTS[OP][0] = [1e18, 1e18];
        MAX_SLIPPAGE = 1000;
        LIQ_BRIDGES[OP][0] = [1];

        actions.push(
            TestAction({
                action: Actions.RescueFailedDeposit,
                multiVaults: true, //!!WARNING turn on or off multi vaults
                user: 0,
                testType: TestType.Pass,
                revertError: "",
                revertRole: "",
                slippage: 100, // 0% <- if we are testing a pass this must be below each maxSlippage,
                dstSwap: true,
                externalToken: 2 // 0 = DAI, 1 = USDT, 2 = WETH
             })
        );

        _rescueFailedDeposits(actions[0], 0, 1);
        actions.pop();
    }

    function test_multi_native_batchUpdateFailedTx() public {
        address payable dstSwapper = payable(getContract(OP, "DstSwapper"));
        address payable coreStateRegistry = payable(getContract(OP, "CoreStateRegistry"));

        vm.selectFork(FORKS[OP]);

        _simulateMultiVaultExistingPayloadOnOP(coreStateRegistry);
        vm.startPrank(deployer);
        address native = 0xEeeeeEeeeEeEeeEeEeEeeEEEeeeeEeeeeeeeEEeE;
        /// @dev simulating a failed swap in DstSwapper that leaves these tokens there
        deal(dstSwapper, 2e18);

        address[] memory interimTokens = new address[](2);
        interimTokens[0] = native;
        interimTokens[1] = native;

        uint256[] memory amounts = new uint256[](2);
        amounts[0] = 1e18;
        amounts[1] = 1e18;

        uint256[] memory indices = new uint256[](2);
        indices[0] = 0;
        indices[1] = 1;

        DstSwapper(dstSwapper).batchUpdateFailedTx(1, indices, interimTokens, amounts);

        /// @dev set quorum to 0 for simplicity in testing setup
        SuperRegistry(getContract(OP, "SuperRegistry")).setRequiredMessagingQuorum(ETH, 0);

        CoreStateRegistry(coreStateRegistry).updateDepositPayload(1, amounts);

        vm.stopPrank();

        AMBs = [2, 3];
        CHAIN_0 = ETH;
        DST_CHAINS = [OP];

        /// @dev define vaults amounts and slippage for every destination chain and for every action
        TARGET_UNDERLYINGS[OP][0] = [2, 2];
        TARGET_VAULTS[OP][0] = [0, 3];

        /// @dev id 0 is normal 4626
        TARGET_FORM_KINDS[OP][0] = [0, 0];

        AMOUNTS[OP][0] = [1e18, 1e18];
        MAX_SLIPPAGE = 1000;
        LIQ_BRIDGES[OP][0] = [1];

        actions.push(
            TestAction({
                action: Actions.RescueFailedDeposit,
                multiVaults: true, //!!WARNING turn on or off multi vaults
                user: 0,
                testType: TestType.Pass,
                revertError: "",
                revertRole: "",
                slippage: 100, // 0% <- if we are testing a pass this must be below each maxSlippage,
                dstSwap: true,
                externalToken: 3 // 0 = DAI, 1 = USDT, 2 = WETH
             })
        );

        _rescueFailedDeposits(actions[0], 0, 1);
        actions.pop();
    }

    function test_failed_batch_process_tx() public {
        address payable dstSwapper = payable(getContract(ETH, "DstSwapper"));
        address payable coreStateRegistry = payable(getContract(ETH, "CoreStateRegistry"));

        vm.selectFork(FORKS[ETH]);
        _simulateMultiVaultExistingPayload(coreStateRegistry);
        _simulateMultiVaultExistingPayload(coreStateRegistry);

        vm.startPrank(deployer);

        address native = 0xEeeeeEeeeEeEeeEeEeEeeEEEeeeeEeeeeeeeEEeE;

        uint8[] memory bridgeId = new uint8[](2);
        bridgeId[0] = 1;
        bridgeId[1] = 1;

        address[] memory approvalToken = new address[](2);
        approvalToken[0] = native;
        approvalToken[1] = native;

        bytes[] memory txData = new bytes[](2);
        txData[0] = _buildLiqBridgeTxDataDstSwap(1, native, getContract(ETH, "DAI"), dstSwapper, ETH, 1e18, 0);
        txData[1] = _buildLiqBridgeTxDataDstSwap(1, native, getContract(ETH, "DAI"), dstSwapper, ETH, 1e18, 0);

        uint256[] memory amounts = new uint256[](2);
        amounts[0] = 1e18;
        amounts[1] = 1e18;

        uint256[] memory indices = new uint256[](2);
        indices[0] = 2;
        indices[1] = 2;

        (bool success,) = payable(dstSwapper).call{ value: 2e18 }("");
        if (!success) revert();

        vm.expectRevert(Error.INVALID_INDEX.selector);
        DstSwapper(dstSwapper).batchProcessTx(1, indices, bridgeId, txData);
        indices[0] = 0;
        indices[1] = 1;
        DstSwapper(dstSwapper).batchProcessTx(1, indices, bridgeId, txData);

        /// @dev retry the same payload id and indices
        vm.expectRevert(Error.DST_SWAP_ALREADY_PROCESSED.selector);
        DstSwapper(dstSwapper).batchProcessTx(1, indices, bridgeId, txData);

        /// @dev retry the same payload id and indices in reversed manner
        vm.expectRevert(Error.DST_SWAP_ALREADY_PROCESSED.selector);
        indices[0] = 1;
        indices[1] = 0;
        DstSwapper(dstSwapper).batchProcessTx(1, indices, bridgeId, txData);

        /// @dev no funds in multi-tx processor at this point; should revert
        vm.expectRevert(abi.encodeWithSelector(Error.FAILED_TO_EXECUTE_TXDATA.selector, native));
        DstSwapper(dstSwapper).batchProcessTx(2, indices, bridgeId, txData);
    }

    function test_failed_batch_process_tx_INVALID_PAYLOAD_STATUS() public {
        address payable dstSwapper = payable(getContract(ETH, "DstSwapper"));
        address payable coreStateRegistry = payable(getContract(ETH, "CoreStateRegistry"));

        vm.selectFork(FORKS[ETH]);
        _simulateMultiVaultExistingPayload(coreStateRegistry);

        vm.startPrank(deployer);

        address native = 0xEeeeeEeeeEeEeeEeEeEeeEEEeeeeEeeeeeeeEEeE;

        uint8[] memory bridgeId = new uint8[](2);
        bridgeId[0] = 1;
        bridgeId[1] = 1;

        address[] memory approvalToken = new address[](2);
        approvalToken[0] = native;
        approvalToken[1] = native;

        bytes[] memory txData = new bytes[](2);
        txData[0] = _buildLiqBridgeTxDataDstSwap(1, native, getContract(ETH, "DAI"), dstSwapper, ETH, 1e18, 0);
        txData[1] = _buildLiqBridgeTxDataDstSwap(1, native, getContract(ETH, "DAI"), dstSwapper, ETH, 1e18, 0);

        uint256[] memory amounts = new uint256[](2);
        amounts[0] = 1e18;
        amounts[1] = 1e18;

        uint256[] memory indices = new uint256[](2);
        indices[0] = 0;
        indices[1] = 1;

        (bool success,) = payable(dstSwapper).call{ value: 2e18 }("");
        if (!success) revert();
        SuperRegistry(getContract(ETH, "SuperRegistry")).setRequiredMessagingQuorum(POLY, 0);

        uint256 nativeAmount = PaymentHelper(getContract(ETH, "PaymentHelper")).estimateAckCost(1);
        CoreStateRegistry(coreStateRegistry).processPayload{ value: nativeAmount }(1);

        vm.expectRevert(Error.INVALID_PAYLOAD_STATUS.selector);
        DstSwapper(dstSwapper).batchProcessTx(1, indices, bridgeId, txData);
    }

    function test_failed_INVALID_SWAP_OUTPUT() public {
        address payable dstSwapper = payable(getContract(ETH, "DstSwapper"));
        address payable coreStateRegistry = payable(getContract(ETH, "CoreStateRegistry"));

        vm.selectFork(FORKS[ETH]);
        _simulateSingleVaultExistingPayload(coreStateRegistry);

        vm.startPrank(deployer);

        bytes memory txData =
            _buildLiqBridgeTxDataDstSwap(1, getContract(ETH, "WETH"), getContract(ETH, "DAI"), dstSwapper, ETH, 0, 0);
        /// @dev txData with amount 0 should revert
        vm.expectRevert(Error.INVALID_SWAP_OUTPUT.selector);
        DstSwapper(dstSwapper).processTx(1, 0, 1, txData);
    }

    function _simulateSingleVaultExistingPayload(address payable coreStateRegistry)
        internal
        returns (uint256 superformId)
    {
        /// simulate an existing payload in csr
        address superform = getContract(ETH, string.concat("DAI", "VaultMock", "Superform", "1"));
        superformId = DataLib.packSuperform(superform, 1, ETH);

        LiqRequest memory liq;
        vm.prank(getContract(ETH, "LayerzeroImplementation"));
        CoreStateRegistry(coreStateRegistry).receivePayload(
            137,
            abi.encode(
                AMBMessage(
<<<<<<< HEAD
                    0,
                    abi.encode(
                        new uint8[](0),
                        abi.encode(
                            InitSingleVaultData(1, 1, superformId, 1e18, 0, true, liq, dstRefundAddress, bytes(""))
                        )
                    )
=======
                    0, abi.encode(InitSingleVaultData(1, superformId, 1e18, 0, true, liq, dstRefundAddress, bytes("")))
>>>>>>> b0362ec2
                )
            )
        );
    }

    function _simulateSingleVaultExistingPayloadOnOP(address payable coreStateRegistry)
        internal
        returns (uint256 superformId)
    {
        /// simulate an existing payload in csr
        address superform = getContract(OP, string.concat("WETH", "VaultMock", "Superform", "1"));
        superformId = DataLib.packSuperform(superform, 1, OP);

        LiqRequest memory liq;
        bytes memory message = abi.encode(
            AMBMessage(
                DataLib.packTxInfo(
                    uint8(TransactionType.DEPOSIT),
                    /// @dev TransactionType
                    uint8(CallbackType.INIT),
                    0,
                    /// @dev isMultiVaults
                    1,
                    /// @dev STATE_REGISTRY_TYPE,
                    users[0],
                    /// @dev srcSender,
                    ETH
                ),
<<<<<<< HEAD
                abi.encode(
                    new uint8[](0),
                    abi.encode(InitSingleVaultData(1, 1, superformId, 1e18, 1000, true, liq, users[0], bytes("")))
                )
=======
                abi.encode(InitSingleVaultData(1, superformId, 1e18, 1000, true, liq, users[0], bytes("")))
>>>>>>> b0362ec2
            )
        );

        vm.prank(getContract(OP, "LayerzeroImplementation"));
        CoreStateRegistry(coreStateRegistry).receivePayload(1, message);
    }

    function _simulateMultiVaultExistingPayloadOnOP(address payable coreStateRegistry)
        internal
        returns (uint256[] memory superformIds)
    {
        /// simulate an existing payload in csr
        address superform = getContract(OP, string.concat("WETH", "VaultMock", "Superform", "1"));
        uint256 superformId1 = DataLib.packSuperform(superform, 1, OP);
        uint256 superformId2 = DataLib.packSuperform(
            getContract(OP, string.concat("WETH", "VaultMockRevertDeposit", "Superform", "1")), 1, OP
        );

        vm.prank(getContract(OP, "LayerzeroImplementation"));

        superformIds = new uint256[](2);
        superformIds[0] = superformId1;
        superformIds[1] = superformId2;

        uint256[] memory amounts = new uint256[](2);
        amounts[0] = 1e18;
        amounts[1] = 1e18;

        bool[] memory hasDstSwaps = new bool[](2);
        hasDstSwaps[0] = true;
        hasDstSwaps[1] = true;

        uint256[] memory maxSlippages = new uint256[](2);
        amounts[0] = 1000;
        amounts[1] = 1000;

        LiqRequest[] memory liq = new LiqRequest[](2);
        CoreStateRegistry(coreStateRegistry).receivePayload(
            ETH,
            abi.encode(
                AMBMessage(
                    DataLib.packTxInfo(uint8(TransactionType.DEPOSIT), uint8(CallbackType.INIT), 1, 1, users[0], ETH),
                    abi.encode(
<<<<<<< HEAD
                        new uint8[](1),
                        abi.encode(
                            InitMultiVaultData(
                                1, 1, superformIds, amounts, maxSlippages, hasDstSwaps, liq, users[0], bytes("")
                            )
=======
                        InitMultiVaultData(
                            1, superformIds, amounts, maxSlippages, hasDstSwaps, liq, users[0], bytes("")
>>>>>>> b0362ec2
                        )
                    )
                )
            )
        );
    }

    function _simulateMultiVaultExistingPayload(address payable coreStateRegistry) internal {
        /// simulate an existing payload in csr
        address superform = getContract(ETH, string.concat("DAI", "VaultMock", "Superform", "1"));
        uint256 superformId = DataLib.packSuperform(superform, 1, ETH);

        vm.prank(getContract(ETH, "LayerzeroImplementation"));

        uint256[] memory superformIds = new uint256[](2);
        superformIds[0] = superformId;
        superformIds[1] = superformId;

        uint256[] memory amounts = new uint256[](2);
        amounts[0] = 1e18;
        amounts[1] = 1e18;

        bool[] memory hasDstSwaps = new bool[](2);
        hasDstSwaps[0] = true;
        hasDstSwaps[1] = true;

        LiqRequest[] memory liq = new LiqRequest[](2);

        uint8[] memory ambIds = new uint8[](1);
        ambIds[0] = 1;

        CoreStateRegistry(coreStateRegistry).receivePayload(
            POLY,
            abi.encode(
                AMBMessage(
                    DataLib.packTxInfo(1, 0, 1, 1, address(420), uint64(137)),
                    abi.encode(
<<<<<<< HEAD
                        ambIds,
                        abi.encode(
                            InitMultiVaultData(
                                1,
                                1,
                                superformIds,
                                amounts,
                                new uint256[](2),
                                hasDstSwaps,
                                liq,
                                dstRefundAddress,
                                bytes("")
                            )
=======
                        InitMultiVaultData(
                            1, superformIds, amounts, new uint256[](2), hasDstSwaps, liq, dstRefundAddress, bytes("")
>>>>>>> b0362ec2
                        )
                    )
                )
            )
        );
    }
}<|MERGE_RESOLUTION|>--- conflicted
+++ resolved
@@ -437,17 +437,11 @@
             137,
             abi.encode(
                 AMBMessage(
-<<<<<<< HEAD
                     0,
                     abi.encode(
                         new uint8[](0),
-                        abi.encode(
-                            InitSingleVaultData(1, 1, superformId, 1e18, 0, true, liq, dstRefundAddress, bytes(""))
-                        )
+                        abi.encode(InitSingleVaultData(1, superformId, 1e18, 0, true, liq, dstRefundAddress, bytes("")))
                     )
-=======
-                    0, abi.encode(InitSingleVaultData(1, superformId, 1e18, 0, true, liq, dstRefundAddress, bytes("")))
->>>>>>> b0362ec2
                 )
             )
         );
@@ -476,14 +470,10 @@
                     /// @dev srcSender,
                     ETH
                 ),
-<<<<<<< HEAD
                 abi.encode(
                     new uint8[](0),
-                    abi.encode(InitSingleVaultData(1, 1, superformId, 1e18, 1000, true, liq, users[0], bytes("")))
+                    abi.encode(InitSingleVaultData(1, superformId, 1e18, 1000, true, liq, users[0], bytes("")))
                 )
-=======
-                abi.encode(InitSingleVaultData(1, superformId, 1e18, 1000, true, liq, users[0], bytes("")))
->>>>>>> b0362ec2
             )
         );
 
@@ -527,16 +517,11 @@
                 AMBMessage(
                     DataLib.packTxInfo(uint8(TransactionType.DEPOSIT), uint8(CallbackType.INIT), 1, 1, users[0], ETH),
                     abi.encode(
-<<<<<<< HEAD
                         new uint8[](1),
                         abi.encode(
                             InitMultiVaultData(
-                                1, 1, superformIds, amounts, maxSlippages, hasDstSwaps, liq, users[0], bytes("")
+                                1, superformIds, amounts, maxSlippages, hasDstSwaps, liq, users[0], bytes("")
                             )
-=======
-                        InitMultiVaultData(
-                            1, superformIds, amounts, maxSlippages, hasDstSwaps, liq, users[0], bytes("")
->>>>>>> b0362ec2
                         )
                     )
                 )
@@ -574,11 +559,9 @@
                 AMBMessage(
                     DataLib.packTxInfo(1, 0, 1, 1, address(420), uint64(137)),
                     abi.encode(
-<<<<<<< HEAD
                         ambIds,
                         abi.encode(
                             InitMultiVaultData(
-                                1,
                                 1,
                                 superformIds,
                                 amounts,
@@ -588,10 +571,6 @@
                                 dstRefundAddress,
                                 bytes("")
                             )
-=======
-                        InitMultiVaultData(
-                            1, superformIds, amounts, new uint256[](2), hasDstSwaps, liq, dstRefundAddress, bytes("")
->>>>>>> b0362ec2
                         )
                     )
                 )
