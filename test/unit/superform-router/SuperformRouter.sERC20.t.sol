// SPDX-License-Identifier: Unlicense
pragma solidity ^0.8.21;

import { IERC1155A } from "ERC1155A/interfaces/IERC1155A.sol";
import { sERC20 } from "ERC1155A/transmuter/sERC20.sol";
import { Error } from "src/utils/Error.sol";
import "test/utils/ProtocolActions.sol";
import { SuperformRouter } from "src/SuperformRouter.sol";
import { SuperTransmuter } from "src/SuperTransmuter.sol";

contract SuperformRouterSERC20Test is ProtocolActions {
    SuperformRouter superformRouterSERC20;
    SuperformRouter superformRouterSERC20Arbi;

    SuperTransmuter superTransmuterSyncer;
    SuperTransmuter superTransmuterSyncerArbi;

    address refundAddress = address(444);

    function setUp() public override {
        super.setUp();
        vm.selectFork(FORKS[ETH]);
        vm.startPrank(deployer);

        superformRouterSERC20 = new SuperformRouter(getContract(ETH, "SuperRegistry"), 1, 2);

        superTransmuterSyncer = SuperTransmuter(getContract(ETH, "SuperTransmuter"));

        vm.selectFork(FORKS[ARBI]);

        superformRouterSERC20Arbi = new SuperformRouter(getContract(ARBI, "SuperRegistry"), 1, 2);

        superTransmuterSyncerArbi = SuperTransmuter(getContract(ARBI, "SuperTransmuter"));

        vm.selectFork(FORKS[ETH]);

        SuperRBAC superRBACC = SuperRBAC(getContract(ETH, "SuperRBAC"));
        SuperRegistry superRegistryC = SuperRegistry(getContract(ETH, "SuperRegistry"));

        superRegistryC.setAddress(keccak256("SUPERFORM_ROUTER_SERC20"), address(superformRouterSERC20), ETH);
        superRegistryC.setAddress(keccak256("SUPER_TRANSMUTER_SYNCER"), address(superTransmuterSyncer), ETH);

        uint8[] memory superformRouterIds = new uint8[](1);
        superformRouterIds[0] = 2;

        address[] memory stateSyncers = new address[](1);
        stateSyncers[0] = address(superTransmuterSyncer);

        address[] memory routers = new address[](1);
        routers[0] = address(superformRouterSERC20);

        superRegistryC.setRouterInfo(superformRouterIds, stateSyncers, routers);

        vm.selectFork(FORKS[ARBI]);

        superRBACC = SuperRBAC(getContract(ARBI, "SuperRBAC"));
        superRegistryC = SuperRegistry(getContract(ARBI, "SuperRegistry"));

        superRegistryC.setAddress(keccak256("SUPERFORM_ROUTER_SERC20"), address(superformRouterSERC20Arbi), ARBI);
        superRegistryC.setAddress(keccak256("SUPER_TRANSMUTER_SYNCER"), address(superTransmuterSyncerArbi), ARBI);

        superformRouterIds[0] = 2;

        stateSyncers[0] = address(superTransmuterSyncerArbi);

        routers[0] = address(superformRouterSERC20Arbi);

        superRegistryC.setRouterInfo(superformRouterIds, stateSyncers, routers);

        vm.stopPrank();
    }

    function test_depositToInvalidFormId() public {
        /// scenario: deposit to an invalid super form id (which doesn't exist on the chain)
        vm.selectFork(FORKS[ETH]);
        vm.startPrank(deployer);

        /// try depositing without approval
        address superform = getContract(
            ETH, string.concat("DAI", "VaultMock", "Superform", Strings.toString(FORM_IMPLEMENTATION_IDS[0]))
        );

        uint256 superformId = DataLib.packSuperform(superform, FORM_IMPLEMENTATION_IDS[0], ARBI);

        SingleVaultSFData memory data = SingleVaultSFData(
            superformId, 1e18, 100, false, LiqRequest(1, "", getContract(ETH, "DAI"), ETH, 0), "", refundAddress, ""
        );

        SingleDirectSingleVaultStateReq memory req = SingleDirectSingleVaultStateReq(data);

        /// @dev approves before call
        MockERC20(getContract(ETH, "DAI")).approve(address(superformRouterSERC20), 1e18);

<<<<<<< HEAD
        vm.expectRevert(Error.SUPERFORM_ID_NONEXISTENT.selector);
=======
        vm.expectRevert(Error.INVALID_SUPERFORMS_DATA.selector);
>>>>>>> 4fc3c6b7
        superformRouterSERC20.singleDirectSingleVaultDeposit(req);
    }

    function test_withdrawInvalidSuperformData() public {
        vm.selectFork(FORKS[ETH]);

        address superform = getContract(
            ETH, string.concat("DAI", "VaultMock", "Superform", Strings.toString(FORM_IMPLEMENTATION_IDS[0]))
        );

        uint256 superformId = DataLib.packSuperform(superform, FORM_IMPLEMENTATION_IDS[0], ETH);

        _registerTransmuter(ETH, superformId, 1);
        vm.startPrank(address(superformRouterSERC20));
        superTransmuterSyncer.mintSingle(deployer, superformId, 1e18);

        SingleVaultSFData memory data = SingleVaultSFData(
            superformId, 1e18, 10_001, false, LiqRequest(1, "", getContract(ETH, "DAI"), ETH, 0), "", refundAddress, ""
        );

        SingleDirectSingleVaultStateReq memory req = SingleDirectSingleVaultStateReq(data);

        /// @dev approves before call
        MockERC20(getContract(ETH, "DAI")).approve(address(superformRouterSERC20), 1e18);

        vm.expectRevert(Error.INVALID_SUPERFORMS_DATA.selector);
        superformRouterSERC20.singleDirectSingleVaultWithdraw(req);
    }

    function test_withdrawWithWrongLiqDataLength() public {
        /// note: unlikely scenario, deposit should fail for such cases
        vm.selectFork(FORKS[ETH]);

        /// simulating deposits by just minting superPosition
        address superform = getContract(
            ARBI, string.concat("DAI", "VaultMock", "Superform", Strings.toString(FORM_IMPLEMENTATION_IDS[0]))
        );

        uint256 superformId = DataLib.packSuperform(superform, FORM_IMPLEMENTATION_IDS[0], ARBI);

        vm.selectFork(FORKS[ARBI]);

        _registerTransmuter(ARBI, superformId, 1);

        vm.selectFork(FORKS[ETH]);

        vm.startPrank(address(superformRouterSERC20));
        superTransmuterSyncer.mintSingle(deployer, superformId, 1e18);

        vm.startPrank(deployer);

        uint256[] memory superformIds = new uint256[](1);
        superformIds[0] = superformId;

        uint256[] memory amounts = new uint256[](1);
        amounts[0] = 1e18;

        uint256[] memory maxSlippages = new uint256[](1);
        maxSlippages[0] = 100;

        uint8[] memory ambIds = new uint8[](1);
        ambIds[0] = 1;

        LiqRequest[] memory liqReq = new LiqRequest[](2);
        liqReq[0] = LiqRequest(1, "", getContract(ARBI, "DAI"), ETH, 0);
        liqReq[1] = LiqRequest(1, "", getContract(ARBI, "DAI"), ETH, 0);

        MultiVaultSFData memory data =
            MultiVaultSFData(superformIds, amounts, maxSlippages, new bool[](1), liqReq, "", refundAddress, "");

        SingleXChainMultiVaultStateReq memory req = SingleXChainMultiVaultStateReq(ambIds, ARBI, data);

        vm.expectRevert(Error.INVALID_SUPERFORMS_DATA.selector);
        superformRouterSERC20.singleXChainMultiVaultWithdraw(req);
    }

    function test_withdrawWithInvalidChainIds() public {
        /// note: unlikely scenario, deposit should fail for such cases

        /// simulating deposits by just minting superPosition
        address superform = getContract(
            ARBI, string.concat("DAI", "VaultMock", "Superform", Strings.toString(FORM_IMPLEMENTATION_IDS[0]))
        );

        uint256 superformId = DataLib.packSuperform(superform, FORM_IMPLEMENTATION_IDS[0], ARBI);
        vm.selectFork(FORKS[ARBI]);

        _registerTransmuter(ARBI, superformId, 1);

        vm.selectFork(FORKS[ETH]);

        vm.startPrank(address(superformRouterSERC20));

        superTransmuterSyncer.mintSingle(deployer, superformId, 1e18);

        vm.startPrank(deployer);

        uint256 amount = 1e18;

        uint256 maxSlippage = 100;

        uint8[] memory ambIds = new uint8[](1);
        ambIds[0] = 1;

        LiqRequest memory liqReq = LiqRequest(1, "", getContract(ETH, "DAI"), ETH, 0);

        SingleVaultSFData memory data =
            SingleVaultSFData(superformId, amount, maxSlippage, false, liqReq, "", refundAddress, "");

        SingleXChainSingleVaultStateReq memory req = SingleXChainSingleVaultStateReq(ambIds, ETH, data);

        vm.expectRevert(Error.INVALID_SUPERFORMS_DATA.selector);
        superformRouterSERC20.singleXChainSingleVaultWithdraw(req);
    }

    function test_withdrawWithWrongSlippageLength() public {
        vm.selectFork(FORKS[ETH]);

        /// simulating deposits by just minting superPosition
        address superform = getContract(
            ARBI, string.concat("DAI", "VaultMock", "Superform", Strings.toString(FORM_IMPLEMENTATION_IDS[0]))
        );

        uint256 superformId = DataLib.packSuperform(superform, FORM_IMPLEMENTATION_IDS[0], ARBI);

        vm.selectFork(FORKS[ARBI]);

        _registerTransmuter(ARBI, superformId, 1);

        vm.selectFork(FORKS[ETH]);

        vm.startPrank(address(superformRouterSERC20));

        superTransmuterSyncer.mintSingle(deployer, superformId, 1e18);

        vm.startPrank(deployer);

        uint256[] memory superformIds = new uint256[](1);
        superformIds[0] = superformId;

        uint256[] memory amounts = new uint256[](1);
        amounts[0] = 1e18;

        uint256[] memory maxSlippages = new uint256[](0);

        uint8[] memory ambIds = new uint8[](1);
        ambIds[0] = 1;

        LiqRequest[] memory liqReq = new LiqRequest[](1);
        liqReq[0] = LiqRequest(1, "", getContract(ARBI, "DAI"), ETH, 0);

        MultiVaultSFData memory data =
            MultiVaultSFData(superformIds, amounts, maxSlippages, new bool[](1), liqReq, "", refundAddress, "");

        SingleXChainMultiVaultStateReq memory req = SingleXChainMultiVaultStateReq(ambIds, ARBI, data);

        vm.expectRevert(Error.INVALID_SUPERFORMS_DATA.selector);
        superformRouterSERC20.singleXChainMultiVaultWithdraw(req);
    }

    function test_depositWithWrongSlippageLength() public {
        vm.selectFork(FORKS[ETH]);
        vm.startPrank(deployer);

        address superform = getContract(
            ARBI, string.concat("DAI", "VaultMock", "Superform", Strings.toString(FORM_IMPLEMENTATION_IDS[0]))
        );

        uint256 superformId = DataLib.packSuperform(superform, FORM_IMPLEMENTATION_IDS[0], ARBI);

        uint256[] memory superformIds = new uint256[](1);
        superformIds[0] = superformId;

        uint256[] memory amounts = new uint256[](1);
        amounts[0] = 1e18;

        uint256[] memory maxSlippages = new uint256[](0);

        uint8[] memory ambIds = new uint8[](1);
        ambIds[0] = 1;

        LiqRequest[] memory liqReq = new LiqRequest[](1);
        liqReq[0] = LiqRequest(1, "", getContract(ARBI, "DAI"), ETH, 0);

        MultiVaultSFData memory data =
            MultiVaultSFData(superformIds, amounts, maxSlippages, new bool[](1), liqReq, "", refundAddress, "");

        SingleXChainMultiVaultStateReq memory req = SingleXChainMultiVaultStateReq(ambIds, ARBI, data);
        /// @dev approves before call
        MockERC20(getContract(ETH, "DAI")).approve(address(superformRouterSERC20), 1e18);

        vm.expectRevert(Error.INVALID_SUPERFORMS_DATA.selector);
        superformRouterSERC20.singleXChainMultiVaultDeposit(req);
    }

    function test_depositWithMismatchingChainIdsInStateReqAndSuperformsDataMulti() public {
        vm.selectFork(FORKS[ETH]);
        vm.startPrank(deployer);

        address superform = getContract(
            ARBI, string.concat("DAI", "VaultMock", "Superform", Strings.toString(FORM_IMPLEMENTATION_IDS[0]))
        );

        /// @dev incorrect chainId (should be ARBI)
        uint256 superformId = DataLib.packSuperform(superform, FORM_IMPLEMENTATION_IDS[0], POLY);

        uint256[] memory superformIds = new uint256[](1);
        superformIds[0] = superformId;

        uint256[] memory amounts = new uint256[](1);
        amounts[0] = 1e18;

        uint256[] memory maxSlippages = new uint256[](1);
        maxSlippages[0] = 100;

        uint8[] memory ambIds = new uint8[](1);
        ambIds[0] = 1;

        LiqRequest[] memory liqReq = new LiqRequest[](1);
        liqReq[0] = LiqRequest(1, "", getContract(ARBI, "DAI"), ETH, 0);

        MultiVaultSFData memory data =
            MultiVaultSFData(superformIds, amounts, maxSlippages, new bool[](1), liqReq, "", refundAddress, "");

        SingleXChainMultiVaultStateReq memory req = SingleXChainMultiVaultStateReq(ambIds, ARBI, data);
        /// @dev approves before call
        MockERC20(getContract(ETH, "DAI")).approve(address(superformRouterSERC20), 1e18);

        vm.expectRevert(Error.INVALID_SUPERFORMS_DATA.selector);
        superformRouterSERC20.singleXChainMultiVaultDeposit(req);
    }

    function test_depositWithWrongAmountsLength() public {
        vm.selectFork(FORKS[ETH]);
        vm.startPrank(deployer);

        address superform = getContract(
            ARBI, string.concat("DAI", "VaultMock", "Superform", Strings.toString(FORM_IMPLEMENTATION_IDS[0]))
        );

        uint256 superformId = DataLib.packSuperform(superform, FORM_IMPLEMENTATION_IDS[0], ARBI);

        uint256[] memory superformIds = new uint256[](1);
        superformIds[0] = superformId;

        /// @dev 0 amounts length
        uint256[] memory amounts = new uint256[](0);

        uint256[] memory maxSlippages = new uint256[](1);
        maxSlippages[0] = 100;

        uint8[] memory ambIds = new uint8[](1);
        ambIds[0] = 1;

        LiqRequest[] memory liqReq = new LiqRequest[](1);
        liqReq[0] = LiqRequest(1, "", getContract(ARBI, "DAI"), ETH, 0);

        MultiVaultSFData memory data =
            MultiVaultSFData(superformIds, amounts, maxSlippages, new bool[](1), liqReq, "", refundAddress, "");

        SingleXChainMultiVaultStateReq memory req = SingleXChainMultiVaultStateReq(ambIds, ARBI, data);
        /// @dev approves before call
        MockERC20(getContract(ETH, "DAI")).approve(address(superformRouterSERC20), 1e18);

        vm.expectRevert(Error.INVALID_SUPERFORMS_DATA.selector);
        superformRouterSERC20.singleXChainMultiVaultDeposit(req);
    }

    function test_depositWithMismatchingAmountsAndLiqRequestsLengths() public {
        vm.selectFork(FORKS[ETH]);
        vm.startPrank(deployer);

        address superform = getContract(
            ARBI, string.concat("DAI", "VaultMock", "Superform", Strings.toString(FORM_IMPLEMENTATION_IDS[0]))
        );

        uint256 superformId = DataLib.packSuperform(superform, FORM_IMPLEMENTATION_IDS[0], ARBI);

        uint256[] memory superformIds = new uint256[](1);
        superformIds[0] = superformId;

        uint256[] memory amounts = new uint256[](2);
        amounts[0] = 1e18;
        amounts[1] = 1e18;
        /// @dev new amount

        uint256[] memory maxSlippages = new uint256[](1);
        maxSlippages[0] = 100;

        uint8[] memory ambIds = new uint8[](1);
        ambIds[0] = 1;

        LiqRequest[] memory liqReq = new LiqRequest[](1);
        liqReq[0] = LiqRequest(1, "", getContract(ARBI, "DAI"), ETH, 0);

        MultiVaultSFData memory data =
            MultiVaultSFData(superformIds, amounts, maxSlippages, new bool[](1), liqReq, "", refundAddress, "");

        SingleXChainMultiVaultStateReq memory req = SingleXChainMultiVaultStateReq(ambIds, ARBI, data);
        /// @dev approves before call
        MockERC20(getContract(ETH, "DAI")).approve(address(superformRouterSERC20), 1e18);

        vm.expectRevert(Error.INVALID_SUPERFORMS_DATA.selector);
        superformRouterSERC20.singleXChainMultiVaultDeposit(req);
    }

    function test_depositWithInvalidMaxSlippage() public {
        vm.selectFork(FORKS[ETH]);
        vm.startPrank(deployer);

        address superform = getContract(
            ARBI, string.concat("DAI", "VaultMock", "Superform", Strings.toString(FORM_IMPLEMENTATION_IDS[0]))
        );

        uint256 superformId = DataLib.packSuperform(superform, FORM_IMPLEMENTATION_IDS[0], ARBI);

        uint256[] memory superformIds = new uint256[](1);
        superformIds[0] = superformId;

        uint256[] memory amounts = new uint256[](1);
        amounts[0] = 1e18;

        uint256[] memory maxSlippages = new uint256[](1);
        maxSlippages[0] = 10_001;
        /// @dev invalid max slippage

        uint8[] memory ambIds = new uint8[](1);
        ambIds[0] = 1;

        LiqRequest[] memory liqReq = new LiqRequest[](1);
        liqReq[0] = LiqRequest(1, "", getContract(ARBI, "DAI"), ETH, 0);

        MultiVaultSFData memory data =
            MultiVaultSFData(superformIds, amounts, maxSlippages, new bool[](1), liqReq, "", refundAddress, "");

        SingleXChainMultiVaultStateReq memory req = SingleXChainMultiVaultStateReq(ambIds, ARBI, data);
        /// @dev approves before call
        MockERC20(getContract(ETH, "DAI")).approve(address(superformRouterSERC20), 1e18);

        vm.expectRevert(Error.INVALID_SUPERFORMS_DATA.selector);
        superformRouterSERC20.singleXChainMultiVaultDeposit(req);
    }

    function test_withdrawWithWrongAmountsLength() public {
        _successfulXChainMultiVaultDeposit();

        /// scenario: user deposits with his own collateral and has approved enough tokens
        vm.selectFork(FORKS[ETH]);
        vm.startPrank(deployer);

        address superform1 = getContract(
            ARBI, string.concat("DAI", "VaultMock", "Superform", Strings.toString(FORM_IMPLEMENTATION_IDS[0]))
        );

        address superform2 = getContract(
            ARBI, string.concat("WETH", "VaultMock", "Superform", Strings.toString(FORM_IMPLEMENTATION_IDS[0]))
        );

        uint256 superformId1 = DataLib.packSuperform(superform1, FORM_IMPLEMENTATION_IDS[0], ARBI);
        uint256 superformId2 = DataLib.packSuperform(superform2, FORM_IMPLEMENTATION_IDS[0], ARBI);

        uint256[] memory superformIds = new uint256[](2);
        superformIds[0] = superformId1;
        superformIds[1] = superformId2;

        uint256[] memory amounts = new uint256[](0);

        uint256[] memory maxSlippages = new uint256[](2);
        maxSlippages[0] = 1000;
        maxSlippages[1] = 1000;

        LiqRequest[] memory liqReqs = new LiqRequest[](2);
        liqReqs[0] = LiqRequest(1, "", getContract(ETH, "DAI"), ETH, 0);
        liqReqs[1] = LiqRequest(1, "", getContract(ETH, "WETH"), ETH, 0);

        MultiVaultSFData memory data =
            MultiVaultSFData(superformIds, amounts, maxSlippages, new bool[](2), liqReqs, "", refundAddress, "");
        uint8[] memory ambIds = new uint8[](1);
        ambIds[0] = 1;
        SingleXChainMultiVaultStateReq memory req = SingleXChainMultiVaultStateReq(ambIds, ARBI, data);

        /// @dev approves before call
        MockERC20(getContract(ETH, "DAI")).approve(address(superformRouterSERC20), 1e18);
        MockERC20(getContract(ETH, "WETH")).approve(address(superformRouterSERC20), 1e18);

        address sERC20add1 = superTransmuterSyncer.synthethicTokenId(superformId1);
        address sERC20add2 = superTransmuterSyncer.synthethicTokenId(superformId2);

        sERC20(sERC20add1).approve(address(superformRouterSERC20), 1e18);
        sERC20(sERC20add2).approve(address(superformRouterSERC20), 1e18);

        vm.expectRevert(Error.INVALID_SUPERFORMS_DATA.selector);
        superformRouterSERC20.singleXChainMultiVaultWithdraw{ value: 2 ether }(req);
    }

    function test_withdrawWithInvalidMaxSlippage() public {
        _successfulXChainMultiVaultDeposit();

        /// scenario: user deposits with his own collateral and has approved enough tokens
        vm.selectFork(FORKS[ETH]);
        vm.startPrank(deployer);

        address superform1 = getContract(
            ARBI, string.concat("DAI", "VaultMock", "Superform", Strings.toString(FORM_IMPLEMENTATION_IDS[0]))
        );

        address superform2 = getContract(
            ARBI, string.concat("WETH", "VaultMock", "Superform", Strings.toString(FORM_IMPLEMENTATION_IDS[0]))
        );

        uint256 superformId1 = DataLib.packSuperform(superform1, FORM_IMPLEMENTATION_IDS[0], ARBI);
        uint256 superformId2 = DataLib.packSuperform(superform2, FORM_IMPLEMENTATION_IDS[0], ARBI);

        uint256[] memory superformIds = new uint256[](2);
        superformIds[0] = superformId1;
        superformIds[1] = superformId2;

        uint256[] memory amounts = new uint256[](2);
        amounts[0] = 1e18;
        amounts[1] = 1e18;

        uint256[] memory maxSlippages = new uint256[](2);
        maxSlippages[0] = 10_001;
        maxSlippages[1] = 99_999;

        LiqRequest[] memory liqReqs = new LiqRequest[](2);
        liqReqs[0] = LiqRequest(1, "", getContract(ETH, "DAI"), ETH, 0);
        liqReqs[1] = LiqRequest(1, "", getContract(ETH, "WETH"), ETH, 0);

        MultiVaultSFData memory data =
            MultiVaultSFData(superformIds, amounts, maxSlippages, new bool[](2), liqReqs, "", refundAddress, "");
        uint8[] memory ambIds = new uint8[](1);
        ambIds[0] = 1;
        SingleXChainMultiVaultStateReq memory req = SingleXChainMultiVaultStateReq(ambIds, ARBI, data);

        /// @dev approves before call
        MockERC20(getContract(ETH, "DAI")).approve(address(superformRouterSERC20), 1e18);
        MockERC20(getContract(ETH, "WETH")).approve(address(superformRouterSERC20), 1e18);

        address sERC20add1 = superTransmuterSyncer.synthethicTokenId(superformId1);
        address sERC20add2 = superTransmuterSyncer.synthethicTokenId(superformId2);

        sERC20(sERC20add1).approve(address(superformRouterSERC20), 1e18);
        sERC20(sERC20add2).approve(address(superformRouterSERC20), 1e18);

        vm.expectRevert(Error.INVALID_SUPERFORMS_DATA.selector);
        superformRouterSERC20.singleXChainMultiVaultWithdraw{ value: 2 ether }(req);
    }

    function test_successful_xchain_multivault_withdraw() public {
        _successfulXChainMultiVaultDeposit();

        /// scenario: user deposits with his own collateral and has approved enough tokens
        vm.selectFork(FORKS[ETH]);
        vm.startPrank(deployer);

        address superform1 = getContract(
            ARBI, string.concat("DAI", "VaultMock", "Superform", Strings.toString(FORM_IMPLEMENTATION_IDS[0]))
        );

        address superform2 = getContract(
            ARBI, string.concat("WETH", "VaultMock", "Superform", Strings.toString(FORM_IMPLEMENTATION_IDS[0]))
        );

        uint256 superformId1 = DataLib.packSuperform(superform1, FORM_IMPLEMENTATION_IDS[0], ARBI);
        uint256 superformId2 = DataLib.packSuperform(superform2, FORM_IMPLEMENTATION_IDS[0], ARBI);

        uint256[] memory superformIds = new uint256[](2);
        superformIds[0] = superformId1;
        superformIds[1] = superformId2;

        uint256[] memory amounts = new uint256[](2);

        SuperTransmuter transmuter = SuperTransmuter(getContract(ETH, "SuperTransmuter"));

        amounts[0] = sERC20(transmuter.synthethicTokenId(superformId1)).balanceOf(deployer);
        amounts[1] = sERC20(transmuter.synthethicTokenId(superformId2)).balanceOf(deployer);

        uint256[] memory maxSlippages = new uint256[](2);
        maxSlippages[0] = 1000;
        maxSlippages[1] = 1000;

        LiqRequest[] memory liqReqs = new LiqRequest[](2);
        liqReqs[0] = LiqRequest(1, "", address(0), ETH, 0);
        liqReqs[1] = LiqRequest(1, "", address(0), ETH, 0);

        MultiVaultSFData memory data =
            MultiVaultSFData(superformIds, amounts, maxSlippages, new bool[](2), liqReqs, "", refundAddress, "");
        uint8[] memory ambIds = new uint8[](1);
        ambIds[0] = 1;
        SingleXChainMultiVaultStateReq memory req = SingleXChainMultiVaultStateReq(ambIds, ARBI, data);

        address sERC20add1 = superTransmuterSyncer.synthethicTokenId(superformId1);
        address sERC20add2 = superTransmuterSyncer.synthethicTokenId(superformId2);
        /// @dev approves before call
        sERC20(sERC20add1).approve(address(superformRouterSERC20), 1e18);
        sERC20(sERC20add2).approve(address(superformRouterSERC20), 1e18);
        vm.recordLogs();

        superformRouterSERC20.singleXChainMultiVaultWithdraw{ value: 2 ether }(req);
        vm.stopPrank();

        /// @dev mocks the cross-chain payload delivery
        LayerZeroHelper(getContract(ETH, "LayerZeroHelper")).helpWithEstimates(
            LZ_ENDPOINTS[ARBI],
            1_000_000,
            /// note: using some max limit
            FORKS[ARBI],
            vm.getRecordedLogs()
        );
        vm.selectFork(FORKS[ARBI]);

        (uint256 nativeAmount,) = PaymentHelper(getContract(ARBI, "PaymentHelper")).estimateAckCost(2);

        vm.startPrank(deployer);
        vm.recordLogs();
        CoreStateRegistry(payable(getContract(ARBI, "CoreStateRegistry"))).processPayload{ value: nativeAmount }(2);
        vm.stopPrank();
    }

    function test_successful_direct_multivault_withdraw() public {
        _successfulDirectMultiVaultDeposit();

        /// scenario: user deposits with his own collateral and has approved enough tokens
        vm.selectFork(FORKS[ETH]);
        vm.startPrank(deployer);

        address superform1 = getContract(
            ETH, string.concat("DAI", "VaultMock", "Superform", Strings.toString(FORM_IMPLEMENTATION_IDS[0]))
        );

        address superform2 = getContract(
            ETH, string.concat("WETH", "VaultMock", "Superform", Strings.toString(FORM_IMPLEMENTATION_IDS[0]))
        );

        uint256 superformId1 = DataLib.packSuperform(superform1, FORM_IMPLEMENTATION_IDS[0], ETH);
        uint256 superformId2 = DataLib.packSuperform(superform2, FORM_IMPLEMENTATION_IDS[0], ETH);

        uint256[] memory superformIds = new uint256[](2);
        superformIds[0] = superformId1;
        superformIds[1] = superformId2;

        uint256[] memory amounts = new uint256[](2);
        amounts[0] = sERC20(SuperTransmuter(getContract(ETH, "SuperTransmuter")).synthethicTokenId(superformId1))
            .balanceOf(deployer);
        amounts[1] = sERC20(SuperTransmuter(getContract(ETH, "SuperTransmuter")).synthethicTokenId(superformId2))
            .balanceOf(deployer);

        uint256[] memory maxSlippages = new uint256[](2);
        maxSlippages[0] = 1000;
        maxSlippages[1] = 1000;

        LiqRequest[] memory liqReqs = new LiqRequest[](2);
        liqReqs[0] = LiqRequest(1, "", getContract(ETH, "DAI"), ETH, 0);
        liqReqs[1] = LiqRequest(1, "", getContract(ETH, "WETH"), ETH, 0);

        MultiVaultSFData memory data =
            MultiVaultSFData(superformIds, amounts, maxSlippages, new bool[](2), liqReqs, "", refundAddress, "");

        SingleDirectMultiVaultStateReq memory req = SingleDirectMultiVaultStateReq(data);

        address sERC20add1 = superTransmuterSyncer.synthethicTokenId(superformId1);
        address sERC20add2 = superTransmuterSyncer.synthethicTokenId(superformId2);

        sERC20(sERC20add1).approve(address(superformRouterSERC20), 1e18);
        sERC20(sERC20add2).approve(address(superformRouterSERC20), 1e18);

        superformRouterSERC20.singleDirectMultiVaultWithdraw{ value: 2 ether }(req);
    }

    function test_successful_xchain_singlevault_withdraw() public {
        _successfulXChainSingleVaultDeposit();

        /// scenario: user deposits with his own collateral and has approved enough tokens
        vm.selectFork(FORKS[ETH]);
        vm.startPrank(deployer);

        address superform = getContract(
            ARBI, string.concat("DAI", "VaultMock", "Superform", Strings.toString(FORM_IMPLEMENTATION_IDS[0]))
        );

        uint256 superformId = DataLib.packSuperform(superform, FORM_IMPLEMENTATION_IDS[0], ARBI);

        uint256 amount = sERC20(SuperTransmuter(getContract(ETH, "SuperTransmuter")).synthethicTokenId(superformId))
            .balanceOf(deployer);

        uint256 maxSlippage = 1000;
        LiqRequest memory liqReq = LiqRequest(1, "", address(0), ETH, 0);

        SingleVaultSFData memory data =
            SingleVaultSFData(superformId, amount, maxSlippage, false, liqReq, "", refundAddress, "");
        uint8[] memory ambIds = new uint8[](1);
        ambIds[0] = 1;
        SingleXChainSingleVaultStateReq memory req = SingleXChainSingleVaultStateReq(ambIds, ARBI, data);

        address sERC20add = superTransmuterSyncer.synthethicTokenId(superformId);

        sERC20(sERC20add).approve(address(superformRouterSERC20), 1e18);
        vm.recordLogs();

        /// @dev approves before call
        superformRouterSERC20.singleXChainSingleVaultWithdraw{ value: 2 ether }(req);

        vm.stopPrank();

        /// @dev mocks the cross-chain payload delivery
        LayerZeroHelper(getContract(ETH, "LayerZeroHelper")).helpWithEstimates(
            LZ_ENDPOINTS[ARBI],
            1_000_000,
            /// note: using some max limit
            FORKS[ARBI],
            vm.getRecordedLogs()
        );

        vm.selectFork(FORKS[ARBI]);
        vm.startPrank(deployer);
        vm.recordLogs();
        (uint256 nativeAmount,) = PaymentHelper(getContract(ARBI, "PaymentHelper")).estimateAckCost(2);
        CoreStateRegistry(payable(getContract(ARBI, "CoreStateRegistry"))).processPayload{ value: nativeAmount }(2);
        vm.stopPrank();
    }

    function test_depositWithInvalidFeeForward() public {
        /// scenario: deposit to an invalid super form id (which doesn't exist on the chain)
        vm.selectFork(FORKS[ETH]);
        vm.startPrank(deployer);

        /// try depositing without approval
        address superform = getContract(
            ETH, string.concat("DAI", "VaultMock", "Superform", Strings.toString(FORM_IMPLEMENTATION_IDS[0]))
        );

        uint256 superformId = DataLib.packSuperform(superform, FORM_IMPLEMENTATION_IDS[0], ARBI);

        SingleVaultSFData memory data = SingleVaultSFData(
            superformId, 1e18, 100, false, LiqRequest(1, "", getContract(ETH, "DAI"), ETH, 0), "", refundAddress, ""
        );

        SingleDirectSingleVaultStateReq memory req = SingleDirectSingleVaultStateReq(data);

        /// @dev approves before call
        MockERC20(getContract(ETH, "DAI")).approve(address(superformRouterSERC20), 1e18);

<<<<<<< HEAD
        vm.expectRevert(Error.SUPERFORM_ID_NONEXISTENT.selector);
=======
        vm.expectRevert(Error.INVALID_SUPERFORMS_DATA.selector);
>>>>>>> 4fc3c6b7
        superformRouterSERC20.singleDirectSingleVaultDeposit(req);
    }

    function test_depositWithZeroAmount() public {
        /// scenario: deposit to an invalid super form id (which doesn't exist on the chain)
        vm.selectFork(FORKS[ETH]);
        vm.startPrank(deployer);

        /// try depositing without approval
        address superform = getContract(
            ETH, string.concat("DAI", "VaultMock", "Superform", Strings.toString(FORM_IMPLEMENTATION_IDS[0]))
        );

        uint256 superformId = DataLib.packSuperform(superform, FORM_IMPLEMENTATION_IDS[0], ETH);

        SingleVaultSFData memory data = SingleVaultSFData(
            superformId,
            0,
            /// @dev 0 amount here and in the LiqRequest
            100,
            false,
            LiqRequest(1, "", getContract(ETH, "DAI"), ETH, 0),
            "",
            refundAddress,
            ""
        );

        SingleDirectSingleVaultStateReq memory req = SingleDirectSingleVaultStateReq(data);

        vm.expectRevert(Error.INVALID_SUPERFORMS_DATA.selector);
        superformRouterSERC20.singleDirectSingleVaultDeposit(req);
    }

    function test_withdrawWithPausedImplementationsa() public {
        _pauseFormImplementation();

        /// scenario: withdraw from an paused form form id (which doesn't exist on the chain)
        vm.selectFork(FORKS[ETH]);

        /// simulating deposits by just minting superPosition
        address superform = getContract(
            ARBI, string.concat("DAI", "VaultMock", "Superform", Strings.toString(FORM_IMPLEMENTATION_IDS[0]))
        );

        uint256 superformId = DataLib.packSuperform(superform, FORM_IMPLEMENTATION_IDS[0], ARBI);

        vm.selectFork(FORKS[ARBI]);

        /// @dev payloadId 1 already used in pauseFormImplementation
        _registerTransmuter(ARBI, superformId, 2);

        vm.selectFork(FORKS[ETH]);

        vm.startPrank(address(superformRouterSERC20));

        superTransmuterSyncer.mintSingle(deployer, superformId, 1e18);

        vm.startPrank(deployer);

        uint256[] memory superformIds = new uint256[](1);
        superformIds[0] = superformId;

        uint256[] memory amounts = new uint256[](1);
        amounts[0] = 1e18;

        uint256[] memory maxSlippages = new uint256[](1);
        maxSlippages[0] = 100;

        uint8[] memory ambIds = new uint8[](2);
        ambIds[0] = 1;
        ambIds[1] = 2;

        LiqRequest[] memory liqReq = new LiqRequest[](1);
        liqReq[0] = LiqRequest(1, "", getContract(ARBI, "DAI"), ETH, 0);

        MultiVaultSFData memory data =
            MultiVaultSFData(superformIds, amounts, maxSlippages, new bool[](1), liqReq, "", refundAddress, "");

        SingleXChainMultiVaultStateReq memory req = SingleXChainMultiVaultStateReq(ambIds, ARBI, data);

        vm.recordLogs();
        superformRouterSERC20.singleXChainMultiVaultWithdraw{ value: 2 ether }(req);
        vm.stopPrank();

        Vm.Log[] memory logs = vm.getRecordedLogs();

        /// @dev mocks the cross-chain payload delivery
        LayerZeroHelper(getContract(ETH, "LayerZeroHelper")).helpWithEstimates(
            LZ_ENDPOINTS[ARBI],
            5_000_000,
            /// note: using some max limit
            FORKS[ARBI],
            logs
        );

        HyperlaneHelper(getContract(ETH, "HyperlaneHelper")).help(
            address(HyperlaneMailbox), address(HyperlaneMailbox), FORKS[ARBI], logs
        );

        vm.selectFork(FORKS[ARBI]);
        vm.prank(deployer);
        CoreStateRegistry(payable(getContract(ARBI, "CoreStateRegistry"))).processPayload(1);
        assertEq(EmergencyQueue(getContract(ARBI, "EmergencyQueue")).queueCounter(), 1);
    }

    function test_depositWithPausedImplementation() public {
        _pauseFormImplementation();

        /// scenario: deposit from an paused form form id (which doesn't exist on the chain)
        vm.selectFork(FORKS[ETH]);
        vm.startPrank(deployer);

        address superform = getContract(
            ARBI, string.concat("DAI", "VaultMock", "Superform", Strings.toString(FORM_IMPLEMENTATION_IDS[0]))
        );

        uint256 superformId = DataLib.packSuperform(superform, FORM_IMPLEMENTATION_IDS[0], ARBI);

        uint256[] memory superformIds = new uint256[](1);
        superformIds[0] = superformId;

        uint256[] memory amounts = new uint256[](1);
        amounts[0] = 1e18;

        uint256[] memory maxSlippages = new uint256[](1);
        maxSlippages[0] = 100;

        uint8[] memory ambIds = new uint8[](1);
        ambIds[0] = 1;

        LiqRequest[] memory liqReq = new LiqRequest[](1);
        liqReq[0] = LiqRequest(1, "", getContract(ARBI, "DAI"), ETH, 0);

        MultiVaultSFData memory data =
            MultiVaultSFData(superformIds, amounts, maxSlippages, new bool[](1), liqReq, "", refundAddress, "");

        SingleXChainMultiVaultStateReq memory req = SingleXChainMultiVaultStateReq(ambIds, ARBI, data);

        /// @dev approves before call
        MockERC20(getContract(ETH, "DAI")).approve(address(superformRouterSERC20), 1e18);

        vm.expectRevert(Error.INVALID_SUPERFORMS_DATA.selector);
        superformRouterSERC20.singleXChainMultiVaultDeposit(req);
    }

    function test_depositWithInvalidDstChainId() public {
        /// scenario: deposit from an paused form form id (which doesn't exist on the chain)

        address superform = getContract(
            ETH, string.concat("DAI", "VaultMock", "Superform", Strings.toString(FORM_IMPLEMENTATION_IDS[0]))
        );

        uint256 superformId = DataLib.packSuperform(superform, FORM_IMPLEMENTATION_IDS[0], ETH);

        _registerTransmuter(ETH, superformId, 1);

        vm.selectFork(FORKS[ETH]);

        vm.startPrank(deployer);

        SingleVaultSFData memory data = SingleVaultSFData(
            superformId,
            1e18,
            100,
            false,
            LiqRequest(
                1,
                _buildDummyTxDataUnitTests(
                    BuildDummyTxDataUnitTestsVars(
                        1,
                        getContract(ETH, "DAI"),
                        getContract(ETH, "DAI"),
                        superform,
                        ETH,
                        ETH,
                        1e18,
                        getContract(ETH, "CoreStateRegistry"),
                        false
                    )
                ),
                getContract(ETH, "DAI"),
                ETH,
                0
            ),
            "",
            refundAddress,
            ""
        );

        SingleXChainSingleVaultStateReq memory req = SingleXChainSingleVaultStateReq(ambIds, ETH, data);

        /// @dev approves before call
        MockERC20(getContract(ETH, "DAI")).approve(address(superformRouterSERC20), 1e18);

        vm.expectRevert(Error.INVALID_ACTION.selector);
        superformRouterSERC20.singleXChainSingleVaultDeposit(req);
    }

    function test_depositWithMismatchingChainIdsInStateReqAndSuperformsData() public {
        /// scenario: deposit from an paused form form id (which doesn't exist on the chain)

        address superform = getContract(
            ARBI, string.concat("DAI", "VaultMock", "Superform", Strings.toString(FORM_IMPLEMENTATION_IDS[0]))
        );

        /// @dev incorrect chainId (should be ARBI)
        uint256 superformId = DataLib.packSuperform(superform, FORM_IMPLEMENTATION_IDS[0], POLY);

        vm.selectFork(FORKS[ETH]);

        vm.startPrank(deployer);

        SingleVaultSFData memory data = SingleVaultSFData(
            superformId,
            1e18,
            100,
            false,
            LiqRequest(
                1,
                _buildDummyTxDataUnitTests(
                    BuildDummyTxDataUnitTestsVars(
                        1,
                        getContract(ETH, "DAI"),
                        getContract(ARBI, "DAI"),
                        superform,
                        ETH,
                        ARBI,
                        1e18,
                        getContract(ARBI, "CoreStateRegistry"),
                        false
                    )
                ),
                getContract(ARBI, "DAI"),
                ETH,
                0
            ),
            "",
            refundAddress,
            ""
        );

        SingleXChainSingleVaultStateReq memory req = SingleXChainSingleVaultStateReq(ambIds, ARBI, data);

        /// @dev approves before call
        MockERC20(getContract(ETH, "DAI")).approve(address(superformRouterSERC20), 1e18);

        vm.expectRevert(Error.INVALID_SUPERFORMS_DATA.selector);
        superformRouterSERC20.singleXChainSingleVaultDeposit(req);
    }

    function test_depositWithInvalidSlippage() public {
        /// scenario: deposit from an paused form form id (which doesn't exist on the chain)

        address superform = getContract(
            ARBI, string.concat("DAI", "VaultMock", "Superform", Strings.toString(FORM_IMPLEMENTATION_IDS[0]))
        );

        uint256 superformId = DataLib.packSuperform(superform, FORM_IMPLEMENTATION_IDS[0], ARBI);
        _registerTransmuter(ARBI, superformId, 1);

        vm.selectFork(FORKS[ETH]);

        vm.startPrank(deployer);

        SingleVaultSFData memory data = SingleVaultSFData(
            superformId,
            1e18,
            10_001,
            false,
            /// @dev invalid slippage
            LiqRequest(
                1,
                _buildDummyTxDataUnitTests(
                    BuildDummyTxDataUnitTestsVars(
                        1,
                        getContract(ETH, "DAI"),
                        getContract(ARBI, "DAI"),
                        superform,
                        ETH,
                        ARBI,
                        1e18,
                        getContract(ARBI, "CoreStateRegistry"),
                        false
                    )
                ),
                getContract(ARBI, "DAI"),
                ETH,
                0
            ),
            "",
            refundAddress,
            ""
        );

        SingleXChainSingleVaultStateReq memory req = SingleXChainSingleVaultStateReq(ambIds, ARBI, data);

        /// @dev approves before call
        MockERC20(getContract(ETH, "DAI")).approve(address(superformRouterSERC20), 1e18);

        vm.expectRevert(Error.INVALID_SUPERFORMS_DATA.selector);
        superformRouterSERC20.singleXChainSingleVaultDeposit(req);
    }

    function _successfulXChainMultiVaultDeposit() internal {
        /// scenario: user deposits with his own collateral and has approved enough tokens
        vm.selectFork(FORKS[ETH]);
        vm.startPrank(deployer);

        address superform1 = getContract(
            ARBI, string.concat("DAI", "VaultMock", "Superform", Strings.toString(FORM_IMPLEMENTATION_IDS[0]))
        );

        address superform2 = getContract(
            ARBI, string.concat("WETH", "VaultMock", "Superform", Strings.toString(FORM_IMPLEMENTATION_IDS[0]))
        );

        uint256 superformId1 = DataLib.packSuperform(superform1, FORM_IMPLEMENTATION_IDS[0], ARBI);
        uint256 superformId2 = DataLib.packSuperform(superform2, FORM_IMPLEMENTATION_IDS[0], ARBI);

        vm.selectFork(FORKS[ARBI]);
        _registerTransmuter(ARBI, superformId1, 1);
        _registerTransmuter(ARBI, superformId2, 2);

        vm.selectFork(FORKS[ETH]);

        uint256[] memory superformIds = new uint256[](2);
        superformIds[0] = superformId1;
        superformIds[1] = superformId2;

        uint256[] memory amounts = new uint256[](2);
        amounts[0] = 1e18;
        amounts[1] = 1e18;

        uint256[] memory maxSlippages = new uint256[](2);
        maxSlippages[0] = 1000;
        maxSlippages[1] = 1000;

        LiqRequest[] memory liqReqs = new LiqRequest[](2);

        liqReqs[0] = LiqRequest(
            1,
            _buildLiqBridgeTxData(
                LiqBridgeTxDataArgs(
                    1,
                    getContract(ETH, "DAI"),
                    getContract(ETH, "DAI"),
                    getContract(ARBI, "DAI"),
                    address(superformRouterSERC20),
                    ETH,
                    ARBI,
                    ARBI,
                    false,
                    getContract(ARBI, "CoreStateRegistry"),
                    uint256(ARBI),
                    1e18,
                    //1e18,
                    false,
                    0,
                    1,
                    1,
                    1
                ),
                false
            ),
            getContract(ETH, "DAI"),
            ARBI,
            0
        );
        liqReqs[1] = LiqRequest(
            1,
            _buildLiqBridgeTxData(
                LiqBridgeTxDataArgs(
                    1,
                    getContract(ETH, "DAI"),
                    getContract(ETH, "DAI"),
                    getContract(ARBI, "WETH"),
                    address(superformRouterSERC20),
                    ETH,
                    ARBI,
                    ARBI,
                    false,
                    getContract(ARBI, "CoreStateRegistry"),
                    uint256(ARBI),
                    1e18,
                    //1e18,
                    false,
                    0,
                    1,
                    1,
                    1
                ),
                false
            ),
            getContract(ETH, "DAI"),
            ARBI,
            0
        );

        MultiVaultSFData memory data =
            MultiVaultSFData(superformIds, amounts, maxSlippages, new bool[](2), liqReqs, "", refundAddress, "");
        uint8[] memory ambIds = new uint8[](1);
        ambIds[0] = 1;
        SingleXChainMultiVaultStateReq memory req = SingleXChainMultiVaultStateReq(ambIds, ARBI, data);

        /// @dev approves before call
        MockERC20(getContract(ETH, "DAI")).approve(address(superformRouterSERC20), 2e18);
        vm.recordLogs();

        superformRouterSERC20.singleXChainMultiVaultDeposit{ value: 10 ether }(req);
        vm.stopPrank();

        /// @dev mocks the cross-chain payload delivery
        LayerZeroHelper(getContract(ETH, "LayerZeroHelper")).helpWithEstimates(
            LZ_ENDPOINTS[ARBI],
            1_000_000,
            /// note: using some max limit
            FORKS[ARBI],
            vm.getRecordedLogs()
        );
        vm.selectFork(FORKS[ARBI]);

        vm.startPrank(deployer);
        SuperRegistry(getContract(ARBI, "SuperRegistry")).setRequiredMessagingQuorum(ETH, 0);

        CoreStateRegistry(payable(getContract(ARBI, "CoreStateRegistry"))).updateDepositPayload(1, amounts);

        vm.recordLogs();
        (uint256 nativeAmount,) = PaymentHelper(getContract(ARBI, "PaymentHelper")).estimateAckCost(1);
        CoreStateRegistry(payable(getContract(ARBI, "CoreStateRegistry"))).processPayload{ value: nativeAmount }(1);
        vm.stopPrank();

        LayerZeroHelper(getContract(ARBI, "LayerZeroHelper")).helpWithEstimates(
            LZ_ENDPOINTS[ETH],
            1_000_000,
            /// note: using some max limit
            FORKS[ETH],
            vm.getRecordedLogs()
        );

        vm.selectFork(FORKS[ETH]);

        vm.startPrank(deployer);
        SuperRegistry(getContract(ETH, "SuperRegistry")).setRequiredMessagingQuorum(ARBI, 0);

        (nativeAmount,) = PaymentHelper(getContract(ETH, "PaymentHelper")).estimateAckCost(1);
        CoreStateRegistry(payable(getContract(ETH, "CoreStateRegistry"))).processPayload{ value: nativeAmount }(1);
        vm.stopPrank();
    }

    function _successfulDirectMultiVaultDeposit() internal {
        /// scenario: user deposits with his own collateral and has approved enough tokens
        vm.selectFork(FORKS[ETH]);
        vm.startPrank(deployer);

        address superform1 = getContract(
            ETH, string.concat("DAI", "VaultMock", "Superform", Strings.toString(FORM_IMPLEMENTATION_IDS[0]))
        );

        address superform2 = getContract(
            ETH, string.concat("WETH", "VaultMock", "Superform", Strings.toString(FORM_IMPLEMENTATION_IDS[0]))
        );

        uint256 superformId1 = DataLib.packSuperform(superform1, FORM_IMPLEMENTATION_IDS[0], ETH);
        uint256 superformId2 = DataLib.packSuperform(superform2, FORM_IMPLEMENTATION_IDS[0], ETH);

        _registerTransmuter(ETH, superformId1, 1);
        _registerTransmuter(ETH, superformId2, 2);

        uint256[] memory superformIds = new uint256[](2);
        superformIds[0] = superformId1;
        superformIds[1] = superformId2;

        uint256[] memory amounts = new uint256[](2);
        amounts[0] = 1e18;
        amounts[1] = 1e18;

        uint256[] memory maxSlippages = new uint256[](2);
        maxSlippages[0] = 1000;
        maxSlippages[1] = 1000;

        LiqRequest[] memory liqReqs = new LiqRequest[](2);

        liqReqs[0] = LiqRequest(
            1,
            _buildLiqBridgeTxData(
                LiqBridgeTxDataArgs(
                    1,
                    getContract(ETH, "DAI"),
                    getContract(ETH, "DAI"),
                    getContract(ETH, "DAI"),
                    superform1,
                    ETH,
                    ETH,
                    ETH,
                    false,
                    superform1,
                    uint256(ETH),
                    1e18,
                    //1e18,
                    false,
                    0,
                    1,
                    1,
                    1
                ),
                true
            ),
            getContract(ETH, "DAI"),
            ETH,
            0
        );
        liqReqs[1] = LiqRequest(
            1,
            _buildLiqBridgeTxData(
                LiqBridgeTxDataArgs(
                    1,
                    getContract(ETH, "DAI"),
                    getContract(ETH, "WETH"),
                    getContract(ETH, "WETH"),
                    superform2,
                    ETH,
                    ETH,
                    ETH,
                    false,
                    superform2,
                    uint256(ETH),
                    1e18,
                    //1e18,
                    false,
                    0,
                    1,
                    1,
                    1
                ),
                true
            ),
            getContract(ETH, "DAI"),
            ETH,
            0
        );

        MultiVaultSFData memory data =
            MultiVaultSFData(superformIds, amounts, maxSlippages, new bool[](2), liqReqs, "", refundAddress, "");

        SingleDirectMultiVaultStateReq memory req = SingleDirectMultiVaultStateReq(data);

        /// @dev approves before call
        MockERC20(getContract(ETH, "DAI")).approve(address(superformRouterSERC20), 2e18);

        vm.recordLogs();

        superformRouterSERC20.singleDirectMultiVaultDeposit{ value: 10 ether }(req);
        vm.stopPrank();
    }

    function _successfulXChainSingleVaultDeposit() internal {
        /// scenario: user deposits with his own collateral and has approved enough tokens
        vm.selectFork(FORKS[ETH]);
        vm.startPrank(deployer);

        address superform = getContract(
            ARBI, string.concat("DAI", "VaultMock", "Superform", Strings.toString(FORM_IMPLEMENTATION_IDS[0]))
        );

        uint256 superformId = DataLib.packSuperform(superform, FORM_IMPLEMENTATION_IDS[0], ARBI);

        _registerTransmuter(ARBI, superformId, 1);

        vm.selectFork(FORKS[ETH]);

        uint256 amount = 1e18;

        uint256 maxSlippage = 1000;

        LiqRequest memory liqReq = LiqRequest(
            1,
            _buildLiqBridgeTxData(
                LiqBridgeTxDataArgs(
                    1,
                    getContract(ETH, "DAI"),
                    getContract(ETH, "DAI"),
                    getContract(ARBI, "DAI"),
                    address(superformRouterSERC20),
                    ETH,
                    ARBI,
                    ARBI,
                    false,
                    getContract(ARBI, "CoreStateRegistry"),
                    uint256(ARBI),
                    1e18,
                    //1e18,
                    false,
                    0,
                    1,
                    1,
                    1
                ),
                false
            ),
            getContract(ETH, "DAI"),
            ARBI,
            0
        );

        SingleVaultSFData memory data =
            SingleVaultSFData(superformId, amount, maxSlippage, false, liqReq, "", refundAddress, "");
        uint8[] memory ambIds = new uint8[](1);
        ambIds[0] = 1;
        SingleXChainSingleVaultStateReq memory req = SingleXChainSingleVaultStateReq(ambIds, ARBI, data);

        /// @dev approves before call
        MockERC20(getContract(ETH, "DAI")).approve(address(superformRouterSERC20), 1e18);
        vm.recordLogs();

        superformRouterSERC20.singleXChainSingleVaultDeposit{ value: 10 ether }(req);
        vm.stopPrank();

        /// @dev mocks the cross-chain payload delivery
        LayerZeroHelper(getContract(ETH, "LayerZeroHelper")).helpWithEstimates(
            LZ_ENDPOINTS[ARBI],
            1_000_000,
            /// note: using some max limit
            FORKS[ARBI],
            vm.getRecordedLogs()
        );
        vm.selectFork(FORKS[ARBI]);

        vm.startPrank(deployer);

        SuperRegistry(getContract(ARBI, "SuperRegistry")).setRequiredMessagingQuorum(ETH, 0);
        uint256[] memory updatedAmounts = new uint256[](1);

        updatedAmounts[0] = amount;

        CoreStateRegistry(payable(getContract(ARBI, "CoreStateRegistry"))).updateDepositPayload(1, updatedAmounts);

        vm.recordLogs();

        (uint256 nativeAmount,) = PaymentHelper(getContract(ARBI, "PaymentHelper")).estimateAckCost(1);
        CoreStateRegistry(payable(getContract(ARBI, "CoreStateRegistry"))).processPayload{ value: nativeAmount }(1);
        vm.stopPrank();
        LayerZeroHelper(getContract(ARBI, "LayerZeroHelper")).helpWithEstimates(
            LZ_ENDPOINTS[ETH],
            1_000_000,
            /// note: using some max limit
            FORKS[ETH],
            vm.getRecordedLogs()
        );

        vm.selectFork(FORKS[ETH]);

        vm.startPrank(deployer);
        SuperRegistry(getContract(ETH, "SuperRegistry")).setRequiredMessagingQuorum(ARBI, 0);

        (nativeAmount,) = PaymentHelper(getContract(ETH, "PaymentHelper")).estimateAckCost(1);
        CoreStateRegistry(payable(getContract(ETH, "CoreStateRegistry"))).processPayload{ value: nativeAmount }(1);
        vm.stopPrank();
    }

    function _pauseFormImplementation() public {
        /// pausing form form id 1 from ARBI
        uint32 formImplementationId = 1;

        vm.selectFork(FORKS[ARBI]);
        vm.startPrank(deployer);

        vm.recordLogs();
        SuperformFactory(getContract(ARBI, "SuperformFactory")).changeFormImplementationPauseStatus{ value: 800 ether }(
            formImplementationId, true, generateBroadcastParams(5, 1)
        );

        _broadcastPayloadHelper(ARBI, vm.getRecordedLogs());

        for (uint256 i = 0; i < chainIds.length; i++) {
            if (chainIds[i] != ARBI) {
                vm.selectFork(FORKS[chainIds[i]]);

                bool statusBefore = SuperformFactory(getContract(chainIds[i], "SuperformFactory"))
                    .isFormImplementationPaused(formImplementationId);
                BroadcastRegistry(payable(getContract(chainIds[i], "BroadcastRegistry"))).processPayload(1);
                bool statusAfter = SuperformFactory(getContract(chainIds[i], "SuperformFactory"))
                    .isFormImplementationPaused(formImplementationId);

                /// @dev assert status update before and after processing the payload
                assertEq(statusBefore, false);
                assertEq(statusAfter, true);
            }
        }
    }

    function _registerTransmuter(uint64 srcChainId, uint256 superformId, uint256 payloadId) internal {
        uint256 initialFork = vm.activeFork();

        vm.selectFork(FORKS[srcChainId]);
        vm.recordLogs();
        SuperTransmuter(getContract(srcChainId, "SuperTransmuter")).registerTransmuter(
            superformId, generateBroadcastParams(5, 1)
        );

        vm.startPrank(deployer);
        _broadcastPayloadHelper(srcChainId, vm.getRecordedLogs());

        for (uint256 i; i < chainIds.length; i++) {
            if (chainIds[i] != srcChainId) {
                vm.selectFork(FORKS[chainIds[i]]);
                BroadcastRegistry(payable(getContract(chainIds[i], "BroadcastRegistry"))).processPayload(payloadId);

                assertGt(
                    uint256(
                        uint160(
                            SuperTransmuter(getContract(chainIds[i], "SuperTransmuter")).synthethicTokenId(superformId)
                        )
                    ),
                    uint256(0)
                );
            }
        }

        vm.selectFork(initialFork);
    }
}<|MERGE_RESOLUTION|>--- conflicted
+++ resolved
@@ -91,11 +91,7 @@
         /// @dev approves before call
         MockERC20(getContract(ETH, "DAI")).approve(address(superformRouterSERC20), 1e18);
 
-<<<<<<< HEAD
-        vm.expectRevert(Error.SUPERFORM_ID_NONEXISTENT.selector);
-=======
-        vm.expectRevert(Error.INVALID_SUPERFORMS_DATA.selector);
->>>>>>> 4fc3c6b7
+        vm.expectRevert(Error.INVALID_SUPERFORMS_DATA.selector);
         superformRouterSERC20.singleDirectSingleVaultDeposit(req);
     }
 
@@ -739,11 +735,8 @@
         /// @dev approves before call
         MockERC20(getContract(ETH, "DAI")).approve(address(superformRouterSERC20), 1e18);
 
-<<<<<<< HEAD
-        vm.expectRevert(Error.SUPERFORM_ID_NONEXISTENT.selector);
-=======
-        vm.expectRevert(Error.INVALID_SUPERFORMS_DATA.selector);
->>>>>>> 4fc3c6b7
+        vm.expectRevert(Error.INVALID_SUPERFORMS_DATA.selector);
+
         superformRouterSERC20.singleDirectSingleVaultDeposit(req);
     }
 
