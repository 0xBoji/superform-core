--- conflicted
+++ resolved
@@ -3,12 +3,7 @@
 
 import "forge-std/Test.sol";
 
-<<<<<<< HEAD
-import { Error } from "src/utils/Error.sol";
-=======
 import { Error } from "src/libraries/Error.sol";
-import { LiqRequest } from "src/types/LiquidityTypes.sol";
->>>>>>> 5818948b
 import { DataLib } from "src/libraries/DataLib.sol";
 import { PayloadUpdaterLib } from "src/libraries/PayloadUpdaterLib.sol";
 import "src/types/DataTypes.sol";
