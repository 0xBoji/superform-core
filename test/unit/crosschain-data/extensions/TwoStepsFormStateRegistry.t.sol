// SPDX-License-Identifier: Unlicense
pragma solidity 0.8.21;

import { Error } from "src/utils/Error.sol";
import "test/utils/ProtocolActions.sol";

<<<<<<< HEAD
contract TwoStepsStateRegistryTest is ProtocolActions {
    TwoStepsFormStateRegistry public twoStepRegistry;
    address dstRefundAddress = address(444);
=======
contract TimelockStateRegistryTest is ProtocolActions {
    TimelockStateRegistry public twoStepRegistry;
>>>>>>> 7f83fc45

    function setUp() public override {
        super.setUp();

        twoStepRegistry = TimelockStateRegistry(payable(getContract(ETH, "TimelockStateRegistry")));
    }

    function test_updateTxDataBranch() external {
        /// @dev mocks receive payload as a form
        vm.selectFork(FORKS[ETH]);
        uint256 superformId = _legacySuperformPackWithShift();

        LiqBridgeTxDataArgs memory liqBridgeTxDataArgs = LiqBridgeTxDataArgs(
            1,
            getContract(ETH, "USDT"),
            getContract(ETH, "USDT"),
            getContract(ETH, "USDT"),
            getContract(ETH, "ERC4626TimelockForm"),
            ETH,
            ETH,
            ETH,
            false,
            deployer,
            uint256(ETH),
            420,
            false,
            /// @dev placeholder value, not used
            0
        );

        vm.prank(getContract(ETH, "ERC4626TimelockForm"));
        twoStepRegistry.receivePayload(
            0,
            deployer,
            ETH,
            block.timestamp - 5 seconds,
            InitSingleVaultData(
                1,
                1,
                superformId,
                420,
                0,
                false,
                LiqRequest(1, _buildLiqBridgeTxData(liqBridgeTxDataArgs, true), getContract(ETH, "USDT"), ETH, 0),
                dstRefundAddress,
                bytes("")
            )
        );

        vm.prank(deployer);
        twoStepRegistry.finalizePayload(1, bytes(""));
    }

    function test_updateTxDataBranch_WithSlippageReverts() external {
        /// @dev mocks receive payload as a form
        vm.selectFork(FORKS[ETH]);

        address superform = getContract(
            ETH, string.concat("USDT", "ERC4626TimelockMock", "Superform", Strings.toString(FORM_BEACON_IDS[1]))
        );
        uint256 superformId = DataLib.packSuperform(superform, FORM_BEACON_IDS[1], ETH);

        vm.prank(superform);
        twoStepRegistry.receivePayload(
            0,
            deployer,
            ETH,
            block.timestamp - 5 seconds,
            InitSingleVaultData(
                1,
                1,
                superformId,
                420,
                1000,
                false,
                /// @dev note txData (2nd arg) is empty and token (3rd arg) is not address(0) to
                /// indicate keeper to create and update txData using finalizePayload()
                LiqRequest(1, bytes(""), getContract(ETH, "USDT"), ETH, 0),
                dstRefundAddress,
                bytes("")
            )
        );

        LiqBridgeTxDataArgs memory liqBridgeTxDataArgs = LiqBridgeTxDataArgs(
            1,
            getContract(ETH, "USDT"),
            getContract(ETH, "USDT"),
            getContract(ETH, "USDT"),
            getContract(ETH, "ERC4626TimelockForm"),
            ETH,
            ETH,
            ETH,
            false,
            deployer,
            uint256(ETH),
            /// @dev amount is 1 less than 420 * 0.9 i.e. exceeding maxSlippage of 10% by 1
            377,
            false,
            /// @dev currently testing with 0 bridge slippage
            0
        );

        bytes memory txData = _buildLiqBridgeTxData(liqBridgeTxDataArgs, true);

        vm.prank(deployer);
        vm.expectRevert(Error.SLIPPAGE_OUT_OF_BOUNDS.selector);
        twoStepRegistry.finalizePayload(1, txData);
    }

    function test_processPayloadMintPositionBranch() external {
        /// @dev mocks receive payload as a form
        vm.selectFork(FORKS[AVAX]);
        uint256 superformId = _legacySuperformPackWithShift();

        bytes memory _message = abi.encode(
            AMBMessage(
                DataLib.packTxInfo(1, 2, 0, 3, deployer, ETH), abi.encode(ReturnSingleData(1, 1, superformId, 420))
            )
        );

        vm.prank(getContract(AVAX, "SuperformRouter"));
        SuperPositions(getContract(AVAX, "SuperPositions")).updateTxHistory(
            1, DataLib.packTxInfo(1, 2, 0, 3, deployer, ETH)
        );

        vm.prank(getContract(AVAX, "HyperlaneImplementation"));
        twoStepRegistry.receivePayload(ETH, _message);

        vm.prank(deployer);
        SuperRegistry(getContract(ETH, "SuperRegistry")).setRequiredMessagingQuorum(ETH, 0);

        vm.prank(deployer);
        twoStepRegistry.processPayload(1);
    }

    function _legacySuperformPackWithShift() internal view returns (uint256 superformId_) {
        address superform_ = getContract(ETH, "ERC4626TimelockForm");
        uint32 formBeaconId_ = 1;
        uint64 chainId_ = ETH;

        superformId_ = uint256(uint160(superform_));
        superformId_ |= uint256(formBeaconId_) << 160;
        superformId_ |= uint256(chainId_) << 192;
    }
}<|MERGE_RESOLUTION|>--- conflicted
+++ resolved
@@ -4,19 +4,14 @@
 import { Error } from "src/utils/Error.sol";
 import "test/utils/ProtocolActions.sol";
 
-<<<<<<< HEAD
-contract TwoStepsStateRegistryTest is ProtocolActions {
-    TwoStepsFormStateRegistry public twoStepRegistry;
+contract TimelockStateRegistryTest is ProtocolActions {
+    TimelockStateRegistry public timelockStateRegistry;
     address dstRefundAddress = address(444);
-=======
-contract TimelockStateRegistryTest is ProtocolActions {
-    TimelockStateRegistry public twoStepRegistry;
->>>>>>> 7f83fc45
 
     function setUp() public override {
         super.setUp();
 
-        twoStepRegistry = TimelockStateRegistry(payable(getContract(ETH, "TimelockStateRegistry")));
+        timelockStateRegistry = TimelockStateRegistry(payable(getContract(ETH, "TimelockStateRegistry")));
     }
 
     function test_updateTxDataBranch() external {
@@ -43,7 +38,7 @@
         );
 
         vm.prank(getContract(ETH, "ERC4626TimelockForm"));
-        twoStepRegistry.receivePayload(
+        timelockStateRegistry.receivePayload(
             0,
             deployer,
             ETH,
@@ -62,7 +57,7 @@
         );
 
         vm.prank(deployer);
-        twoStepRegistry.finalizePayload(1, bytes(""));
+        timelockStateRegistry.finalizePayload(1, bytes(""));
     }
 
     function test_updateTxDataBranch_WithSlippageReverts() external {
@@ -75,7 +70,7 @@
         uint256 superformId = DataLib.packSuperform(superform, FORM_BEACON_IDS[1], ETH);
 
         vm.prank(superform);
-        twoStepRegistry.receivePayload(
+        timelockStateRegistry.receivePayload(
             0,
             deployer,
             ETH,
@@ -118,7 +113,7 @@
 
         vm.prank(deployer);
         vm.expectRevert(Error.SLIPPAGE_OUT_OF_BOUNDS.selector);
-        twoStepRegistry.finalizePayload(1, txData);
+        timelockStateRegistry.finalizePayload(1, txData);
     }
 
     function test_processPayloadMintPositionBranch() external {
@@ -138,13 +133,13 @@
         );
 
         vm.prank(getContract(AVAX, "HyperlaneImplementation"));
-        twoStepRegistry.receivePayload(ETH, _message);
+        timelockStateRegistry.receivePayload(ETH, _message);
 
         vm.prank(deployer);
         SuperRegistry(getContract(ETH, "SuperRegistry")).setRequiredMessagingQuorum(ETH, 0);
 
         vm.prank(deployer);
-        twoStepRegistry.processPayload(1);
+        timelockStateRegistry.processPayload(1);
     }
 
     function _legacySuperformPackWithShift() internal view returns (uint256 superformId_) {
