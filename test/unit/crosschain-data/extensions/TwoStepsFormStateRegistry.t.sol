--- conflicted
+++ resolved
@@ -138,14 +138,10 @@
         (, uint256 superformId) = _legacySuperformPackWithShift();
 
         bytes memory _message = abi.encode(
-<<<<<<< HEAD
             AMBMessage(
                 DataLib.packTxInfo(1, 2, 0, 3, deployer, ETH),
-                abi.encode(new uint8[](0), abi.encode(ReturnSingleData(1, 1, superformId, 420)))
+                abi.encode(new uint8[](0), abi.encode(ReturnSingleData(1, superformId, 420)))
             )
-=======
-            AMBMessage(DataLib.packTxInfo(1, 2, 0, 3, deployer, ETH), abi.encode(ReturnSingleData(1, superformId, 420)))
->>>>>>> b0362ec2
         );
 
         vm.prank(getContract(AVAX, "SuperformRouter"));
