/// SPDX-License-Identifier: Apache-2.0
pragma solidity 0.8.21;

/// Interfaces
import { IPayloadHelper } from "src/interfaces/IPayloadHelper.sol";
import { IPaymentHelper } from "src/interfaces/IPaymentHelper.sol";

// Test Utils
import "test/utils/ProtocolActions.sol";

contract PayloadHelperMultiTest is ProtocolActions {
    /// @dev Access SuperformRouter interface

    function setUp() public override {
        super.setUp();
        /*//////////////////////////////////////////////////////////////
                !! WARNING !!  DEFINE TEST SETTINGS HERE
    //////////////////////////////////////////////////////////////*/
        /// @dev singleDestinationSingleVault Deposit test case
        AMBs = [1, 2];

        CHAIN_0 = OP;
        DST_CHAINS = [POLY];

        TARGET_UNDERLYINGS[POLY][0] = [0, 0];
        TARGET_UNDERLYINGS[POLY][1] = [0, 0];

        TARGET_VAULTS[POLY][0] = [0, 0];
        TARGET_VAULTS[POLY][1] = [0, 0];

        TARGET_FORM_KINDS[POLY][0] = [0, 0];
        TARGET_FORM_KINDS[POLY][1] = [0, 0];

        AMOUNTS[POLY][0] = [23_183, 213];
        // AMOUNTS[POLY][1] = [23_183, 213];

        MAX_SLIPPAGE = 1000;

        LIQ_BRIDGES[POLY][0] = [1, 1];
        LIQ_BRIDGES[POLY][1] = [1, 1];

        FINAL_LIQ_DST_WITHDRAW[POLY] = [OP, OP];

        actions.push(
            TestAction({
                action: Actions.Deposit,
                multiVaults: true,
                user: 0,
                testType: TestType.Pass,
                revertError: "",
                revertRole: "",
                slippage: 0, // 0% <- if we are testing a pass this must be below each maxSlippage,
                externalToken: 3 // 0 = DAI, 1 = USDT, 2 = WETH
             })
        );

        actions.push(
            TestAction({
                action: Actions.Withdraw,
                multiVaults: true,
                user: 0,
                testType: TestType.Pass,
                revertError: "",
                revertRole: "",
                slippage: 0, // 0% <- if we are testing a pass this must be below each maxSlippage,
                externalToken: 2 // 0 = DAI, 1 = USDT, 2 = WETH
             })
        );
    }

    /*///////////////////////////////////////////////////////////////
                        SCENARIO TESTS
    //////////////////////////////////////////////////////////////*/

    function test_payloadHelperMulti() public {
        address _superformRouter = contracts[CHAIN_0][bytes32(bytes("SuperformRouter"))];

        for (uint256 act = 0; act < actions.length; act++) {
            TestAction memory action = actions[act];
            MultiVaultSFData[] memory multiSuperformsData;
            SingleVaultSFData[] memory singleSuperformsData;
            MessagingAssertVars[] memory aV;
            StagesLocalVars memory vars;
            bool success;

            if (act == 1) {
                for (uint256 i = 0; i < DST_CHAINS.length; i++) {
                    uint256[] memory superPositions = _getSuperpositionsForDstChain(
                        actions[1].user,
                        TARGET_UNDERLYINGS[DST_CHAINS[i]][1],
                        TARGET_VAULTS[DST_CHAINS[i]][1],
                        TARGET_FORM_KINDS[DST_CHAINS[i]][1],
                        DST_CHAINS[i]
                    );

                    AMOUNTS[DST_CHAINS[i]][1] = [superPositions[0] / 2, superPositions[0] / 2];
                }
            }

            _runMainStages(action, act, multiSuperformsData, singleSuperformsData, aV, vars, success);
        }

        _checkSrcPayload();

        _checkDstPayloadInit();
        _checkDstPayloadReturn();
    }

    function test_payloadHelperLiqMulti() public {
        address _superformRouter = contracts[CHAIN_0][bytes32(bytes("SuperformRouter"))];

        for (uint256 act = 0; act < actions.length; act++) {
            TestAction memory action = actions[act];
            MultiVaultSFData[] memory multiSuperformsData;
            SingleVaultSFData[] memory singleSuperformsData;
            MessagingAssertVars[] memory aV;
            StagesLocalVars memory vars;
            bool success;

            if (act == 1) {
                for (uint256 i = 0; i < DST_CHAINS.length; i++) {
                    uint256[] memory superPositions = _getSuperpositionsForDstChain(
                        actions[1].user,
                        TARGET_UNDERLYINGS[DST_CHAINS[i]][1],
                        TARGET_VAULTS[DST_CHAINS[i]][1],
                        TARGET_FORM_KINDS[DST_CHAINS[i]][1],
                        DST_CHAINS[i]
                    );

                    AMOUNTS[DST_CHAINS[i]][1] = [superPositions[0] / 2, superPositions[0] / 2];
                }
            }

            _runMainStages(action, act, multiSuperformsData, singleSuperformsData, aV, vars, success);
        }

        _checkDstPayloadLiqData(actions[1]);
    }

    function _checkSrcPayload() internal {
        vm.selectFork(FORKS[CHAIN_0]);

        address _PayloadHelper = contracts[CHAIN_0][bytes32(bytes("PayloadHelper"))];
        IPayloadHelper helper = IPayloadHelper(_PayloadHelper);

        address _PaymentHelper = contracts[CHAIN_0][bytes32(bytes("PaymentHelper"))];
        IPaymentHelper paymentHelper = IPaymentHelper(_PaymentHelper);

        (uint8 txType, uint8 callbackType, uint8 multi, address srcSender, uint64 srcChainId) =
            helper.decodeStateSyncerPayloadHistory(1, 1);

        assertEq(txType, 0);

        /// 0 for deposit
        assertEq(callbackType, 0);
        /// 0 for init
        assertEq(srcChainId, 10);
        /// chain id of optimism is 10
        assertEq(multi, 1);
        /// 0 for not multi vault
        assertEq(srcSender, users[0]);
    }

    struct CheckDstPayloadInternalVars {
        bytes[] extraDataGenerated;
        uint256 ambFees;
        uint8 txType;
        uint8 callbackType;
        address srcSender;
        uint64 srcChainId;
        uint256[] amounts;
        uint256[] slippage;
        uint256[] superformIds;
        uint256 srcPayloadId;
        uint8 superformRouterId;
    }

    function _checkDstPayloadInit() internal {
        vm.selectFork(FORKS[DST_CHAINS[0]]);
        CheckDstPayloadInternalVars memory v;

        (
            v.txType,
            v.callbackType,
            v.srcSender,
            v.srcChainId,
            v.amounts,
            v.slippage,
            ,
            v.srcPayloadId,
            v.superformRouterId
        ) = IPayloadHelper(contracts[DST_CHAINS[0]][bytes32(bytes("PayloadHelper"))]).decodeCoreStateRegistryPayload(1);

        v.extraDataGenerated = new bytes[](2);
        v.extraDataGenerated[0] = abi.encode("500000");
        v.extraDataGenerated[1] = abi.encode("0");

        assertEq(v.txType, 0);

        /// 0 for deposit
        assertEq(v.callbackType, 0);
        /// 0 for init
        assertEq(v.srcChainId, 10);
        /// chain id of optimism is 10
        assertEq(v.srcPayloadId, 1);
        assertEq(v.amounts, AMOUNTS[POLY][0]);

        assertEq(v.superformRouterId, 1);

        for (uint256 i = 0; i < v.slippage.length; ++i) {
            assertEq(v.slippage[i], MAX_SLIPPAGE);
        }

        /// @notice: just asserting if fees are greater than 0
        /// no way to write serious tests on forked testnet at this point. should come back to this later on.
        (v.ambFees,) = IPaymentHelper(contracts[DST_CHAINS[0]][bytes32(bytes("PaymentHelper"))]).estimateAMBFees(
            AMBs, DST_CHAINS[0], abi.encode(1), v.extraDataGenerated
        );
        assertGe(v.ambFees, 0);
    }

    struct CheckDstPayloadLiqDataInternalVars {
        uint8[] bridgeIds;
        bytes[] txDatas;
        address[] tokens;
        uint64[] liqDstChainIds;
        uint256[] amounts;
        uint256[] nativeAmounts;
    }

    function _checkDstPayloadLiqData(TestAction memory action) internal {
        vm.selectFork(FORKS[DST_CHAINS[0]]);
        CheckDstPayloadLiqDataInternalVars memory v;

        (v.bridgeIds, v.txDatas, v.tokens, v.liqDstChainIds, v.amounts,, v.nativeAmounts) = IPayloadHelper(
            contracts[DST_CHAINS[0]][bytes32(bytes("PayloadHelper"))]
        ).decodeCoreStateRegistryPayloadLiqData(2);

        assertEq(v.bridgeIds[0], 1);

        assertGt(v.txDatas[0].length, 0);

        assertEq(v.tokens[0], getContract(DST_CHAINS[0], UNDERLYING_TOKENS[TARGET_UNDERLYINGS[POLY][1][0]]));

        assertEq(v.liqDstChainIds[0], FINAL_LIQ_DST_WITHDRAW[POLY][0]);

<<<<<<< HEAD
        /// @dev number of superpositions to burn in withdraws are not meant to be same as deposit amounts
        // assertEq(v.amounts, AMOUNTS[POLY][0]);

        assertEq(v.permit2datas[0].length, 0);
=======
        assertEq(v.amounts, AMOUNTS[POLY][0]);
>>>>>>> 28607b23
    }

    function _checkDstPayloadReturn() internal {
        vm.selectFork(FORKS[CHAIN_0]);

        CheckDstPayloadInternalVars memory v;

        (v.txType, v.callbackType,, v.srcChainId, v.amounts, v.slippage,, v.srcPayloadId, v.superformRouterId) =
            IPayloadHelper(contracts[CHAIN_0][bytes32(bytes("PayloadHelper"))]).decodeCoreStateRegistryPayload(1);

        assertEq(v.txType, 0);

        /// 0 for deposit
        assertEq(v.callbackType, 1);
        /// 1 for return
        assertEq(v.srcChainId, 137);
        /// chain id of polygon is 137
        assertEq(v.srcPayloadId, 1);
        assertEq(v.amounts, AMOUNTS[POLY][0]);
        assertEq(v.superformRouterId, 1);

        for (uint256 i = 0; i < v.slippage.length; ++i) {
            assertEq(v.slippage[i], MAX_SLIPPAGE);
        }
    }
}<|MERGE_RESOLUTION|>--- conflicted
+++ resolved
@@ -244,14 +244,8 @@
 
         assertEq(v.liqDstChainIds[0], FINAL_LIQ_DST_WITHDRAW[POLY][0]);
 
-<<<<<<< HEAD
         /// @dev number of superpositions to burn in withdraws are not meant to be same as deposit amounts
-        // assertEq(v.amounts, AMOUNTS[POLY][0]);
-
-        assertEq(v.permit2datas[0].length, 0);
-=======
         assertEq(v.amounts, AMOUNTS[POLY][0]);
->>>>>>> 28607b23
     }
 
     function _checkDstPayloadReturn() internal {
