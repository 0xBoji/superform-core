--- conflicted
+++ resolved
@@ -361,21 +361,11 @@
                 vm.selectFork(FORKS[chainIds[i]]);
                 superRBAC_ = SuperRBAC(getContract(chainIds[i], "SuperRBAC"));
 
-<<<<<<< HEAD
                 (, bytes memory statusBefore) =
                     address(superRBAC_).call(abi.encodeWithSelector(checkRole_, memberAddress));
-                RolesStateRegistry(payable(getContract(chainIds[i], "RolesStateRegistry"))).processPayload(1, "");
+                RolesStateRegistry(payable(getContract(chainIds[i], "RolesStateRegistry"))).processPayload(1);
                 (, bytes memory statusAfter) =
                     address(superRBAC_).call(abi.encodeWithSelector(checkRole_, memberAddress));
-=======
-                (, bytes memory statusBefore) = address(superRBAC_).call(
-                    abi.encodeWithSelector(checkRole_, memberAddress)
-                );
-                RolesStateRegistry(payable(getContract(chainIds[i], "RolesStateRegistry"))).processPayload(1);
-                (, bytes memory statusAfter) = address(superRBAC_).call(
-                    abi.encodeWithSelector(checkRole_, memberAddress)
-                );
->>>>>>> f9e1365e
 
                 /// @dev assert status update before and after processing the payload
                 assertEq(abi.decode(statusBefore, (bool)), true);
