--- conflicted
+++ resolved
@@ -34,16 +34,9 @@
                 bytes memory data_ = hex"ffff";
                 SuperformFactory(getContract(chainIds[i], "SuperformFactory")).stateSync(data_);
 
-<<<<<<< HEAD
-                FactoryStateRegistry(payable(getContract(chainIds[i], "FactoryStateRegistry"))).processPayload(1, "");
+                FactoryStateRegistry(payable(getContract(chainIds[i], "FactoryStateRegistry"))).processPayload(1);
                 bool statusAfter =
                     SuperformFactory(getContract(chainIds[i], "SuperformFactory")).isFormBeaconPaused(formBeaconId);
-=======
-                FactoryStateRegistry(payable(getContract(chainIds[i], "FactoryStateRegistry"))).processPayload(1);
-                bool statusAfter = SuperformFactory(getContract(chainIds[i], "SuperformFactory")).isFormBeaconPaused(
-                    formBeaconId
-                );
->>>>>>> f9e1365e
 
                 /// @dev assert status update before and after processing the payload
                 assertEq(statusBefore, false);
