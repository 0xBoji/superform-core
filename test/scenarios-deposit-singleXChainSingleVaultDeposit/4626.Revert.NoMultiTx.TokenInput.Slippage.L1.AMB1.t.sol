--- conflicted
+++ resolved
@@ -17,13 +17,9 @@
 
         /// @dev define vaults amounts and slippage for every destination chain and for every action
         TARGET_UNDERLYINGS[POLY][0] = [1];
-<<<<<<< HEAD
 
-        TARGET_VAULTS[POLY][0] = [3]; /// @dev vault index 3 is failedDepositMock, check VAULT_KINDS
-=======
         TARGET_VAULTS[POLY][0] = [3];
         /// @dev vault index 3 is failedDepositMock, check VAULT_KINDS
->>>>>>> a0f45156
 
         TARGET_FORM_KINDS[POLY][0] = [0];
 
