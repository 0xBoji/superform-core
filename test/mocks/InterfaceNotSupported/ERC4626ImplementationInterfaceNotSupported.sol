--- conflicted
+++ resolved
@@ -199,17 +199,8 @@
         v.v = IERC4626(vault);
         v.asset = address(v.v.asset());
 
-<<<<<<< HEAD
-        /// @dev the token we are swapping from to our desired output token (if there is txData), must be the same as
-        /// the vault asset
-        if (singleVaultData_.liqData.token != v.asset) revert Error.DIRECT_WITHDRAW_INVALID_TOKEN();
-
-        /// @dev redeem shares for assets
+        /// @dev redeem the underlying
         assets = v.v.redeem(singleVaultData_.amount, v.receiver, address(this));
-=======
-        /// @dev redeem the underlying
-        dstAmount = v.v.redeem(singleVaultData_.amount, v.receiver, address(this));
->>>>>>> 0f472032
 
         if (v.len1 != 0) {
             v.bridgeValidator = superRegistry.getBridgeValidator(singleVaultData_.liqData.bridgeId);
@@ -307,17 +298,8 @@
         IERC4626 v = IERC4626(vault);
         vars.asset = v.asset();
 
-<<<<<<< HEAD
-        /// @dev the token we are swapping from to our desired output token (if there is txData), must be the same as
-        /// the vault asset
-        if (vars.asset != singleVaultData_.liqData.token) revert Error.XCHAIN_WITHDRAW_INVALID_LIQ_REQUEST();
-
-        /// @dev redeem shares for assets
+        /// @dev redeem vault positions (we operate only on positions, not assets)
         assets = v.redeem(singleVaultData_.amount, vars.receiver, address(this));
-=======
-        /// @dev redeem vault positions (we operate only on positions, not assets)
-        dstAmount = v.redeem(singleVaultData_.amount, vars.receiver, address(this));
->>>>>>> 0f472032
 
         if (len != 0) {
             vars.bridgeValidator = superRegistry.getBridgeValidator(singleVaultData_.liqData.bridgeId);
