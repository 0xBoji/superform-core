// SPDX-License-Identifier: Apache-2.0
pragma solidity 0.8.19;

import { IERC20 } from "openzeppelin-contracts/contracts/interfaces/IERC20.sol";
import { IERC20Metadata } from "openzeppelin-contracts/contracts/token/ERC20/extensions/IERC20Metadata.sol";
import { SafeERC20 } from "openzeppelin-contracts/contracts/token/ERC20/utils/SafeERC20.sol";
import { IERC4626 } from "openzeppelin-contracts/contracts/interfaces/IERC4626.sol";
import { LiquidityHandler } from "src/crosschain-liquidity/LiquidityHandler.sol";
import { InitSingleVaultData } from "src/types/DataTypes.sol";
import { BaseForm } from "./BaseFormInterfaceNotSupported.sol";
import { IBridgeValidator } from "src/interfaces/IBridgeValidator.sol";
import { Error } from "src/utils/Error.sol";
import { DataLib } from "src/libraries/DataLib.sol";
import { IPermit2 } from "src/vendor/dragonfly-xyz/IPermit2.sol";

/// @title ERC4626FormImplementation
/// @notice Has common internal functions that can be re-used by actual form implementations
abstract contract ERC4626FormImplementationInterfaceNotSupported is BaseForm, LiquidityHandler {
    using SafeERC20 for IERC20;
    using DataLib for uint256;

    uint256 internal immutable STATE_REGISTRY_ID;

    /*///////////////////////////////////////////////////////////////
                            INITIALIZATION
    //////////////////////////////////////////////////////////////*/
    constructor(address superRegistry_, uint256 stateRegistryId_) BaseForm(superRegistry_) {
        STATE_REGISTRY_ID = stateRegistryId_;
    }

    /*///////////////////////////////////////////////////////////////
                            VIEW/PURE OVERRIDES
    //////////////////////////////////////////////////////////////*/

    /// @inheritdoc BaseForm
    function getVaultAsset() public view virtual override returns (address) {
        return address(IERC4626(vault).asset());
    }

    /// @inheritdoc BaseForm
    function getVaultName() public view virtual override returns (string memory) {
        return IERC4626(vault).name();
    }

    /// @inheritdoc BaseForm
    function getVaultSymbol() public view virtual override returns (string memory) {
        return IERC4626(vault).symbol();
    }

    /// @inheritdoc BaseForm
    function getVaultDecimals() public view virtual override returns (uint256) {
        return uint256(IERC4626(vault).decimals());
    }

    /// @inheritdoc BaseForm
    function getPricePerVaultShare() public view virtual override returns (uint256) {
        uint256 vaultDecimals = IERC4626(vault).decimals();
        return IERC4626(vault).convertToAssets(10 ** vaultDecimals);
    }

    /// @inheritdoc BaseForm
    function getVaultShareBalance() public view virtual override returns (uint256) {
        return IERC4626(vault).balanceOf(address(this));
    }

    /// @inheritdoc BaseForm
    function getTotalAssets() public view virtual override returns (uint256) {
        return IERC4626(vault).totalAssets();
    }

    /// @inheritdoc BaseForm
    function getPreviewPricePerVaultShare() public view virtual override returns (uint256) {
        uint256 vaultDecimals = IERC4626(vault).decimals();
        return IERC4626(vault).previewRedeem(10 ** vaultDecimals);
    }

    /// @inheritdoc BaseForm
    function previewDepositTo(uint256 assets_) public view virtual override returns (uint256) {
        return IERC4626(vault).convertToShares(assets_);
    }

    /// @inheritdoc BaseForm
    function previewWithdrawFrom(uint256 assets_) public view virtual override returns (uint256) {
        return IERC4626(vault).previewWithdraw(assets_);
    }

    /*///////////////////////////////////////////////////////////////
                            INTERNAL OVERRIDES
    //////////////////////////////////////////////////////////////*/

    /// @dev to avoid stack too deep errors
    struct directDepositLocalVars {
        uint64 chainId;
        address collateral;
        address bridgeValidator;
        uint256 dstAmount;
        uint256 balanceBefore;
        uint256 balanceAfter;
        uint256 nonce;
        uint256 deadline;
        bytes signature;
    }

    function _processDirectDeposit(
        InitSingleVaultData memory singleVaultData_,
        address srcSender_
    )
        internal
        returns (uint256 dstAmount)
    {
        directDepositLocalVars memory vars;

        IERC4626 v = IERC4626(vault);
        vars.collateral = address(v.asset());
        vars.balanceBefore = IERC20(vars.collateral).balanceOf(address(this));

        IERC20 token = IERC20(singleVaultData_.liqData.token);

        if (address(token) != NATIVE) {
            /// @dev handles the collateral token transfers.
            if (token.allowance(msg.sender, address(this)) < singleVaultData_.amount) {
                revert Error.DIRECT_DEPOSIT_INSUFFICIENT_ALLOWANCE();
            }

            /// @dev transfers input token, which is the same as vault asset, to the form
            token.safeTransferFrom(msg.sender, address(this), singleVaultData_.amount);
        }

        /// @dev if we don't have txData (no swap) then the full amount in the stateReq is used
        /// @dev non empty txData means there is a swap needed before depositing (input asset not the same as vault
        /// asset)
        if (singleVaultData_.liqData.txData.length > 0) {
            vars.bridgeValidator = superRegistry.getBridgeValidator(singleVaultData_.liqData.bridgeId);

            /// @dev in this case, a swap is needed, first the txData is validated and then the final asset is obtained
            vars.chainId = superRegistry.chainId();

            IBridgeValidator(vars.bridgeValidator).validateTxData(
                singleVaultData_.liqData.txData,
                vars.chainId,
                vars.chainId,
                singleVaultData_.liqData.liqDstChainId,
                true,
                address(this),
                msg.sender,
                address(token)
            );

            dispatchTokens(
                superRegistry.getBridgeAddress(singleVaultData_.liqData.bridgeId),
                singleVaultData_.liqData.txData,
                address(token),
<<<<<<< HEAD
                IBridgeValidator(vars.bridgeValidator).decodeAmountIn(singleVaultData_.liqData.txData, false),
                srcSender_,
                singleVaultData_.liqData.nativeAmount,
                singleVaultData_.liqData.permit2data,
                superRegistry.PERMIT2()
=======
                IBridgeValidator(vars.bridgeValidator).decodeAmountIn(singleVaultData_.liqData.txData),
                address(this),
                /// tokens are already moved in above step
                singleVaultData_.liqData.nativeAmount
>>>>>>> 7a5ec8e6
            );
        }

        vars.balanceAfter = IERC20(vars.collateral).balanceOf(address(this));

        /// @dev the balance of vault tokens, ready to be deposited is compared with the previous balance
        if (vars.balanceAfter - vars.balanceBefore < singleVaultData_.amount) {
            revert Error.DIRECT_DEPOSIT_INVALID_DATA();
        }

        /// @dev the vault asset (collateral) is approved and deposited to the vault
        IERC20(vars.collateral).safeIncreaseAllowance(vault, singleVaultData_.amount);

        dstAmount = v.deposit(singleVaultData_.amount, address(this));
    }

    struct ProcessDirectWithdawLocalVars {
        uint64 chainId;
        address collateral;
        address receiver;
        address bridgeValidator;
        uint256 len1;
        uint256 amount;
        IERC4626 v;
    }

    function _processDirectWithdraw(
        InitSingleVaultData memory singleVaultData_,
        address srcSender
    )
        internal
        returns (uint256 dstAmount)
    {
        ProcessDirectWithdawLocalVars memory v;
        v.len1 = singleVaultData_.liqData.txData.length;
        /// @dev if there is no txData, on withdraws the receiver is the original beneficiary (srcSender), otherwise it
        /// is this contract (before swap)
        v.receiver = v.len1 == 0 ? srcSender : address(this);

        v.v = IERC4626(vault);
        v.collateral = address(v.v.asset());

        /// @dev the token we are swapping from to our desired output token (if there is txData), must be the same as
        /// the vault asset
        if (singleVaultData_.liqData.token != v.collateral) revert Error.DIRECT_WITHDRAW_INVALID_COLLATERAL();

        /// @dev redeem the underlying
        dstAmount = v.v.redeem(singleVaultData_.amount, v.receiver, address(this));

        if (v.len1 != 0) {
            v.bridgeValidator = superRegistry.getBridgeValidator(singleVaultData_.liqData.bridgeId);
            v.amount = IBridgeValidator(v.bridgeValidator).decodeAmountIn(singleVaultData_.liqData.txData, false);

            /// @dev this check here might be too much already, but can't hurt
            if (v.amount > dstAmount) revert Error.DIRECT_WITHDRAW_INVALID_LIQ_REQUEST();

            v.chainId = superRegistry.chainId();

            /// @dev validate and perform the swap to desired output token and send to beneficiary
            IBridgeValidator(v.bridgeValidator).validateTxData(
                singleVaultData_.liqData.txData,
                v.chainId,
                v.chainId,
                singleVaultData_.liqData.liqDstChainId,
                false,
                address(this),
                srcSender,
                singleVaultData_.liqData.token
            );

            /// @dev FIXME: notice that in direct withdraws we withdraw v.amount (coming from txData), but not what was
            /// actually redeemed? Why? xChainWithdraw operates differently here

            dispatchTokens(
                superRegistry.getBridgeAddress(singleVaultData_.liqData.bridgeId),
                singleVaultData_.liqData.txData,
                singleVaultData_.liqData.token,
                v.amount,
                address(this),
                singleVaultData_.liqData.nativeAmount
            );
        }
    }

    function _processXChainDeposit(
        InitSingleVaultData memory singleVaultData_,
        uint64 srcChainId
    )
        internal
        returns (uint256 dstAmount)
    {
        (,, uint64 dstChainId) = singleVaultData_.superformId.getSuperform();
        address vaultLoc = vault;

        IERC4626 v = IERC4626(vaultLoc);

        /// @dev pulling from sender, to auto-send tokens back in case of failed deposits / reverts
        IERC20(v.asset()).transferFrom(msg.sender, address(this), singleVaultData_.amount);

        /// @dev allowance is modified inside of the IERC20.transferFrom() call
        IERC20(v.asset()).safeIncreaseAllowance(vaultLoc, singleVaultData_.amount);

        /// @dev This makes ERC4626Form (address(this)) owner of v.shares
        dstAmount = v.deposit(singleVaultData_.amount, address(this));

        emit Processed(srcChainId, dstChainId, singleVaultData_.payloadId, singleVaultData_.amount, vaultLoc);
    }

    struct xChainWithdrawLocalVars {
        uint64 dstChainId;
        address receiver;
        address collateral;
        address bridgeValidator;
        uint256 balanceBefore;
        uint256 balanceAfter;
        uint256 amount;
    }

    function _processXChainWithdraw(
        InitSingleVaultData memory singleVaultData_,
        address srcSender,
        uint64 srcChainId
    )
        internal
        returns (uint256 dstAmount)
    {
        uint256 len = singleVaultData_.liqData.txData.length;

        /// @dev a case where the withdraw req liqData has a valid token and tx data is not updated by the keeper
        if (singleVaultData_.liqData.token != address(0) && len == 0) {
            revert Error.WITHDRAW_TX_DATA_NOT_UPDATED();
        }

        xChainWithdrawLocalVars memory vars;
        (,, vars.dstChainId) = singleVaultData_.superformId.getSuperform();

        /// @dev if there is no txData, on withdraws the receiver is the original beneficiary (srcSender), otherwise it
        /// is this contract (before swap)
        vars.receiver = len == 0 ? srcSender : address(this);

        IERC4626 v = IERC4626(vault);
        vars.collateral = v.asset();

        /// @dev the token we are swapping from to our desired output token (if there is txData), must be the same as
        /// the vault asset
        if (vars.collateral != singleVaultData_.liqData.token) revert Error.XCHAIN_WITHDRAW_INVALID_LIQ_REQUEST();

        /// @dev redeem vault positions (we operate only on positions, not assets)
        dstAmount = v.redeem(singleVaultData_.amount, vars.receiver, address(this));

        if (len != 0) {
            vars.bridgeValidator = superRegistry.getBridgeValidator(singleVaultData_.liqData.bridgeId);
            vars.amount = IBridgeValidator(vars.bridgeValidator).decodeAmountIn(singleVaultData_.liqData.txData, false);

            /// @dev the amount inscribed in liqData must be less or equal than the amount redeemed from the vault
            if (vars.amount > dstAmount) revert Error.XCHAIN_WITHDRAW_INVALID_LIQ_REQUEST();

            /// @dev validate and perform the swap to desired output token and send to beneficiary
            IBridgeValidator(vars.bridgeValidator).validateTxData(
                singleVaultData_.liqData.txData,
                vars.dstChainId,
                srcChainId,
                singleVaultData_.liqData.liqDstChainId,
                false,
                address(this),
                srcSender,
                singleVaultData_.liqData.token
            );

            dispatchTokens(
                superRegistry.getBridgeAddress(singleVaultData_.liqData.bridgeId),
                singleVaultData_.liqData.txData,
                singleVaultData_.liqData.token,
                dstAmount,
                address(this),
                singleVaultData_.liqData.nativeAmount
            );
        }

        emit Processed(srcChainId, vars.dstChainId, singleVaultData_.payloadId, singleVaultData_.amount, vault);
    }

    /*///////////////////////////////////////////////////////////////
                EXTERNAL VIEW VIRTUAL FUNCTIONS OVERRIDES
    //////////////////////////////////////////////////////////////*/

    /// @inheritdoc BaseForm
    function superformYieldTokenName() external view virtual override returns (string memory) {
        return string(abi.encodePacked("Superform ", IERC20Metadata(vault).name()));
    }

    /// @inheritdoc BaseForm
    function superformYieldTokenSymbol() external view virtual override returns (string memory) {
        return string(abi.encodePacked("SUP-", IERC20Metadata(vault).symbol()));
    }

    /// @inheritdoc BaseForm
    function getStateRegistryId() external view override returns (uint256) {
        return STATE_REGISTRY_ID;
    }

    /*///////////////////////////////////////////////////////////////
                INTERNAL VIEW VIRTUAL FUNCTIONS OVERRIDES
    //////////////////////////////////////////////////////////////*/

    /// @inheritdoc BaseForm
    function _vaultSharesAmountToUnderlyingAmount(
        uint256 vaultSharesAmount_,
        uint256 /*pricePerVaultShare*/
    )
        internal
        view
        virtual
        override
        returns (uint256)
    {
        return IERC4626(vault).convertToAssets(vaultSharesAmount_);
    }

    /// @inheritdoc BaseForm
    function _vaultSharesAmountToUnderlyingAmountRoundingUp(
        uint256 vaultSharesAmount_,
        uint256 /*pricePerVaultShare*/
    )
        internal
        view
        virtual
        override
        returns (uint256)
    {
        return IERC4626(vault).previewMint(vaultSharesAmount_);
    }

    /// @inheritdoc BaseForm
    function _underlyingAmountToVaultSharesAmount(
        uint256 underlyingAmount_,
        uint256 /*pricePerVaultShare*/
    )
        internal
        view
        virtual
        override
        returns (uint256)
    {
        return IERC4626(vault).convertToShares(underlyingAmount_);
    }
}<|MERGE_RESOLUTION|>--- conflicted
+++ resolved
@@ -150,18 +150,9 @@
                 superRegistry.getBridgeAddress(singleVaultData_.liqData.bridgeId),
                 singleVaultData_.liqData.txData,
                 address(token),
-<<<<<<< HEAD
                 IBridgeValidator(vars.bridgeValidator).decodeAmountIn(singleVaultData_.liqData.txData, false),
-                srcSender_,
-                singleVaultData_.liqData.nativeAmount,
-                singleVaultData_.liqData.permit2data,
-                superRegistry.PERMIT2()
-=======
-                IBridgeValidator(vars.bridgeValidator).decodeAmountIn(singleVaultData_.liqData.txData),
-                address(this),
-                /// tokens are already moved in above step
+                address(this),
                 singleVaultData_.liqData.nativeAmount
->>>>>>> 7a5ec8e6
             );
         }
 
