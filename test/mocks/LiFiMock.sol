--- conflicted
+++ resolved
@@ -128,7 +128,6 @@
         vm.selectFork(toForkId_);
         decimal2 = outputToken == NATIVE ? 18 : MockERC20(outputToken).decimals();
 
-
         if (decimal1 > decimal2) {
             finalAmount =
                 (amountOut_ * USDPerUnderlyingToken) / (10 ** (decimal1 - decimal2) * USDPerUnderlyingTokenDst);
@@ -174,16 +173,6 @@
         uint256 decimal1 = inputToken_ == NATIVE ? 18 : MockERC20(inputToken_).decimals();
         uint256 decimal2 = outputToken_ == NATIVE ? 18 : MockERC20(outputToken_).decimals();
 
-<<<<<<< HEAD
-        console.log("inputToken", inputToken_);
-        console.log("outputToken", outputToken_);
-        console.log("decimal1", decimal1);
-        console.log("decimal2", decimal2);
-        console.log("USDPerExternalToken", USDPerExternalToken);
-        console.log("USDPerUnderlyingToken", USDPerUnderlyingToken);
-        console.log("amount pre-swap", amount_);
-=======
->>>>>>> f4a0ad3a
         /// @dev the results of this amount if there is a bridge are effectively ignored
         if (decimal1 > decimal2) {
             amount_ = (amount_ * USDPerExternalToken) / (USDPerUnderlyingToken * 10 ** (decimal1 - decimal2));
