// SPDX-License-Identifier: BUSL-1.1
pragma solidity ^0.8.23;

import "forge-std/Test.sol";

/// Types Imports
import { ILiFi } from "src/vendor/lifi/ILiFi.sol";
import { LibSwap } from "src/vendor/lifi/LibSwap.sol";
import "./MockERC20.sol";

/// @title LiFi Router Mock
/// @dev eventually replace this by using a fork of the real registry contract

contract LiFiMock is Test {
    address constant NATIVE = 0xEeeeeEeeeEeEeeEeEeEeeEEEeeeeEeeeeeeeEEeE;

    receive() external payable { }

    function swapAndStartBridgeTokensViaBridge(
        ILiFi.BridgeData calldata bridgeData,
        LibSwap.SwapData[] calldata swapData
    )
        external
        payable
    {
        if (!bridgeData.hasSourceSwaps) {
            _bridge(bridgeData.minAmount, bridgeData.receiver, bridgeData.sendingAssetId, swapData[0].callData, false);
        } else {
            uint256 amount = _swap(
                swapData[0].fromAmount,
                swapData[0].sendingAssetId,
                swapData[0].receivingAssetId,
                swapData[0].callData,
                address(this)
            );

            _bridge(amount, bridgeData.receiver, bridgeData.sendingAssetId, swapData[0].callData, true);
        }
    }

    function swapTokensGeneric(
        bytes32, /*_transactionId*/
        string calldata, /*_integrator*/
        string calldata, /*_referrer*/
        address payable _receiver,
        uint256, /*_minAmount*/
        LibSwap.SwapData[] calldata _swapData
    )
        external
        payable
    {
        _swap(
            _swapData[0].fromAmount,
            _swapData[0].sendingAssetId,
            _swapData[0].receivingAssetId,
            _swapData[0].callData,
            _receiver
        );
    }

    struct BridgeLocalVars {
        address from;
        uint256 toForkId;
        int256 slippage;
        bool isDstSwap;
        uint256 dstSwapSlippageShare;
        bool isDirect;
        uint256 prevForkId;
        uint256 amountOut;
        uint256 finalAmountDst;
    }

    function _bridge(
        uint256 amount_,
        address receiver_,
        address inputToken_,
        bytes memory data_,
        bool prevSwap_
    )
        internal
    {
        BridgeLocalVars memory v;
        (v.from, v.toForkId,, v.slippage, v.isDstSwap, v.dstSwapSlippageShare, v.isDirect,,) =
            abi.decode(data_, (address, uint256, address, int256, bool, uint256, bool, uint256, uint256));

        if (inputToken_ != NATIVE) {
            if (!prevSwap_) MockERC20(inputToken_).transferFrom(v.from, address(this), amount_);
        } else {
            require(msg.value == amount_);
        }

        v.prevForkId = vm.activeFork();
        vm.selectFork(v.toForkId);

        if (v.isDirect) v.slippage = 0;
        else if (v.isDstSwap) v.slippage = (v.slippage * int256(v.dstSwapSlippageShare)) / 100;
        else v.slippage = (v.slippage * int256(100 - v.dstSwapSlippageShare)) / 100;

        v.amountOut = (amount_ * uint256(10_000 - v.slippage)) / 10_000;

        _sendOutputTokenToReceiver(data_, inputToken_, receiver_, v.amountOut, v.prevForkId, v.toForkId);

        vm.selectFork(v.prevForkId);
    }

    function _sendOutputTokenToReceiver(
        bytes memory data_,
        address inputToken_,
        address receiver_,
        uint256 amountOut_,
        uint256 prevForkId_,
        uint256 toForkId_
    )
        internal
    {
        uint256 decimal1;
        uint256 decimal2;
        uint256 finalAmount;
        address outputToken;
        uint256 USDPerUnderlyingToken;
        uint256 USDPerUnderlyingTokenDst;

        (,, outputToken,,,,,, USDPerUnderlyingToken, USDPerUnderlyingTokenDst) =
            abi.decode(data_, (address, uint256, address, int256, bool, uint256, bool, uint256, uint256, uint256));

        vm.selectFork(prevForkId_);
        decimal1 = inputToken_ == NATIVE ? 18 : MockERC20(inputToken_).decimals();
        vm.selectFork(toForkId_);
        decimal2 = outputToken == NATIVE ? 18 : MockERC20(outputToken).decimals();
        console.log("inputToken", inputToken_);
        console.log("outputToken", outputToken);
        console.log("decimal1", decimal1);
        console.log("decimal2", decimal2);
        console.log("USDPerUnderlyingToken", USDPerUnderlyingToken); // ETH DAI
        console.log("USDPerUnderlyingTokenDst", USDPerUnderlyingTokenDst); // AVAX USDC or AVAX WETH

        if (decimal1 > decimal2) {
            finalAmount =
                (amountOut_ * USDPerUnderlyingToken) / (10 ** (decimal1 - decimal2) * USDPerUnderlyingTokenDst);
        } else {
            finalAmount =
                ((amountOut_ * USDPerUnderlyingToken) * 10 ** (decimal2 - decimal1)) / USDPerUnderlyingTokenDst;
        }

        if (outputToken != NATIVE) {
            deal(outputToken, receiver_, MockERC20(outputToken).balanceOf(receiver_) + finalAmount);
        } else {
            if (prevForkId_ != toForkId_) vm.deal(address(this), finalAmount);
            (bool success,) = payable(receiver_).call{ value: finalAmount }("");
            require(success);
        }
    }

    function _swap(
        uint256 amount_,
        address inputToken_,
        address outputToken_,
        bytes memory data_,
        address receiver_
    )
        internal
        returns (uint256)
    {
        address from;
        uint256 USDPerExternalToken;
        uint256 USDPerUnderlyingToken;
        (from,,,,,,, USDPerExternalToken, USDPerUnderlyingToken,) =
            abi.decode(data_, (address, uint256, address, int256, bool, uint256, bool, uint256, uint256, uint256));

        if (inputToken_ != NATIVE) {
            MockERC20(inputToken_).transferFrom(from, address(this), amount_);
        }

        /// @dev TODO: simulate dstSwap slippage here (currently in ProtocolActions._buildLiqBridgeTxDataDstSwap()), and
        /// remove from _bridge() above
        // if (isDstSwap) slippage = (slippage * int256(dstSwapSlippageShare)) / 100;
        // amount_ = (amount_ * uint256(10_000 - slippage)) / 10_000;

        uint256 decimal1 = inputToken_ == NATIVE ? 18 : MockERC20(inputToken_).decimals();
        uint256 decimal2 = outputToken_ == NATIVE ? 18 : MockERC20(outputToken_).decimals();

<<<<<<< HEAD
        console.log("inputToken", inputToken_);
        console.log("outputToken", outputToken_);
        console.log("decimal1", decimal1);
        console.log("decimal2", decimal2);
        console.log("USDPerExternalToken", USDPerExternalToken);
        console.log("USDPerUnderlyingToken", USDPerUnderlyingToken);

        console.log("amount pre-swap", amount_);
=======
>>>>>>> 860907d3
        /// @dev the results of this amount if there is a bridge are effectively ignored
        if (decimal1 > decimal2) {
            amount_ = (amount_ * USDPerExternalToken) / (USDPerUnderlyingToken * 10 ** (decimal1 - decimal2));
        } else {
            amount_ = (amount_ * USDPerExternalToken) * 10 ** (decimal2 - decimal1) / USDPerUnderlyingToken;
        }
        /// @dev swap slippage if any, is applied in ProtocolActions._stage1_buildReqData() for direct
        /// actions and in ProtocolActions._buildLiqBridgeTxDataDstSwap() for dstSwaps.
        /// @dev Could allocate swap slippage share separately like for ProtocolActions.MULTI_TX_SLIPPAGE_SHARE
        deal(outputToken_, receiver_, MockERC20(outputToken_).balanceOf(receiver_) + amount_);
        return amount_;
    }
}<|MERGE_RESOLUTION|>--- conflicted
+++ resolved
@@ -179,17 +179,6 @@
         uint256 decimal1 = inputToken_ == NATIVE ? 18 : MockERC20(inputToken_).decimals();
         uint256 decimal2 = outputToken_ == NATIVE ? 18 : MockERC20(outputToken_).decimals();
 
-<<<<<<< HEAD
-        console.log("inputToken", inputToken_);
-        console.log("outputToken", outputToken_);
-        console.log("decimal1", decimal1);
-        console.log("decimal2", decimal2);
-        console.log("USDPerExternalToken", USDPerExternalToken);
-        console.log("USDPerUnderlyingToken", USDPerUnderlyingToken);
-
-        console.log("amount pre-swap", amount_);
-=======
->>>>>>> 860907d3
         /// @dev the results of this amount if there is a bridge are effectively ignored
         if (decimal1 > decimal2) {
             amount_ = (amount_ * USDPerExternalToken) / (USDPerUnderlyingToken * 10 ** (decimal1 - decimal2));
