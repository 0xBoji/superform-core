// SPDX-License-Identifier: Unlicense
pragma solidity ^0.8.23;

import { RewardsDistributor } from "src/RewardsDistributor.sol";
import { MerkleReader } from "test/utils/merkle/helper/MerkleReader.sol";
import { SuperRBAC } from "src/settings/SuperRBAC.sol";
import { Strings } from "openzeppelin-contracts/contracts/utils/Strings.sol";
import { IERC20 } from "openzeppelin-contracts/contracts/token/ERC20/IERC20.sol";
import { StdInvariant } from "forge-std/StdInvariant.sol";
import { RewardsDistributorStore } from "../stores/RewardsDistributorStore.sol";
import "forge-std/console.sol";

contract RewardsDistributorHandler is StdInvariant, MerkleReader {
    RewardsDistributorStore public store;

    /// rest of logic

    RewardsDistributor private rewards;

    mapping(uint256 => bool) private isPeriodSelected;
    mapping(address => bool) private isUserSelected;
    mapping(address => mapping(uint256 periodId => bool selected)) private isUserSelectedBatch;

    string path = "output.txt";

    uint256 totalSelectedUsers;
    uint256[] totalTestUsers;
    uint256 totalUSDCToDeposit;
    uint256 totalDAIToDeposit;
    address[][] private testUsers;
    address[30] private defaultUsers = [
        0x0000000000000000000000000000000000000001,
        0x0000000000000000000000000000000000000002,
        0x0000000000000000000000000000000000000003,
        0x0000000000000000000000000000000000000004,
        0x0000000000000000000000000000000000000005,
        0x0000000000000000000000000000000000000006,
        0x0000000000000000000000000000000000000007,
        0x0000000000000000000000000000000000000008,
        0x0000000000000000000000000000000000000009,
        0x0000000000000000000000000000000000000010,
        0x0000000000000000000000000000000000000011,
        0x0000000000000000000000000000000000000012,
        0x0000000000000000000000000000000000000013,
        0x0000000000000000000000000000000000000014,
        0x0000000000000000000000000000000000000015,
        0x0000000000000000000000000000000000000016,
        0x0000000000000000000000000000000000000017,
        0x0000000000000000000000000000000000000018,
        0x0000000000000000000000000000000000000019,
        0x0000000000000000000000000000000000000020,
        0x0000000000000000000000000000000000000021,
        0x0000000000000000000000000000000000000022,
        0x0000000000000000000000000000000000000023,
        0x0000000000000000000000000000000000000024,
        0x0000000000000000000000000000000000000025,
        0x0000000000000000000000000000000000000026,
        0x0000000000000000000000000000000000000027,
        0x0000000000000000000000000000000000000028,
        0x0000000000000000000000000000000000000029,
        0x0000000000000000000000000000000000000030
    ];

    constructor(
        uint64[] memory chainIds_,
<<<<<<< HEAD
        string[33] memory contractNames_,
=======
        string[35] memory contractNames_,
>>>>>>> 9f48effb
        address[][] memory coreContracts,
        uint256[] memory forksArray,
        RewardsDistributorStore _rewardsDistributorStore
    ) {
        store = _rewardsDistributorStore;

        _initHandler(InitHandlerSetupVars(chainIds_, contractNames_, coreContracts, forksArray));

        vm.selectFork(FORKS[OP]);

        rewards = RewardsDistributor(getContract(OP, "RewardsDistributor"));

        vm.startPrank(deployer);

        for (uint256 i = 0; i < 3; i++) {
            bytes32 root;
            uint256 claimers;
            uint256 usdcToDeposit;
            uint256 daiToDeposit;
            (root, claimers, usdcToDeposit, daiToDeposit,,,) =
                _generateMerkleTree(MerkleReader.MerkleArgs(i, address(0), OP));

            rewards.setPeriodicRewards(root);

            totalTestUsers.push(claimers);
            totalUSDCToDeposit += usdcToDeposit;
            totalDAIToDeposit += daiToDeposit;
        }
        deal(USDC, address(rewards), totalUSDCToDeposit);
        deal(DAI, address(rewards), totalDAIToDeposit);
        /*
        0
        Total amount USDC: 5349
        Total amount DAI: 5070
        Number of claimers: 16
        1
        Total amount USDC: 4716
        Total amount DAI: 4678
        Number of claimers: 16
        2
        Total amount USDC: 4604
        Total amount DAI: 5463
        Number of claimers: 13
        sum USDC: 14669
        sum DAI: 15211
        */

        vm.stopPrank();
        address[][] memory testUsersMem = new address[][](3);

        /// @dev add max amount of users here
        for (uint256 i = 0; i < 3; i++) {
            address[] memory testUsersMem2 = new address[](totalTestUsers[i]);

            for (uint256 j = 0; j < totalTestUsers[i]; j++) {
                testUsersMem2[j] = defaultUsers[j];
            }
            testUsersMem[i] = testUsersMem2;
        }
        testUsers = testUsersMem;

        console.log("Handler setup done!");
    }

    function randomUserIndex(uint256 seed, uint256 index, uint256 periodId) internal view returns (uint256) {
        return uint256(
            keccak256(abi.encodePacked(index, seed, tx.origin, blockhash(block.number - 1), block.timestamp))
        ) % totalTestUsers[periodId];
    }

    function randomPeriod(uint256 seed, uint256 index) internal view returns (uint256) {
        return uint256(
            keccak256(abi.encodePacked(index, seed, tx.origin, blockhash(block.number - 1), block.timestamp))
        ) % 3;
    }

    function full_claim(uint256 seed) public {
        vm.selectFork(FORKS[OP]);
        vm.writeLine(path, string.concat("Normal Run id: ", Strings.toString(seed)));

        for (uint256 i; i < 100; i++) {
            uint256 periodId = randomPeriod(seed, i);

            if (isPeriodSelected[periodId]) {
                continue;
            } else {
                isPeriodSelected[periodId] = true;
                store.setTotalPeriodsSelected(store.totalPeriodsSelected() + 1);
                store.setTotalTestUsers(periodId, totalTestUsers[periodId]);

                for (uint256 j; j < 1000; j++) {
                    uint256 userIndex = randomUserIndex(seed, j, periodId);

                    address selectedUser = testUsers[periodId][userIndex];
                    if (isUserSelected[selectedUser]) {
                        continue;
                    } else {
                        // Mark the user as selected
                        isUserSelected[selectedUser] = true;

                        store.setTotalSelectedUsers(periodId, store.totalSelectedUsersPeriod(periodId) + 1);

                        // claim funds for that user

                        (,,,, bytes32[] memory proof_, address[] memory tokensToClaim, uint256[] memory amountsToClaim)
                        = _generateMerkleTree(MerkleReader.MerkleArgs(periodId, selectedUser, OP));

                        vm.prank(selectedUser);
                        rewards.claim(selectedUser, periodId, tokensToClaim, amountsToClaim, proof_);
                    }
                    if (store.totalSelectedUsersPeriod(periodId) == totalTestUsers[periodId]) {
                        /// period fully claimed
                        // clear the user selected
                        for (uint256 k; k < totalTestUsers[periodId]; k++) {
                            isUserSelected[testUsers[periodId][k]] = false;
                        }

                        break;
                    }
                }

                if (store.totalPeriodsSelected() == 3) {
                    /// fully claimed

                    uint256 usdcBalanceAfter = IERC20(USDC).balanceOf(address(rewards));
                    uint256 daiBalanceAfter = IERC20(DAI).balanceOf(address(rewards));

                    store.setUSDCBalanceAfter(usdcBalanceAfter);
                    store.setDAIBalanceAfter(daiBalanceAfter);

                    break;
                }
            }
        }
    }

    function full_batch_claim(uint256 seed) public {
        vm.selectFork(FORKS[OP]);
        vm.writeLine(path, string.concat("Batch Run id: ", Strings.toString(seed)));

        // determine highest number of test users & period
        uint256 highestNumberOfTestUsers = 0;
        uint256 periodWithHighestNumberOfTestUsers = 0;
        for (uint256 k; k < 3; k++) {
            if (totalTestUsers[k] > highestNumberOfTestUsers) {
                highestNumberOfTestUsers = totalTestUsers[k];
                periodWithHighestNumberOfTestUsers = k;
            }
            store.setTotalTestUsers(k, totalTestUsers[k]);
        }

        vm.writeLine(path, string.concat("highestNumberOfTestUsers: ", Strings.toString(highestNumberOfTestUsers)));

        vm.writeLine(
            path,
            string.concat("periodWithHighestNumberOfTestUsers: ", Strings.toString(periodWithHighestNumberOfTestUsers))
        );

        for (uint256 j; j < 1000; j++) {
            // select a user index
            uint256 userIndex = randomUserIndex(seed, j, periodWithHighestNumberOfTestUsers);

            // find the periods in which the selected user index is  lower to the number of test users of the
            // period
            uint256[] memory periodsWithUserPresentTemp = new uint256[](3);
            uint256 nPeriodsForUser;

            for (uint256 k; k < 3; k++) {
                if (userIndex < totalTestUsers[k]) {
                    periodsWithUserPresentTemp[nPeriodsForUser] = k;
                    ++nPeriodsForUser;
                }
            }
            assert(nPeriodsForUser > 0);

            uint256[] memory periodsWithUserPresent = new uint256[](nPeriodsForUser);

            for (uint256 k; k < nPeriodsForUser; k++) {
                periodsWithUserPresent[k] = periodsWithUserPresentTemp[k];
            }

            bytes32[][] memory batchProofs = new bytes32[][](nPeriodsForUser);
            address[][] memory batchTokensToClaim = new address[][](nPeriodsForUser);
            uint256[][] memory batchAmountsToClaim = new uint256[][](nPeriodsForUser);

            // address will be the same among periodsWithUserPresent
            address selectedUser = testUsers[periodsWithUserPresent[0]][userIndex];
            if (isUserSelected[selectedUser]) {
                continue;
            } else {
                vm.writeLine(path, string.concat("selectedUser: ", Strings.toHexString(selectedUser)));
                vm.writeLine(path, string.concat("nPeriodsForUser: ", Strings.toString(nPeriodsForUser)));

                // Mark the user as selected
                isUserSelected[selectedUser] = true;
                for (uint256 k; k < nPeriodsForUser; k++) {
                    store.setTotalSelectedUsers(k, store.totalSelectedUsersPeriod(k) + 1);

                    // generate batch proofs for user

                    (,,,, bytes32[] memory proof_, address[] memory tokensToClaim, uint256[] memory amountsToClaim) =
                        _generateMerkleTree(MerkleReader.MerkleArgs(k, selectedUser, OP));

                    batchProofs[k] = proof_;
                    batchTokensToClaim[k] = tokensToClaim;
                    batchAmountsToClaim[k] = amountsToClaim;
                }

                vm.prank(selectedUser);
                rewards.batchClaim(
                    selectedUser, periodsWithUserPresent, batchTokensToClaim, batchAmountsToClaim, batchProofs
                );
            }

            /// when a user is selected, all the periods for it are fully claimed
            /// condition ends when all users in all periods are done
            bool allUsersAllPeriodsDone = true;
            for (uint256 k; k < 3; k++) {
                if (store.totalSelectedUsersPeriod(k) != totalTestUsers[k]) {
                    allUsersAllPeriodsDone = false;
                }
            }
            if (allUsersAllPeriodsDone) {
                uint256 usdcBalanceAfter = IERC20(USDC).balanceOf(address(rewards));
                uint256 daiBalanceAfter = IERC20(DAI).balanceOf(address(rewards));

                store.setUSDCBalanceAfter(usdcBalanceAfter);
                store.setDAIBalanceAfter(daiBalanceAfter);
                break;
            }
        }
    }

    /*///////////////////////////////////////////////////////////////
                    INTERNAL HANDLER FUNCTIONS
    //////////////////////////////////////////////////////////////*/

    struct InitHandlerSetupVars {
        uint64[] chainIds;
<<<<<<< HEAD
        string[33] contractNames;
=======
        string[35] contractNames;
>>>>>>> 9f48effb
        address[][] coreContracts;
        uint256[] forksArray;
    }

    function _initHandler(InitHandlerSetupVars memory vars) internal {
        mapping(uint64 => uint256) storage forks = FORKS;

        for (uint256 i = 0; i < vars.chainIds.length; ++i) {
            forks[vars.chainIds[i]] = vars.forksArray[i];
        }
        _preDeploymentSetup(false, true);

        for (uint256 i = 0; i < vars.chainIds.length; ++i) {
            for (uint256 j = 0; j < vars.contractNames.length; ++j) {
                contracts[vars.chainIds[i]][bytes32(bytes(vars.contractNames[j]))] = vars.coreContracts[i][j];
            }
        }
    }
}<|MERGE_RESOLUTION|>--- conflicted
+++ resolved
@@ -63,11 +63,7 @@
 
     constructor(
         uint64[] memory chainIds_,
-<<<<<<< HEAD
-        string[33] memory contractNames_,
-=======
-        string[35] memory contractNames_,
->>>>>>> 9f48effb
+        string[37] memory contractNames_,
         address[][] memory coreContracts,
         uint256[] memory forksArray,
         RewardsDistributorStore _rewardsDistributorStore
@@ -307,11 +303,7 @@
 
     struct InitHandlerSetupVars {
         uint64[] chainIds;
-<<<<<<< HEAD
-        string[33] contractNames;
-=======
-        string[35] contractNames;
->>>>>>> 9f48effb
+        string[37] contractNames;
         address[][] coreContracts;
         uint256[] forksArray;
     }
