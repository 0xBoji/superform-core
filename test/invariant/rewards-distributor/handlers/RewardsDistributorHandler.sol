--- conflicted
+++ resolved
@@ -63,11 +63,7 @@
 
     constructor(
         uint64[] memory chainIds_,
-<<<<<<< HEAD
-        string[38] memory contractNames_,
-=======
-        string[39] memory contractNames_,
->>>>>>> 4dcd33d6
+        string[40] memory contractNames_,
         address[][] memory coreContracts,
         uint256[] memory forksArray,
         RewardsDistributorStore _rewardsDistributorStore
@@ -309,11 +305,7 @@
 
     struct InitHandlerSetupVars {
         uint64[] chainIds;
-<<<<<<< HEAD
-        string[38] contractNames;
-=======
-        string[39] contractNames;
->>>>>>> 4dcd33d6
+        string[40] contractNames;
         address[][] coreContracts;
         uint256[] forksArray;
     }
