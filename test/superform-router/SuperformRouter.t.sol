--- conflicted
+++ resolved
@@ -1105,21 +1105,11 @@
             if (chainIds[i] != ARBI) {
                 vm.selectFork(FORKS[chainIds[i]]);
 
-<<<<<<< HEAD
                 bool statusBefore =
                     SuperformFactory(getContract(chainIds[i], "SuperformFactory")).isFormBeaconPaused(formBeaconId);
-                FactoryStateRegistry(payable(getContract(chainIds[i], "FactoryStateRegistry"))).processPayload(1, "");
+                FactoryStateRegistry(payable(getContract(chainIds[i], "FactoryStateRegistry"))).processPayload(1);
                 bool statusAfter =
                     SuperformFactory(getContract(chainIds[i], "SuperformFactory")).isFormBeaconPaused(formBeaconId);
-=======
-                bool statusBefore = SuperformFactory(getContract(chainIds[i], "SuperformFactory")).isFormBeaconPaused(
-                    formBeaconId
-                );
-                FactoryStateRegistry(payable(getContract(chainIds[i], "FactoryStateRegistry"))).processPayload(1);
-                bool statusAfter = SuperformFactory(getContract(chainIds[i], "SuperformFactory")).isFormBeaconPaused(
-                    formBeaconId
-                );
->>>>>>> f9e1365e
 
                 /// @dev assert status update before and after processing the payload
                 assertEq(statusBefore, false);
