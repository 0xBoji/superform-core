/// SPDX-License-Identifier: Apache-2.0
pragma solidity 0.8.19;

// Test Utils
import "../utils/ProtocolActions.sol";

contract MDSVDNormal4626NoMultiTxNativeNoSlippageL2AMB12 is ProtocolActions {
    function setUp() public override {
        super.setUp();
        /*//////////////////////////////////////////////////////////////
                !! WARNING !!  DEFINE TEST SETTINGS HERE
    //////////////////////////////////////////////////////////////*/
        AMBs = [1, 2];
        MultiDstAMBs = [AMBs, AMBs, AMBs];

        CHAIN_0 = OP;
        DST_CHAINS = [AVAX, ETH, POLY];

        /// @dev define vaults amounts and slippage for every destination chain and for every action
        TARGET_UNDERLYINGS[AVAX][0] = [0];
        TARGET_UNDERLYINGS[ETH][0] = [0];
        TARGET_UNDERLYINGS[POLY][0] = [1];

        TARGET_VAULTS[AVAX][0] = [0];

        /// @dev id 0 is normal 4626
        TARGET_VAULTS[ETH][0] = [0];
        /// @dev id 0 is normal 4626
        TARGET_VAULTS[POLY][0] = [0];
        /// @dev id 0 is normal 4626

        TARGET_FORM_KINDS[AVAX][0] = [0];
        TARGET_FORM_KINDS[ETH][0] = [0];
        TARGET_FORM_KINDS[POLY][0] = [0];

<<<<<<< HEAD
=======
        AMOUNTS[AVAX][0] = [98_512_890];
        AMOUNTS[ETH][0] = [421_821_994];
        AMOUNTS[POLY][0] = [42_134];

>>>>>>> a0f45156
        MAX_SLIPPAGE = 1000;

        /// @dev 1 for socket, 2 for lifi
        LIQ_BRIDGES[AVAX][0] = [2];
        LIQ_BRIDGES[ETH][0] = [2];
        LIQ_BRIDGES[POLY][0] = [2];

        actions.push(
            TestAction({
                action: Actions.Deposit,
                multiVaults: false, //!!WARNING turn on or off multi vaults
                user: 0,
                testType: TestType.Pass,
                revertError: "",
                revertRole: "",
                slippage: 0, // 0% <- if we are testing a pass this must be below each maxSlippage,
                multiTx: false,
                externalToken: 3 // 0 = DAI, 1 = USDT, 2 = WETH
             })
        );
    }

    /*///////////////////////////////////////////////////////////////
                        SCENARIO TESTS
    //////////////////////////////////////////////////////////////*/

    function test_scenario(uint128 amountOne_, uint128 amountTwo_, uint128 amountThree_) public {
        amountOne_ = uint128(bound(amountOne_, 1, TOTAL_SUPPLY_ETH / 3));
        amountTwo_ = uint128(bound(amountTwo_, 1, TOTAL_SUPPLY_ETH / 3));
        amountThree_ = uint128(bound(amountThree_, 1, TOTAL_SUPPLY_ETH / 3));
        AMOUNTS[AVAX][0] = [amountOne_];
        AMOUNTS[ETH][0] = [amountTwo_];
        AMOUNTS[POLY][0] = [amountThree_];

        for (uint256 act = 0; act < actions.length; act++) {
            TestAction memory action = actions[act];
            MultiVaultSFData[] memory multiSuperformsData;
            SingleVaultSFData[] memory singleSuperformsData;
            MessagingAssertVars[] memory aV;
            StagesLocalVars memory vars;
            bool success;

            _runMainStages(action, act, multiSuperformsData, singleSuperformsData, aV, vars, success);
        }
    }
}<|MERGE_RESOLUTION|>--- conflicted
+++ resolved
@@ -33,13 +33,6 @@
         TARGET_FORM_KINDS[ETH][0] = [0];
         TARGET_FORM_KINDS[POLY][0] = [0];
 
-<<<<<<< HEAD
-=======
-        AMOUNTS[AVAX][0] = [98_512_890];
-        AMOUNTS[ETH][0] = [421_821_994];
-        AMOUNTS[POLY][0] = [42_134];
-
->>>>>>> a0f45156
         MAX_SLIPPAGE = 1000;
 
         /// @dev 1 for socket, 2 for lifi
