/// SPDX-License-Identifier: Apache-2.0
pragma solidity 0.8.19;

// Test Utils
import "../utils/ProtocolActions.sol";

contract MDSVDKYC4626MultiTxTokenInputSlippageL2AMB13 is ProtocolActions {
    function setUp() public override {
        super.setUp();
        /*//////////////////////////////////////////////////////////////
                !! WARNING !!  DEFINE TEST SETTINGS HERE
    //////////////////////////////////////////////////////////////*/
        AMBs = [1, 3];
        MultiDstAMBs = [AMBs, AMBs, AMBs];

        CHAIN_0 = BSC;
        DST_CHAINS = [AVAX, BSC, ETH];

        /// @dev define vaults amounts and slippage for every destination chain and for every action
        TARGET_UNDERLYINGS[AVAX][0] = [2];
        TARGET_UNDERLYINGS[BSC][0] = [2];
        TARGET_UNDERLYINGS[ETH][0] = [2];

        TARGET_VAULTS[AVAX][0] = [2];

        /// @dev id 0 is normal 4626
        TARGET_VAULTS[BSC][0] = [2];
        /// @dev id 0 is normal 4626
        TARGET_VAULTS[ETH][0] = [2];
        /// @dev id 0 is normal 4626

        TARGET_FORM_KINDS[AVAX][0] = [2];
        TARGET_FORM_KINDS[BSC][0] = [2];
        TARGET_FORM_KINDS[ETH][0] = [2];

<<<<<<< HEAD
=======
        AMOUNTS[AVAX][0] = [78];
        AMOUNTS[BSC][0] = [2];
        /// @dev NOTE: for direct chain transfers, 2 is the minimum otherwise it reverts with ZERO_SHARES()
        AMOUNTS[ETH][0] = [7999];

>>>>>>> a0f45156
        MAX_SLIPPAGE = 1000;

        /// @dev 1 for socket, 2 for lifi
        LIQ_BRIDGES[AVAX][0] = [2];
        LIQ_BRIDGES[BSC][0] = [2];
        LIQ_BRIDGES[ETH][0] = [2];

        actions.push(
            TestAction({
                action: Actions.Deposit,
                multiVaults: false, //!!WARNING turn on or off multi vaults
                user: 0,
                testType: TestType.Pass,
                revertError: "",
                revertRole: "",
                slippage: 412, // 0% <- if we are testing a pass this must be below each maxSlippage,
                multiTx: true,
                externalToken: 1 // 0 = DAI, 1 = USDT, 2 = WETH
             })
        );
    }

    /*///////////////////////////////////////////////////////////////
                        SCENARIO TESTS
    //////////////////////////////////////////////////////////////*/

    function test_scenario(uint128 amountOne_, uint128 amountTwo_, uint128 amountThree_) public {
        /// @dev amount = 1 after slippage will become 0, hence starting with 2
        amountOne_ = uint128(bound(amountOne_, 2, TOTAL_SUPPLY_USDT / 3));
        amountTwo_ = uint128(bound(amountTwo_, 2, TOTAL_SUPPLY_USDT / 3));
        amountThree_ = uint128(bound(amountThree_, 2, TOTAL_SUPPLY_USDT / 3));
        AMOUNTS[AVAX][0] = [amountOne_];
        AMOUNTS[BSC][0] = [amountTwo_];
        AMOUNTS[ETH][0] = [amountThree_];

        for (uint256 act = 0; act < actions.length; act++) {
            TestAction memory action = actions[act];
            MultiVaultSFData[] memory multiSuperformsData;
            SingleVaultSFData[] memory singleSuperformsData;
            MessagingAssertVars[] memory aV;
            StagesLocalVars memory vars;
            bool success;

            _runMainStages(action, act, multiSuperformsData, singleSuperformsData, aV, vars, success);
        }
    }
}<|MERGE_RESOLUTION|>--- conflicted
+++ resolved
@@ -33,14 +33,6 @@
         TARGET_FORM_KINDS[BSC][0] = [2];
         TARGET_FORM_KINDS[ETH][0] = [2];
 
-<<<<<<< HEAD
-=======
-        AMOUNTS[AVAX][0] = [78];
-        AMOUNTS[BSC][0] = [2];
-        /// @dev NOTE: for direct chain transfers, 2 is the minimum otherwise it reverts with ZERO_SHARES()
-        AMOUNTS[ETH][0] = [7999];
-
->>>>>>> a0f45156
         MAX_SLIPPAGE = 1000;
 
         /// @dev 1 for socket, 2 for lifi
