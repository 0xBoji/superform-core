// SPDX-License-Identifier: Apache-2.0
pragma solidity ^0.8.21;

import { Script } from "forge-std/Script.sol";
/// @dev Protocol imports
import { CoreStateRegistry } from "src/crosschain-data/extensions/CoreStateRegistry.sol";
import { BroadcastRegistry } from "src/crosschain-data/BroadcastRegistry.sol";
import { ISuperformFactory } from "src/interfaces/ISuperformFactory.sol";
import { SuperformRouter } from "src/SuperformRouter.sol";
import { SuperRegistry } from "src/settings/SuperRegistry.sol";
import { SuperRBAC } from "src/settings/SuperRBAC.sol";
import { SuperPositions } from "src/SuperPositions.sol";
import { SuperformFactory } from "src/SuperformFactory.sol";
import { ERC4626Form } from "src/forms/ERC4626Form.sol";
import { ERC4626TimelockForm } from "src/forms/ERC4626TimelockForm.sol";
import { ERC4626KYCDaoForm } from "src/forms/ERC4626KYCDaoForm.sol";
import { DstSwapper } from "src/crosschain-liquidity/DstSwapper.sol";
import { LiFiValidator } from "src/crosschain-liquidity/lifi/LiFiValidator.sol";
import { SocketValidator } from "src/crosschain-liquidity/socket/SocketValidator.sol";
import { SocketOneInchValidator } from "src/crosschain-liquidity/socket/SocketOneInchValidator.sol";
import { LayerzeroImplementation } from "src/crosschain-data/adapters/layerzero/LayerzeroImplementation.sol";
import { HyperlaneImplementation } from "src/crosschain-data/adapters/hyperlane/HyperlaneImplementation.sol";
import { WormholeARImplementation } from
    "src/crosschain-data/adapters/wormhole/automatic-relayer/WormholeARImplementation.sol";
import { WormholeSRImplementation } from
    "src/crosschain-data/adapters/wormhole/specialized-relayer/WormholeSRImplementation.sol";
import { IMailbox } from "src/vendor/hyperlane/IMailbox.sol";
import { IInterchainGasPaymaster } from "src/vendor/hyperlane/IInterchainGasPaymaster.sol";
import { TimelockStateRegistry } from "src/crosschain-data/extensions/TimelockStateRegistry.sol";
import { PayloadHelper } from "src/crosschain-data/utils/PayloadHelper.sol";
import { PaymentHelper } from "src/payments/PaymentHelper.sol";
import { IPaymentHelper } from "src/interfaces/IPaymentHelper.sol";
import { ISuperRBAC } from "src/interfaces/ISuperRBAC.sol";
import { PayMaster } from "src/payments/PayMaster.sol";
import { EmergencyQueue } from "src/emergency/EmergencyQueue.sol";
import { generateBroadcastParams } from "test/utils/AmbParams.sol";

struct SetupVars {
    uint64 chainId;
    uint64 dstChainId;
    uint16 dstLzChainId;
    uint32 dstHypChainId;
    uint16 dstWormholeChainId;
    string fork;
    address[] ambAddresses;
    address superForm;
    address factory;
    address lzEndpoint;
    address lzImplementation;
    address hyperlaneImplementation;
    address wormholeImplementation;
    address wormholeSRImplementation;
    address erc4626Form;
    address erc4626TimelockForm;
    address timelockStateRegistry;
    address broadcastRegistry;
    address coreStateRegistry;
    address UNDERLYING_TOKEN;
    address vault;
    address timelockVault;
    address superformRouter;
    address dstLzImplementation;
    address dstHyperlaneImplementation;
    address dstWormholeARImplementation;
    address dstWormholeSRImplementation;
    address dstStateRegistry;
    address dstSwapper;
    address superRegistry;
    address superPositions;
    address superRBAC;
    address lifiValidator;
    address socketValidator;
    address socketOneInchValidator;
    address kycDao4626Form;
    address PayloadHelper;
    address paymentHelper;
    address payMaster;
    address emergencyQueue;
    SuperRegistry superRegistryC;
    SuperRBAC superRBACC;
}

abstract contract AbstractDeploySingle is Script {
    /*//////////////////////////////////////////////////////////////
                        GENERAL VARIABLES
    //////////////////////////////////////////////////////////////*/

    address public constant CANONICAL_PERMIT2 = 0x000000000022D473030F116dDEE9F6B43aC78BA3;
    mapping(uint64 chainId => mapping(bytes32 implementation => address at)) public contracts;

    string[23] public contractNames = [
        "CoreStateRegistry",
        "TimelockStateRegistry",
        "BroadcastRegistry",
        "LayerzeroImplementation",
        "HyperlaneImplementation",
        "WormholeARImplementation",
        "WormholeSRImplementation",
        "LiFiValidator",
        "SocketValidator",
        "SocketOneInchValidator",
        "DstSwapper",
        "SuperformFactory",
        "ERC4626Form",
        "ERC4626TimelockForm",
        "ERC4626KYCDaoForm",
        "SuperformRouter",
        "SuperPositions",
        "SuperRegistry",
        "SuperRBAC",
        "PayloadHelper",
        "PaymentHelper",
        "PayMaster",
        "EmergencyQueue"
    ];

    bytes32 constant salt = "THIRD_DEPLOYMENT_6_(3)";

    enum Chains {
        Ethereum,
        Polygon,
        Bsc,
        Avalanche,
        Arbitrum,
        Optimism,
        Fantom,
        Base,
        Gnosis,
        Ethereum_Fork,
        Polygon_Fork,
        Bsc_Fork,
        Avalanche_Fork,
        Arbitrum_Fork,
        Optimism_Fork,
        Fantom_Fork,
        Base_Fork,
        Gnosis_Fork
    }

    enum Cycle {
        Dev,
        Prod
    }

    uint256 public deployerPrivateKey;
    address public ownerAddress;
    address public multiSigAddress;

    /// @dev Mapping of chain enum to rpc url
    mapping(Chains chains => string rpcUrls) public forks;

    /*//////////////////////////////////////////////////////////////
                        PROTOCOL VARIABLES
    //////////////////////////////////////////////////////////////*/

    /// @dev 1 = ERC4626Form, 2 = ERC4626TimelockForm, 3 = KYCDaoForm
    uint32[] public FORM_IMPLEMENTATION_IDS = [uint32(1), uint32(2), uint32(3)];
    string[] public VAULT_KINDS = ["Vault", "TimelockedVault", "KYCDaoVault"];

    /// @dev liquidity bridge ids 1 is lifi, 2 is socket, 3 is socket one inch implementation
    uint8[] public bridgeIds = [1, 2, 3];

    mapping(uint64 chainId => address[] bridgeAddresses) public BRIDGE_ADDRESSES;

    /// @dev setup amb bridges
    /// @notice id 1 is layerzero
    /// @notice id 2 is hyperlane
    /// @notice id 3 is wormhole AR
    /// @notice 4 is wormhole SR
    uint8[] public ambIds = [uint8(1), 2, 3, 4];
    bool[] public broadcastAMB = [false, false, false, true];

    /*//////////////////////////////////////////////////////////////
                        AMB VARIABLES
    //////////////////////////////////////////////////////////////*/

    mapping(uint64 => address) public LZ_ENDPOINTS;

    address public constant ETH_lzEndpoint = 0x66A71Dcef29A0fFBDBE3c6a460a3B5BC225Cd675;
    address public constant BSC_lzEndpoint = 0x3c2269811836af69497E5F486A85D7316753cf62;
    address public constant AVAX_lzEndpoint = 0x3c2269811836af69497E5F486A85D7316753cf62;
    address public constant POLY_lzEndpoint = 0x3c2269811836af69497E5F486A85D7316753cf62;
    address public constant ARBI_lzEndpoint = 0x3c2269811836af69497E5F486A85D7316753cf62;
    address public constant OP_lzEndpoint = 0x3c2269811836af69497E5F486A85D7316753cf62;
    address public constant FTM_lzEndpoint = 0xb6319cC6c8c27A8F5dAF0dD3DF91EA35C4720dd7;
    address public constant BASE_lzEndpoint = 0xb6319cC6c8c27A8F5dAF0dD3DF91EA35C4720dd7;
    address public constant GNOSIS_lzEndpoint = 0x9740FF91F1985D8d2B71494aE1A2f723bb3Ed9E4;

    address public constant CHAINLINK_lzOracle = 0x150A58e9E6BF69ccEb1DBA5ae97C166DC8792539;

    IMailbox public constant HyperlaneMailbox = IMailbox(0x35231d4c2D8B8ADcB5617A638A0c4548684c7C70);
    IInterchainGasPaymaster public constant HyperlaneGasPaymaster =
        IInterchainGasPaymaster(0x6cA0B6D22da47f091B7613223cD4BB03a2d77918);

    address[] public lzEndpoints = [
        0x66A71Dcef29A0fFBDBE3c6a460a3B5BC225Cd675,
        0x3c2269811836af69497E5F486A85D7316753cf62,
        0x3c2269811836af69497E5F486A85D7316753cf62,
        0x3c2269811836af69497E5F486A85D7316753cf62,
        0x3c2269811836af69497E5F486A85D7316753cf62,
        0x3c2269811836af69497E5F486A85D7316753cf62,
        0xb6319cC6c8c27A8F5dAF0dD3DF91EA35C4720dd7,
        0xb6319cC6c8c27A8F5dAF0dD3DF91EA35C4720dd7,
        0x9740FF91F1985D8d2B71494aE1A2f723bb3Ed9E4
    ];

    /// @dev NOTE: hyperlane does not support FTM
    address[] public hyperlaneMailboxes = [
        0x35231d4c2D8B8ADcB5617A638A0c4548684c7C70,
        0x35231d4c2D8B8ADcB5617A638A0c4548684c7C70,
        0x35231d4c2D8B8ADcB5617A638A0c4548684c7C70,
        0x35231d4c2D8B8ADcB5617A638A0c4548684c7C70,
        0x35231d4c2D8B8ADcB5617A638A0c4548684c7C70,
        0x35231d4c2D8B8ADcB5617A638A0c4548684c7C70,
        address(0),
        address(0),
        0x35231d4c2D8B8ADcB5617A638A0c4548684c7C70
    ];

    address[] public wormholeCore = [
        0x98f3c9e6E3fAce36bAAd05FE09d375Ef1464288B,
        0x98f3c9e6E3fAce36bAAd05FE09d375Ef1464288B,
        0x54a8e5f9c4CbA08F9943965859F6c34eAF03E26c,
        0x7A4B5a56256163F07b2C80A7cA55aBE66c4ec4d7,
        0xa5f208e072434bC67592E4C49C1B991BA79BCA46,
        0xEe91C335eab126dF5fDB3797EA9d6aD93aeC9722,
        0x126783A6Cb203a3E35344528B26ca3a0489a1485,
        0xbebdb6C8ddC678FfA9f8748f85C815C556Dd8ac6,
        0xa321448d90d4e5b0A732867c18eA198e75CAC48E
    ];

    /// @dev uses CREATE2
    address public wormholeRelayer = 0x27428DD2d3DD32A4D7f7C497eAaa23130d894911;

    /// @dev superformChainIds

    uint64 public constant ETH = 1;
    uint64 public constant BSC = 56;
    uint64 public constant AVAX = 43_114;
    uint64 public constant POLY = 137;
    uint64 public constant ARBI = 42_161;
    uint64 public constant OP = 10;
    uint64 public constant FTM = 250;
    uint64 public constant BASE = 8453;
    uint64 public constant GNOSIS = 100;

    uint64[] public chainIds = [1, 56, 43_114, 137, 42_161, 10, 250, 8453, 100];
    string[] public chainNames =
        ["Ethereum", "Binance", "Avalanche", "Polygon", "Arbitrum", "Optimism", "Fantom", "Base", "Gnosis"];

    /// @dev vendor chain ids
    uint16[] public lz_chainIds = [101, 102, 106, 109, 110, 111, 112, 184, 145];
    uint32[] public hyperlane_chainIds = [1, 56, 43_114, 137, 42_161, 10, 250, 8453, 100];
    uint16[] public wormhole_chainIds = [2, 4, 6, 5, 23, 24, 10, 30, 25];

    uint256 public constant milionTokensE18 = 1 ether;

    /*//////////////////////////////////////////////////////////////
                        CHAINLINK VARIABLES
    //////////////////////////////////////////////////////////////*/

    mapping(uint64 => mapping(uint64 => address)) public PRICE_FEEDS;

    /*//////////////////////////////////////////////////////////////
                        KYC DAO VALIDITY VARIABLES
    //////////////////////////////////////////////////////////////*/

    address[] public kycDAOValidityAddresses = [
        address(0),
        address(0),
        address(0),
        0x205E10d3c4C87E26eB66B1B270b71b7708494dB9,
        address(0),
        address(0),
        address(0),
        address(0)
    ];

    /// @dev environment variable setup for upgrade
    /// @param cycle deployment cycle (dev, prod)
    modifier setEnvDeploy(Cycle cycle) {
        if (cycle == Cycle.Dev) {
            deployerPrivateKey = vm.envUint("LOCAL_PRIVATE_KEY");
            ownerAddress = vm.envAddress("LOCAL_OWNER_ADDRESS");
            multiSigAddress = vm.envAddress("MULTI_SIG_ADDRESS");
        } else {
            deployerPrivateKey = vm.envUint("DEPLOYER_KEY");
            ownerAddress = vm.envAddress("OWNER_ADDRESS");
            multiSigAddress = vm.envAddress("MULTI_SIG_ADDRESS");
        }

        _;
    }

    constructor() {
        // Mainnet
        forks[Chains.Ethereum] = "ethereum";
        forks[Chains.Polygon] = "polygon";
        forks[Chains.Bsc] = "bsc";
        forks[Chains.Avalanche] = "avalanche";
        forks[Chains.Arbitrum] = "arbitrum";
        forks[Chains.Optimism] = "optimism";
        forks[Chains.Fantom] = "fantom";
        forks[Chains.Base] = "base";
        forks[Chains.Gnosis] = "gnosis";

        // Mainnet Forks
        forks[Chains.Ethereum_Fork] = "ethereum_fork";
        forks[Chains.Polygon_Fork] = "polygon_fork";
        forks[Chains.Bsc_Fork] = "bsc_fork";
        forks[Chains.Avalanche_Fork] = "avalanche_fork";
        forks[Chains.Arbitrum_Fork] = "arbitrum_fork";
        forks[Chains.Optimism_Fork] = "optimism_fork";
        forks[Chains.Fantom_Fork] = "fantom_fork";
        forks[Chains.Base_Fork] = "base_fork";
        forks[Chains.Gnosis_Fork] = "gnosis_fork";
    }

    function getContract(uint64 chainId, string memory _name) public view returns (address) {
        return contracts[chainId][bytes32(bytes(_name))];
    }

    function _deployStage1(
        uint256 i,
        uint256 trueIndex,
        Cycle cycle,
        uint64[] memory targetDeploymentChains
    )
        internal
        setEnvDeploy(cycle)
    {
        SetupVars memory vars;
        /// @dev liquidity validator addresses
        address[] memory bridgeValidators = new address[](bridgeIds.length);

        vars.chainId = targetDeploymentChains[i];

        vars.ambAddresses = new address[](ambIds.length);

        vm.startBroadcast(deployerPrivateKey);

        /// @dev 1 - Deploy SuperRBAC
        vars.superRBAC = address(
            new SuperRBAC{salt: salt}(ISuperRBAC.InitialRoleSetup({
                        admin: ownerAddress,
                        emergencyAdmin: ownerAddress,
                        paymentAdmin: 0xD911673eAF0D3e15fe662D58De15511c5509bAbB,
                        csrProcessor: 0x23c658FE050B4eAeB9401768bF5911D11621629c,
                        tlProcessor: ownerAddress,
                        brProcessor: ownerAddress,
                        csrUpdater: 0xaEbb4b9f7e16BEE2a0963569a5E33eE10E478a5f,
                        srcVaaRelayer: ownerAddress,
                        dstSwapper: 0x1666660D2F506e754CB5c8E21BDedC7DdEc6Be1C,
                        csrRescuer: 0x90ed07A867bDb6a73565D7abBc7434Dd810Fafc5,
                        csrDisputer: ownerAddress
                    }))
        );
        contracts[vars.chainId][bytes32(bytes("SuperRBAC"))] = vars.superRBAC;
        vars.superRBACC = SuperRBAC(vars.superRBAC);

        /// @dev 2 - Deploy SuperRegistry
        vars.superRegistry = address(new SuperRegistry{salt: salt}(vars.superRBAC));
        contracts[vars.chainId][bytes32(bytes("SuperRegistry"))] = vars.superRegistry;
        vars.superRegistryC = SuperRegistry(vars.superRegistry);

        vars.superRBACC.setSuperRegistry(vars.superRegistry);
        vars.superRegistryC.setPermit2(CANONICAL_PERMIT2);

        /// @dev 3.1 - deploy Core State Registry
        vars.coreStateRegistry = address(new CoreStateRegistry{salt: salt}(vars.superRegistryC));
        contracts[vars.chainId][bytes32(bytes("CoreStateRegistry"))] = vars.coreStateRegistry;

        vars.superRegistryC.setAddress(vars.superRegistryC.CORE_STATE_REGISTRY(), vars.coreStateRegistry, vars.chainId);

        /// @dev 3.2 - deploy Form State Registry
        vars.timelockStateRegistry = address(new TimelockStateRegistry{salt: salt}(vars.superRegistryC));
        contracts[vars.chainId][bytes32(bytes("TimelockStateRegistry"))] = vars.timelockStateRegistry;

        vars.superRegistryC.setAddress(
            vars.superRegistryC.TIMELOCK_STATE_REGISTRY(), vars.timelockStateRegistry, vars.chainId
        );

        /// @dev 3.3 - deploy Broadcast State Registry
        vars.broadcastRegistry = address(new BroadcastRegistry{salt: salt}(vars.superRegistryC));
        contracts[vars.chainId][bytes32(bytes("BroadcastRegistry"))] = vars.broadcastRegistry;

        vars.superRegistryC.setAddress(vars.superRegistryC.BROADCAST_REGISTRY(), vars.broadcastRegistry, vars.chainId);

        address[] memory registryAddresses = new address[](3);
        registryAddresses[0] = vars.coreStateRegistry;
        registryAddresses[1] = vars.timelockStateRegistry;
        registryAddresses[2] = vars.broadcastRegistry;

        uint8[] memory registryIds = new uint8[](3);
        registryIds[0] = 1;
        registryIds[1] = 2;
        registryIds[2] = 3;

        vars.superRegistryC.setStateRegistryAddress(registryIds, registryAddresses);

        /// @dev 4- deploy Payment Helper
        vars.paymentHelper = address(new PaymentHelper{salt: salt}(vars.superRegistry));
        contracts[vars.chainId][bytes32(bytes("PaymentHelper"))] = vars.paymentHelper;

        vars.superRegistryC.setAddress(vars.superRegistryC.PAYMENT_HELPER(), vars.paymentHelper, vars.chainId);
        /// @dev 5.1- deploy Layerzero Implementation
        vars.lzImplementation = address(new LayerzeroImplementation{salt: salt}(vars.superRegistryC));
        contracts[vars.chainId][bytes32(bytes("LayerzeroImplementation"))] = vars.lzImplementation;

        LayerzeroImplementation(payable(vars.lzImplementation)).setLzEndpoint(lzEndpoints[trueIndex]);

        /// @dev 5.2- deploy Hyperlane Implementation
        vars.hyperlaneImplementation = address(new HyperlaneImplementation{salt: salt}(vars.superRegistryC));
        HyperlaneImplementation(vars.hyperlaneImplementation).setHyperlaneConfig(
            HyperlaneMailbox, HyperlaneGasPaymaster
        );
        contracts[vars.chainId][bytes32(bytes("HyperlaneImplementation"))] = vars.hyperlaneImplementation;

        /// @dev 5.3- deploy Wormhole Automatic Relayer Implementation
        vars.wormholeImplementation = address(
            new WormholeARImplementation{salt: salt}(
                    vars.superRegistryC
                )
        );
        contracts[vars.chainId][bytes32(bytes("WormholeARImplementation"))] = vars.wormholeImplementation;

        WormholeARImplementation(vars.wormholeImplementation).setWormholeRelayer(wormholeRelayer);

        /// @dev 6.5- deploy Wormhole Specialized Relayer Implementation
        vars.wormholeSRImplementation = address(
            new WormholeSRImplementation{salt: salt}(
                    vars.superRegistryC
                )
        );
        contracts[vars.chainId][bytes32(bytes("WormholeSRImplementation"))] = vars.wormholeSRImplementation;

        WormholeSRImplementation(vars.wormholeSRImplementation).setWormholeCore(wormholeCore[trueIndex]);

        vars.ambAddresses[0] = vars.lzImplementation;
        vars.ambAddresses[1] = vars.hyperlaneImplementation;
        vars.ambAddresses[2] = vars.wormholeImplementation;
        vars.ambAddresses[3] = vars.wormholeSRImplementation;

        /// @dev 6- deploy liquidity validators
        vars.lifiValidator = address(new LiFiValidator{salt: salt}(vars.superRegistry));
        contracts[vars.chainId][bytes32(bytes("LiFiValidator"))] = vars.lifiValidator;

        vars.socketValidator = address(new SocketValidator{salt: salt}(vars.superRegistry));
        contracts[vars.chainId][bytes32(bytes("SocketValidator"))] = vars.socketValidator;

        vars.socketOneInchValidator = address(new SocketOneInchValidator{salt: salt}(vars.superRegistry));
        contracts[vars.chainId][bytes32(bytes("SocketOneInchValidator"))] = vars.socketOneInchValidator;

        bridgeValidators[0] = vars.lifiValidator;
        bridgeValidators[1] = vars.socketValidator;
        bridgeValidators[2] = vars.socketOneInchValidator;

        /// @dev 7 - Deploy SuperformFactory
        vars.factory = address(new SuperformFactory{salt: salt}(vars.superRegistry));

        contracts[vars.chainId][bytes32(bytes("SuperformFactory"))] = vars.factory;

        vars.superRegistryC.setAddress(vars.superRegistryC.SUPERFORM_FACTORY(), vars.factory, vars.chainId);
        vars.superRBACC.grantRole(vars.superRBACC.BROADCASTER_ROLE(), vars.factory);

        /// @dev 8 - Deploy 4626Form implementations
        // Standard ERC4626 Form
        vars.erc4626Form = address(new ERC4626Form{salt: salt}(vars.superRegistry));
        contracts[vars.chainId][bytes32(bytes("ERC4626Form"))] = vars.erc4626Form;

        // Timelock + ERC4626 Form
        vars.erc4626TimelockForm = address(new ERC4626TimelockForm{salt: salt}(vars.superRegistry));
        contracts[vars.chainId][bytes32(bytes("ERC4626TimelockForm"))] = vars.erc4626TimelockForm;

        /// 9 KYCDao ERC4626 Form
        vars.kycDao4626Form = address(new ERC4626KYCDaoForm{salt: salt}(vars.superRegistry));
        contracts[vars.chainId][bytes32(bytes("ERC4626KYCDaoForm"))] = vars.kycDao4626Form;

        /// @dev 9 - Add newly deployed form implementations to Factory, formBeaconId 1
        ISuperformFactory(vars.factory).addFormImplementation(vars.erc4626Form, FORM_IMPLEMENTATION_IDS[0]);

        ISuperformFactory(vars.factory).addFormImplementation(vars.erc4626TimelockForm, FORM_IMPLEMENTATION_IDS[1]);

        ISuperformFactory(vars.factory).addFormImplementation(vars.kycDao4626Form, FORM_IMPLEMENTATION_IDS[2]);

        /// @dev 10 - Deploy SuperformRouter
        vars.superformRouter = address(new SuperformRouter{salt: salt}(vars.superRegistry));
        contracts[vars.chainId][bytes32(bytes("SuperformRouter"))] = vars.superformRouter;

        vars.superRegistryC.setAddress(vars.superRegistryC.SUPERFORM_ROUTER(), vars.superformRouter, vars.chainId);

        /// @dev 11 - Deploy SuperPositions
        vars.superPositions =
            address(new SuperPositions{salt: salt}("https://apiv2-dev.superform.xyz/", vars.superRegistry));

        contracts[vars.chainId][bytes32(bytes("SuperPositions"))] = vars.superPositions;
        vars.superRegistryC.setAddress(vars.superRegistryC.SUPER_POSITIONS(), vars.superPositions, vars.chainId);

        vars.superRBACC.grantRole(
            vars.superRBACC.BROADCASTER_ROLE(), contracts[vars.chainId][bytes32(bytes("SuperPositions"))]
        );

        /// @dev 12 - Deploy Payload Helper
        vars.PayloadHelper = address(new PayloadHelper{salt: salt}( vars.superRegistry));
        contracts[vars.chainId][bytes32(bytes("PayloadHelper"))] = vars.PayloadHelper;
        vars.superRegistryC.setAddress(vars.superRegistryC.PAYLOAD_HELPER(), vars.PayloadHelper, vars.chainId);

        /// @dev 13 - Deploy PayMaster
        vars.payMaster = address(new PayMaster{salt: salt}(vars.superRegistry));
        contracts[vars.chainId][bytes32(bytes32("PayMaster"))] = vars.payMaster;

        vars.superRegistryC.setAddress(vars.superRegistryC.PAYMASTER(), vars.payMaster, vars.chainId);

        /// @dev 14 - Deploy Dst Swapper
        vars.dstSwapper = address(new DstSwapper{salt: salt}(vars.superRegistry));
        contracts[vars.chainId][bytes32(bytes("DstSwapper"))] = vars.dstSwapper;

        vars.superRegistryC.setAddress(vars.superRegistryC.DST_SWAPPER(), vars.dstSwapper, vars.chainId);

        /// @dev 15 - Super Registry extra setters
        vars.superRegistryC.setBridgeAddresses(bridgeIds, BRIDGE_ADDRESSES[vars.chainId], bridgeValidators);

        /// @dev configures lzImplementation and hyperlane to super registry
        SuperRegistry(payable(getContract(vars.chainId, "SuperRegistry"))).setAmbAddress(
            ambIds, vars.ambAddresses, broadcastAMB
        );

        /// @dev 16 setup setup srcChain keepers
        vars.superRegistryC.setAddress(
            vars.superRegistryC.PAYMENT_ADMIN(), 0xD911673eAF0D3e15fe662D58De15511c5509bAbB, vars.chainId
        );
        vars.superRegistryC.setAddress(
            vars.superRegistryC.CORE_REGISTRY_PROCESSOR(), 0x23c658FE050B4eAeB9401768bF5911D11621629c, vars.chainId
        );
        vars.superRegistryC.setAddress(
            vars.superRegistryC.CORE_REGISTRY_UPDATER(), 0xaEbb4b9f7e16BEE2a0963569a5E33eE10E478a5f, vars.chainId
        );
        vars.superRegistryC.setAddress(vars.superRegistryC.BROADCAST_REGISTRY_PROCESSOR(), ownerAddress, vars.chainId);
        vars.superRegistryC.setAddress(vars.superRegistryC.TIMELOCK_REGISTRY_PROCESSOR(), ownerAddress, vars.chainId);
        vars.superRegistryC.setAddress(
            vars.superRegistryC.CORE_REGISTRY_RESCUER(), 0x90ed07A867bDb6a73565D7abBc7434Dd810Fafc5, vars.chainId
        );
        vars.superRegistryC.setAddress(vars.superRegistryC.CORE_REGISTRY_DISPUTER(), ownerAddress, vars.chainId);
        vars.superRegistryC.setAddress(
            vars.superRegistryC.DST_SWAPPER_PROCESSOR(), 0x1666660D2F506e754CB5c8E21BDedC7DdEc6Be1C, vars.chainId
        );
        vars.superRegistryC.setDelay(86_400);

        /// @dev 17 deploy emergency queue
        vars.emergencyQueue = address(new EmergencyQueue{salt: salt}(vars.superRegistry));
        contracts[vars.chainId][bytes32(bytes("EmergencyQueue"))] = vars.emergencyQueue;
        vars.superRegistryC.setAddress(vars.superRegistryC.EMERGENCY_QUEUE(), vars.emergencyQueue, vars.chainId);

        /// @dev 18 configure payment helper
        PaymentHelper(payable(vars.paymentHelper)).updateChainConfig(
            vars.chainId, 1, abi.encode(PRICE_FEEDS[vars.chainId][vars.chainId])
        );
        PaymentHelper(payable(vars.paymentHelper)).updateChainConfig(vars.chainId, 9, abi.encode(40_000));
        PaymentHelper(payable(vars.paymentHelper)).updateChainConfig(vars.chainId, 10, abi.encode(50_000));
        PaymentHelper(payable(vars.paymentHelper)).updateChainConfig(vars.chainId, 7, abi.encode(50 * 10 ** 9 wei));

        vm.stopBroadcast();

        /// @dev Exports
        for (uint256 j = 0; j < contractNames.length; j++) {
            _exportContract(
                chainNames[trueIndex], contractNames[j], getContract(vars.chainId, contractNames[j]), vars.chainId
            );
        }
    }

    /// @dev stage 2 must be called only after stage 1 is complete for all chains!
    function _deployStage2(
        uint256 i,
        uint256 trueIndex,
        Cycle cycle,
        uint64[] memory targetDeploymentChains,
        uint64[] memory finalDeployedChains
    )
        internal
        setEnvDeploy(cycle)
    {
        SetupVars memory vars;
        // j = 0
        //
        vars.chainId = targetDeploymentChains[i];
        vm.startBroadcast(deployerPrivateKey);

        vars.lzImplementation = _readContract(chainNames[trueIndex], vars.chainId, "LayerzeroImplementation");
        vars.hyperlaneImplementation = _readContract(chainNames[trueIndex], vars.chainId, "HyperlaneImplementation");
        vars.wormholeImplementation = _readContract(chainNames[trueIndex], vars.chainId, "WormholeARImplementation");
        vars.wormholeSRImplementation = _readContract(chainNames[trueIndex], vars.chainId, "WormholeSRImplementation");
        vars.superRegistry = _readContract(chainNames[trueIndex], vars.chainId, "SuperRegistry");
        vars.paymentHelper = _readContract(chainNames[trueIndex], vars.chainId, "PaymentHelper");
        vars.superRegistryC =
            SuperRegistry(payable(_readContract(chainNames[trueIndex], vars.chainId, "SuperRegistry")));

        vars.superRegistryC.setVaultLimitPerTx(vars.chainId, 30);

        /// @dev Set all trusted remotes for each chain & configure amb chains ids
        for (uint256 j = 0; j < finalDeployedChains.length; j++) {
            if (j != i) {
                _configureCurrentChainBasedOnTargetDestinations(
                    CurrentChainBasedOnDstvars(
                        vars.chainId,
                        finalDeployedChains[j],
                        0,
                        0,
                        0,
                        0,
                        vars.lzImplementation,
                        vars.hyperlaneImplementation,
                        vars.wormholeImplementation,
                        vars.wormholeSRImplementation,
                        vars.superRegistry,
                        vars.paymentHelper,
                        address(0),
                        address(0),
                        address(0),
                        address(0),
                        vars.superRegistryC
                    )
                );
<<<<<<< HEAD
=======
            } else {
                /// ack gas cost: 40000
                /// timelock form cost: 50000
                /// default gas price: 50 Gwei
                PaymentHelper(payable(vars.paymentHelper)).updateChainConfig(
                    vars.chainId, 1, abi.encode(PRICE_FEEDS[vars.chainId][vars.chainId])
                );
                PaymentHelper(payable(vars.paymentHelper)).updateChainConfig(vars.chainId, 9, abi.encode(40_000));
                PaymentHelper(payable(vars.paymentHelper)).updateChainConfig(vars.chainId, 10, abi.encode(50_000));
                PaymentHelper(payable(vars.paymentHelper)).updateChainConfig(
                    vars.chainId, 7, abi.encode(50 * 10 ** 9 wei)
                );
>>>>>>> 62a81023
            }
        }
        vm.stopBroadcast();
    }

    /// @dev pass roles from burner wallets to multi sigs
    function _deployStage3(
        uint256 i,
        uint256 trueIndex,
        Cycle cycle,
        uint64[] memory s_superFormChainIds
    )
        internal
        setEnvDeploy(cycle)
    {
        SetupVars memory vars;

        vars.chainId = s_superFormChainIds[i];

        vm.startBroadcast(deployerPrivateKey);
        SuperRBAC srbac = SuperRBAC(payable(_readContract(chainNames[trueIndex], vars.chainId, "SuperRBAC")));
        bytes32 protocolAdminRole = srbac.PROTOCOL_ADMIN_ROLE();
        bytes32 emergencyAdminRole = srbac.EMERGENCY_ADMIN_ROLE();
        srbac.grantRole(protocolAdminRole, multiSigAddress);
        srbac.grantRole(emergencyAdminRole, multiSigAddress);

        srbac.revokeRole(emergencyAdminRole, ownerAddress);
        srbac.revokeRole(protocolAdminRole, ownerAddress);

        vm.stopBroadcast();
    }

    /// @dev changes the settings in the already deployed chains with the new chain information
    function _configurePreviouslyDeployedChainsWithNewChain(
        uint256 i,
        /// 0, 1, 2
        uint256 trueIndex,
        /// 0, 1, 2, 3, 4, 5
        Cycle cycle,
        uint64[] memory previousDeploymentChains,
        uint64 newChainId
    )
        internal
        setEnvDeploy(cycle)
    {
        SetupVars memory vars;

        vars.chainId = previousDeploymentChains[i];
        vm.startBroadcast(deployerPrivateKey);

        vars.lzImplementation = _readContract(chainNames[trueIndex], vars.chainId, "LayerzeroImplementation");
        vars.hyperlaneImplementation = _readContract(chainNames[trueIndex], vars.chainId, "HyperlaneImplementation");
        vars.wormholeImplementation = _readContract(chainNames[trueIndex], vars.chainId, "WormholeARImplementation");
        vars.wormholeSRImplementation = _readContract(chainNames[trueIndex], vars.chainId, "WormholeSRImplementation");
        vars.superRegistry = _readContract(chainNames[trueIndex], vars.chainId, "SuperRegistry");
        vars.paymentHelper = _readContract(chainNames[trueIndex], vars.chainId, "PaymentHelper");
        vars.superRegistryC =
            SuperRegistry(payable(_readContract(chainNames[trueIndex], vars.chainId, "SuperRegistry")));

        _configureCurrentChainBasedOnTargetDestinations(
            CurrentChainBasedOnDstvars(
                vars.chainId,
                newChainId,
                0,
                0,
                0,
                0,
                vars.lzImplementation,
                vars.hyperlaneImplementation,
                vars.wormholeImplementation,
                vars.wormholeSRImplementation,
                vars.superRegistry,
                vars.paymentHelper,
                address(0),
                address(0),
                address(0),
                address(0),
                vars.superRegistryC
            )
        );

        vm.stopBroadcast();
    }

    struct CurrentChainBasedOnDstvars {
        uint64 chainId;
        uint64 dstChainId;
        uint256 dstTrueIndex;
        uint16 dstLzChainId;
        uint32 dstHypChainId;
        uint16 dstWormholeChainId;
        address lzImplementation;
        address hyperlaneImplementation;
        address wormholeImplementation;
        address wormholeSRImplementation;
        address superRegistry;
        address paymentHelper;
        address dstLzImplementation;
        address dstHyperlaneImplementation;
        address dstWormholeARImplementation;
        address dstWormholeSRImplementation;
        SuperRegistry superRegistryC;
    }

    function _configureCurrentChainBasedOnTargetDestinations(CurrentChainBasedOnDstvars memory vars) internal {
        for (uint256 k = 0; k < chainIds.length; k++) {
            if (vars.dstChainId == chainIds[k]) {
                vars.dstTrueIndex = k;

                break;
            }
        }
        vars.dstLzChainId = lz_chainIds[vars.dstTrueIndex];
        vars.dstHypChainId = hyperlane_chainIds[vars.dstTrueIndex];
        vars.dstWormholeChainId = wormhole_chainIds[vars.dstTrueIndex];

        vars.dstLzImplementation =
            _readContract(chainNames[vars.dstTrueIndex], vars.dstChainId, "LayerzeroImplementation");
        vars.dstHyperlaneImplementation =
            _readContract(chainNames[vars.dstTrueIndex], vars.dstChainId, "HyperlaneImplementation");
        vars.dstWormholeARImplementation =
            _readContract(chainNames[vars.dstTrueIndex], vars.dstChainId, "WormholeARImplementation");
        vars.dstWormholeSRImplementation =
            _readContract(chainNames[vars.dstTrueIndex], vars.dstChainId, "WormholeSRImplementation");
        LayerzeroImplementation(payable(vars.lzImplementation)).setTrustedRemote(
            vars.dstLzChainId, abi.encodePacked(vars.dstLzImplementation, vars.lzImplementation)
        );

        LayerzeroImplementation(payable(vars.lzImplementation)).setChainId(vars.dstChainId, vars.dstLzChainId);

        /// @dev for mainnet
        LayerzeroImplementation(payable(vars.lzImplementation)).setConfig(
            0,
            /// Defaults To Zero
            vars.dstLzChainId,
            6,
            /// For Oracle Config
            abi.encode(CHAINLINK_lzOracle)
        );

        HyperlaneImplementation(payable(vars.hyperlaneImplementation)).setReceiver(
            vars.dstHypChainId, vars.dstHyperlaneImplementation
        );

        HyperlaneImplementation(payable(vars.hyperlaneImplementation)).setChainId(vars.dstChainId, vars.dstHypChainId);

        WormholeARImplementation(payable(vars.wormholeImplementation)).setReceiver(
            vars.dstWormholeChainId, vars.dstWormholeARImplementation
        );

        WormholeARImplementation(payable(vars.wormholeImplementation)).setChainId(
            vars.dstChainId, vars.dstWormholeChainId
        );

        WormholeSRImplementation(payable(vars.wormholeSRImplementation)).setChainId(
            vars.dstChainId, vars.dstWormholeChainId
        );

        WormholeSRImplementation(payable(vars.wormholeSRImplementation)).setReceiver(
            vars.dstWormholeChainId, vars.dstWormholeSRImplementation
        );

        SuperRegistry(payable(vars.superRegistry)).setRequiredMessagingQuorum(vars.dstChainId, 1);

        vars.superRegistryC.setVaultLimitPerTx(vars.dstChainId, 30);

        /// @dev these values are mocks and has to be replaced
        /// swap gas cost: 50000
        /// update gas cost: 40000
        /// deposit gas cost: 70000
        /// withdraw gas cost: 80000
        /// default gas price: 50 Gwei
        PaymentHelper(payable(vars.paymentHelper)).addChain(
            vars.dstChainId,
            IPaymentHelper.PaymentHelperConfig(
                PRICE_FEEDS[vars.chainId][vars.dstChainId],
                address(0),
                40_000,
                70_000,
                80_000,
                12e8,
                /// 12 usd
                28 gwei,
                10 wei,
                10_000,
                10_000,
                50_000
            )
        );

        PaymentHelper(payable(vars.paymentHelper)).updateRegisterSERC20Params(0, generateBroadcastParams(5, 1));

        vars.superRegistryC.setAddress(
            vars.superRegistryC.SUPERFORM_ROUTER(),
            _readContract(chainNames[vars.dstTrueIndex], vars.dstChainId, "SuperformRouter"),
            vars.dstChainId
        );

        vars.superRegistryC.setAddress(
            vars.superRegistryC.SUPERFORM_FACTORY(),
            _readContract(chainNames[vars.dstTrueIndex], vars.dstChainId, "SuperformFactory"),
            vars.dstChainId
        );

        vars.superRegistryC.setAddress(
            vars.superRegistryC.PAYMASTER(),
            _readContract(chainNames[vars.dstTrueIndex], vars.dstChainId, "PayMaster"),
            vars.dstChainId
        );

        vars.superRegistryC.setAddress(
            vars.superRegistryC.PAYMENT_HELPER(),
            _readContract(chainNames[vars.dstTrueIndex], vars.dstChainId, "PaymentHelper"),
            vars.dstChainId
        );

        vars.superRegistryC.setAddress(
            vars.superRegistryC.CORE_STATE_REGISTRY(),
            _readContract(chainNames[vars.dstTrueIndex], vars.dstChainId, "CoreStateRegistry"),
            vars.dstChainId
        );

        vars.superRegistryC.setAddress(
            vars.superRegistryC.DST_SWAPPER(),
            _readContract(chainNames[vars.dstTrueIndex], vars.dstChainId, "DstSwapper"),
            vars.dstChainId
        );

        vars.superRegistryC.setAddress(
            vars.superRegistryC.TIMELOCK_STATE_REGISTRY(),
            _readContract(chainNames[vars.dstTrueIndex], vars.dstChainId, "TimelockStateRegistry"),
            vars.dstChainId
        );

        vars.superRegistryC.setAddress(
            vars.superRegistryC.BROADCAST_REGISTRY(),
            _readContract(chainNames[vars.dstTrueIndex], vars.dstChainId, "BroadcastRegistry"),
            vars.dstChainId
        );

        vars.superRegistryC.setAddress(
            vars.superRegistryC.SUPER_POSITIONS(),
            _readContract(chainNames[vars.dstTrueIndex], vars.dstChainId, "SuperPositions"),
            vars.dstChainId
        );

        vars.superRegistryC.setAddress(
            vars.superRegistryC.SUPER_RBAC(),
            _readContract(chainNames[vars.dstTrueIndex], vars.dstChainId, "SuperRBAC"),
            vars.dstChainId
        );

        vars.superRegistryC.setAddress(
            vars.superRegistryC.PAYLOAD_HELPER(),
            _readContract(chainNames[vars.dstTrueIndex], vars.dstChainId, "PayloadHelper"),
            vars.dstChainId
        );

        vars.superRegistryC.setAddress(
            vars.superRegistryC.EMERGENCY_QUEUE(),
            _readContract(chainNames[vars.dstTrueIndex], vars.dstChainId, "EmergencyQueue"),
            vars.dstChainId
        );

        /// @dev FIXME - in mainnet who is this?
        vars.superRegistryC.setAddress(
            vars.superRegistryC.PAYMENT_ADMIN(), 0xD911673eAF0D3e15fe662D58De15511c5509bAbB, vars.dstChainId
        );
        vars.superRegistryC.setAddress(
            vars.superRegistryC.CORE_REGISTRY_PROCESSOR(), 0x23c658FE050B4eAeB9401768bF5911D11621629c, vars.dstChainId
        );
        vars.superRegistryC.setAddress(
            vars.superRegistryC.CORE_REGISTRY_UPDATER(), 0xaEbb4b9f7e16BEE2a0963569a5E33eE10E478a5f, vars.dstChainId
        );
        vars.superRegistryC.setAddress(
            vars.superRegistryC.BROADCAST_REGISTRY_PROCESSOR(), ownerAddress, vars.dstChainId
        );
        vars.superRegistryC.setAddress(vars.superRegistryC.TIMELOCK_REGISTRY_PROCESSOR(), ownerAddress, vars.dstChainId);

        vars.superRegistryC.setAddress(
            vars.superRegistryC.CORE_REGISTRY_RESCUER(), 0x90ed07A867bDb6a73565D7abBc7434Dd810Fafc5, vars.dstChainId
        );
        vars.superRegistryC.setAddress(vars.superRegistryC.CORE_REGISTRY_DISPUTER(), ownerAddress, vars.dstChainId);
        vars.superRegistryC.setAddress(
            vars.superRegistryC.DST_SWAPPER_PROCESSOR(), 0x1666660D2F506e754CB5c8E21BDedC7DdEc6Be1C, vars.dstChainId
        );
    }

    function _preDeploymentSetup() internal {
        mapping(uint64 => address) storage lzEndpointsStorage = LZ_ENDPOINTS;
        lzEndpointsStorage[ETH] = ETH_lzEndpoint;
        lzEndpointsStorage[BSC] = BSC_lzEndpoint;
        lzEndpointsStorage[AVAX] = AVAX_lzEndpoint;
        lzEndpointsStorage[POLY] = POLY_lzEndpoint;
        lzEndpointsStorage[ARBI] = ARBI_lzEndpoint;
        lzEndpointsStorage[OP] = OP_lzEndpoint;
        lzEndpointsStorage[FTM] = FTM_lzEndpoint;
        lzEndpointsStorage[BASE] = BASE_lzEndpoint;
        lzEndpointsStorage[GNOSIS] = GNOSIS_lzEndpoint;

        mapping(uint64 chainId => address[] bridgeAddresses) storage bridgeAddresses = BRIDGE_ADDRESSES;
        bridgeAddresses[ETH] = [
            0x1231DEB6f5749EF6cE6943a275A1D3E7486F4EaE,
            0xc30141B657f4216252dc59Af2e7CdB9D8792e1B0,
            0x2ddf16BA6d0180e5357d5e170eF1917a01b41fc0
        ];
        bridgeAddresses[BSC] = [
            0x1231DEB6f5749EF6cE6943a275A1D3E7486F4EaE,
            0xc30141B657f4216252dc59Af2e7CdB9D8792e1B0,
            0xd286595d2e3D879596FAB51f83A702D10a6db27b
        ];
        bridgeAddresses[AVAX] = [
            0x1231DEB6f5749EF6cE6943a275A1D3E7486F4EaE,
            0x2b42AFFD4b7C14d9B7C2579229495c052672Ccd3,
            0xbDf50eAe568ECef74796ed6022a0d453e8432410
        ];
        bridgeAddresses[POLY] = [
            0x1231DEB6f5749EF6cE6943a275A1D3E7486F4EaE,
            0xc30141B657f4216252dc59Af2e7CdB9D8792e1B0,
            0x2ddf16BA6d0180e5357d5e170eF1917a01b41fc0
        ];
        bridgeAddresses[ARBI] = [
            0x1231DEB6f5749EF6cE6943a275A1D3E7486F4EaE,
            0xc30141B657f4216252dc59Af2e7CdB9D8792e1B0,
            0xaa3d9fA3aB930aE635b001d00C612aa5b14d750e
        ];
        bridgeAddresses[OP] = [
            0x1231DEB6f5749EF6cE6943a275A1D3E7486F4EaE,
            0xc30141B657f4216252dc59Af2e7CdB9D8792e1B0,
            0xbDf50eAe568ECef74796ed6022a0d453e8432410
        ];
        bridgeAddresses[FTM] = [
            0x1231DEB6f5749EF6cE6943a275A1D3E7486F4EaE,
            0xc30141B657f4216252dc59Af2e7CdB9D8792e1B0,
            0x957301825Dc21d4A92919C9E72dC9E6C6a29e7f8
        ];
        bridgeAddresses[BASE] = [0x1231DEB6f5749EF6cE6943a275A1D3E7486F4EaE, address(0), address(0)];
        bridgeAddresses[GNOSIS] = [
            0x1231DEB6f5749EF6cE6943a275A1D3E7486F4EaE,
            0xc30141B657f4216252dc59Af2e7CdB9D8792e1B0,
            0x565810cbfa3Cf1390963E5aFa2fB953795686339
        ];

        /// price feeds on all chains
        mapping(uint64 => mapping(uint64 => address)) storage priceFeeds = PRICE_FEEDS;

        /// ETH
        priceFeeds[ETH][ETH] = 0x5f4eC3Df9cbd43714FE2740f5E3616155c5b8419;
        priceFeeds[ETH][BSC] = 0x14e613AC84a31f709eadbdF89C6CC390fDc9540A;
        priceFeeds[ETH][AVAX] = 0xFF3EEb22B5E3dE6e705b44749C2559d704923FD7;
        priceFeeds[ETH][POLY] = 0x7bAC85A8a13A4BcD8abb3eB7d6b4d632c5a57676;
        priceFeeds[ETH][OP] = 0x5f4eC3Df9cbd43714FE2740f5E3616155c5b8419;
        priceFeeds[ETH][ARBI] = 0x5f4eC3Df9cbd43714FE2740f5E3616155c5b8419;
        priceFeeds[ETH][BASE] = 0x5f4eC3Df9cbd43714FE2740f5E3616155c5b8419;
        priceFeeds[ETH][GNOSIS] = 0xAed0c38402a5d19df6E4c03F4E2DceD6e29c1ee9;

        /// BSC
        priceFeeds[BSC][BSC] = 0x0567F2323251f0Aab15c8dFb1967E4e8A7D42aeE;
        priceFeeds[BSC][ETH] = 0x9ef1B8c0E4F7dc8bF5719Ea496883DC6401d5b2e;
        priceFeeds[BSC][AVAX] = address(0);
        priceFeeds[BSC][POLY] = 0x7CA57b0cA6367191c94C8914d7Df09A57655905f;
        priceFeeds[BSC][OP] = 0x9ef1B8c0E4F7dc8bF5719Ea496883DC6401d5b2e;
        priceFeeds[BSC][ARBI] = 0x9ef1B8c0E4F7dc8bF5719Ea496883DC6401d5b2e;
        priceFeeds[BSC][BASE] = 0x9ef1B8c0E4F7dc8bF5719Ea496883DC6401d5b2e;
        priceFeeds[BSC][GNOSIS] = 0x132d3C0B1D2cEa0BC552588063bdBb210FDeecfA;

        /// AVAX
        priceFeeds[AVAX][AVAX] = 0x0A77230d17318075983913bC2145DB16C7366156;
        priceFeeds[AVAX][BSC] = address(0);
        priceFeeds[AVAX][ETH] = 0x976B3D034E162d8bD72D6b9C989d545b839003b0;
        priceFeeds[AVAX][POLY] = address(0);
        priceFeeds[AVAX][OP] = 0x976B3D034E162d8bD72D6b9C989d545b839003b0;
        priceFeeds[AVAX][ARBI] = 0x976B3D034E162d8bD72D6b9C989d545b839003b0;
        priceFeeds[AVAX][BASE] = 0x976B3D034E162d8bD72D6b9C989d545b839003b0;
        priceFeeds[AVAX][GNOSIS] = 0x51D7180edA2260cc4F6e4EebB82FEF5c3c2B8300;

        /// POLYGON
        priceFeeds[POLY][POLY] = 0xAB594600376Ec9fD91F8e885dADF0CE036862dE0;
        priceFeeds[POLY][AVAX] = address(0);
        priceFeeds[POLY][BSC] = 0x82a6c4AF830caa6c97bb504425f6A66165C2c26e;
        priceFeeds[POLY][ETH] = 0xF9680D99D6C9589e2a93a78A04A279e509205945;
        priceFeeds[POLY][OP] = 0xF9680D99D6C9589e2a93a78A04A279e509205945;
        priceFeeds[POLY][ARBI] = 0xF9680D99D6C9589e2a93a78A04A279e509205945;
        priceFeeds[POLY][BASE] = 0xF9680D99D6C9589e2a93a78A04A279e509205945;
        priceFeeds[POLY][GNOSIS] = 0x4746DeC9e833A82EC7C2C1356372CcF2cfcD2F3D;

        /// OPTIMISM
        priceFeeds[OP][OP] = 0x13e3Ee699D1909E989722E753853AE30b17e08c5;
        priceFeeds[OP][POLY] = address(0);
        priceFeeds[OP][AVAX] = address(0);
        priceFeeds[OP][BSC] = address(0);
        priceFeeds[OP][ETH] = 0x13e3Ee699D1909E989722E753853AE30b17e08c5;
        priceFeeds[OP][ARBI] = 0x13e3Ee699D1909E989722E753853AE30b17e08c5;
        priceFeeds[OP][BASE] = 0x13e3Ee699D1909E989722E753853AE30b17e08c5;
        priceFeeds[OP][GNOSIS] = 0x8dBa75e83DA73cc766A7e5a0ee71F656BAb470d6;

        /// ARBITRUM
        priceFeeds[ARBI][ARBI] = 0x639Fe6ab55C921f74e7fac1ee960C0B6293ba612;
        priceFeeds[ARBI][OP] = 0x639Fe6ab55C921f74e7fac1ee960C0B6293ba612;
        priceFeeds[ARBI][POLY] = 0x52099D4523531f678Dfc568a7B1e5038aadcE1d6;
        priceFeeds[ARBI][AVAX] = address(0);
        priceFeeds[ARBI][BSC] = address(0);
        priceFeeds[ARBI][ETH] = 0x639Fe6ab55C921f74e7fac1ee960C0B6293ba612;
        priceFeeds[ARBI][BASE] = 0x639Fe6ab55C921f74e7fac1ee960C0B6293ba612;
        priceFeeds[ARBI][GNOSIS] = 0xc5C8E77B397E531B8EC06BFb0048328B30E9eCfB;

        /// BASE
        priceFeeds[BASE][BASE] = 0x71041dddad3595F9CEd3DcCFBe3D1F4b0a16Bb70;
        priceFeeds[BASE][OP] = 0x71041dddad3595F9CEd3DcCFBe3D1F4b0a16Bb70;
        priceFeeds[BASE][POLY] = address(0);
        priceFeeds[BASE][AVAX] = address(0);
        priceFeeds[BASE][BSC] = address(0);
        priceFeeds[BASE][ETH] = 0x71041dddad3595F9CEd3DcCFBe3D1F4b0a16Bb70;
        priceFeeds[BASE][ARBI] = 0x71041dddad3595F9CEd3DcCFBe3D1F4b0a16Bb70;
        priceFeeds[BASE][GNOSIS] = 0x591e79239a7d679378eC8c847e5038150364C78F;

        /// GNOSIS
        priceFeeds[GNOSIS][GNOSIS] = 0x678df3415fc31947dA4324eC63212874be5a82f8;
        priceFeeds[GNOSIS][OP] = 0xa767f745331D267c7751297D982b050c93985627;
        priceFeeds[GNOSIS][POLY] = address(0);
        priceFeeds[GNOSIS][AVAX] = 0x911e08A32A6b7671A80387F93147Ab29063DE9A2;
        priceFeeds[GNOSIS][BSC] = 0x6D42cc26756C34F26BEcDD9b30a279cE9Ea8296E;
        priceFeeds[GNOSIS][ETH] = 0xa767f745331D267c7751297D982b050c93985627;
        priceFeeds[GNOSIS][BASE] = 0xa767f745331D267c7751297D982b050c93985627;
        priceFeeds[GNOSIS][ARBI] = 0xa767f745331D267c7751297D982b050c93985627;
    }

    function _exportContract(string memory name, string memory label, address addr, uint64 chainId) internal {
        string memory json = vm.serializeAddress("EXPORTS", label, addr);
        string memory root = vm.projectRoot();

        string memory chainOutputFolder =
            string(abi.encodePacked("/script/output/", vm.toString(uint256(chainId)), "/"));

        if (vm.envOr("FOUNDRY_EXPORTS_OVERWRITE_LATEST", false)) {
            vm.writeJson(json, string(abi.encodePacked(root, chainOutputFolder, name, "-latest.json")));
        } else {
            vm.writeJson(
                json,
                string(abi.encodePacked(root, chainOutputFolder, name, "-", vm.toString(block.timestamp), ".json"))
            );
        }
    }

    function _readContract(
        string memory name,
        uint64 chainId,
        string memory contractName
    )
        internal
        view
        returns (address)
    {
        string memory json;
        string memory root = vm.projectRoot();
        json =
            string(abi.encodePacked(root, "/script/output/", vm.toString(uint256(chainId)), "/", name, "-latest.json"));
        string memory file = vm.readFile(json);
        return vm.parseJsonAddress(file, string(abi.encodePacked(".", contractName)));
    }

    function _deployWithCreate2(bytes memory bytecode_, uint256 salt_) internal returns (address addr) {
        assembly {
            addr := create2(0, add(bytecode_, 0x20), mload(bytecode_), salt_)

            if iszero(extcodesize(addr)) { revert(0, 0) }
        }

        return addr;
    }
}<|MERGE_RESOLUTION|>--- conflicted
+++ resolved
@@ -621,21 +621,6 @@
                         vars.superRegistryC
                     )
                 );
-<<<<<<< HEAD
-=======
-            } else {
-                /// ack gas cost: 40000
-                /// timelock form cost: 50000
-                /// default gas price: 50 Gwei
-                PaymentHelper(payable(vars.paymentHelper)).updateChainConfig(
-                    vars.chainId, 1, abi.encode(PRICE_FEEDS[vars.chainId][vars.chainId])
-                );
-                PaymentHelper(payable(vars.paymentHelper)).updateChainConfig(vars.chainId, 9, abi.encode(40_000));
-                PaymentHelper(payable(vars.paymentHelper)).updateChainConfig(vars.chainId, 10, abi.encode(50_000));
-                PaymentHelper(payable(vars.paymentHelper)).updateChainConfig(
-                    vars.chainId, 7, abi.encode(50 * 10 ** 9 wei)
-                );
->>>>>>> 62a81023
             }
         }
         vm.stopBroadcast();
