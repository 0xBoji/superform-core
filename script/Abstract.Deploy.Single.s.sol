// SPDX-License-Identifier: BUSL-1.1
pragma solidity ^0.8.23;

import { Script } from "forge-std/Script.sol";
/// @dev Protocol imports
import { CoreStateRegistry } from "src/crosschain-data/extensions/CoreStateRegistry.sol";
import { BroadcastRegistry } from "src/crosschain-data/BroadcastRegistry.sol";
import { ISuperformFactory } from "src/interfaces/ISuperformFactory.sol";
import { SuperformRouter } from "src/SuperformRouter.sol";
import { SuperRegistry } from "src/settings/SuperRegistry.sol";
import { SuperRBAC } from "src/settings/SuperRBAC.sol";
import { SuperPositions } from "src/SuperPositions.sol";
import { SuperformFactory } from "src/SuperformFactory.sol";
import { ERC4626Form } from "src/forms/ERC4626Form.sol";
import { ERC4626TimelockForm } from "src/forms/ERC4626TimelockForm.sol";
import { ERC4626KYCDaoForm } from "src/forms/ERC4626KYCDaoForm.sol";
import { DstSwapper } from "src/crosschain-liquidity/DstSwapper.sol";
import { LiFiValidator } from "src/crosschain-liquidity/lifi/LiFiValidator.sol";
import { SocketValidator } from "src/crosschain-liquidity/socket/SocketValidator.sol";
import { SocketOneInchValidator } from "src/crosschain-liquidity/socket/SocketOneInchValidator.sol";
import { LayerzeroImplementation } from "src/crosschain-data/adapters/layerzero/LayerzeroImplementation.sol";
import { HyperlaneImplementation } from "src/crosschain-data/adapters/hyperlane/HyperlaneImplementation.sol";
import { WormholeARImplementation } from
    "src/crosschain-data/adapters/wormhole/automatic-relayer/WormholeARImplementation.sol";
import { WormholeSRImplementation } from
    "src/crosschain-data/adapters/wormhole/specialized-relayer/WormholeSRImplementation.sol";
import { IMailbox } from "src/vendor/hyperlane/IMailbox.sol";
import { IInterchainGasPaymaster } from "src/vendor/hyperlane/IInterchainGasPaymaster.sol";
import { TimelockStateRegistry } from "src/crosschain-data/extensions/TimelockStateRegistry.sol";
import { PayloadHelper } from "src/crosschain-data/utils/PayloadHelper.sol";
import { PaymentHelper } from "src/payments/PaymentHelper.sol";
import { IPaymentHelper } from "src/interfaces/IPaymentHelper.sol";
import { ISuperRBAC } from "src/interfaces/ISuperRBAC.sol";
import { PayMaster } from "src/payments/PayMaster.sol";
import { EmergencyQueue } from "src/EmergencyQueue.sol";
import { generateBroadcastParams } from "test/utils/AmbParams.sol";

struct SetupVars {
    uint64 chainId;
    uint64 dstChainId;
    uint16 dstLzChainId;
    uint32 dstHypChainId;
    uint16 dstWormholeChainId;
    string fork;
    address[] ambAddresses;
    address superForm;
    address factory;
    address lzEndpoint;
    address lzImplementation;
    address hyperlaneImplementation;
    address wormholeImplementation;
    address wormholeSRImplementation;
    address erc4626Form;
    address erc4626TimelockForm;
    address timelockStateRegistry;
    address broadcastRegistry;
    address coreStateRegistry;
    address UNDERLYING_TOKEN;
    address vault;
    address timelockVault;
    address superformRouter;
    address dstLzImplementation;
    address dstHyperlaneImplementation;
    address dstWormholeARImplementation;
    address dstWormholeSRImplementation;
    address dstStateRegistry;
    address dstSwapper;
    address superRegistry;
    address superPositions;
    address superRBAC;
    address lifiValidator;
    address socketValidator;
    address socketOneInchValidator;
    address kycDao4626Form;
    address PayloadHelper;
    address paymentHelper;
    address payMaster;
    address emergencyQueue;
    SuperRegistry superRegistryC;
    SuperRBAC superRBACC;
}

abstract contract AbstractDeploySingle is Script {
    /*//////////////////////////////////////////////////////////////
                        GENERAL VARIABLES
    //////////////////////////////////////////////////////////////*/

    address public constant CANONICAL_PERMIT2 = 0x000000000022D473030F116dDEE9F6B43aC78BA3;
    mapping(uint64 chainId => mapping(bytes32 implementation => address at)) public contracts;

    string[23] public contractNames = [
        "CoreStateRegistry",
        "TimelockStateRegistry",
        "BroadcastRegistry",
        "LayerzeroImplementation",
        "HyperlaneImplementation",
        "WormholeARImplementation",
        "WormholeSRImplementation",
        "LiFiValidator",
        "SocketValidator",
        "SocketOneInchValidator",
        "DstSwapper",
        "SuperformFactory",
        "ERC4626Form",
        "ERC4626TimelockForm",
        "ERC4626KYCDaoForm",
        "SuperformRouter",
        "SuperPositions",
        "SuperRegistry",
        "SuperRBAC",
        "PayloadHelper",
        "PaymentHelper",
        "PayMaster",
        "EmergencyQueue"
    ];

<<<<<<< HEAD
    bytes32 constant salt = "CANTINA_DEPLOYMENT_4";

=======
>>>>>>> a160aaea
    enum Chains {
        Ethereum,
        Polygon,
        Bsc,
        Avalanche,
        Arbitrum,
        Optimism,
        Fantom,
        Base,
        Gnosis,
        Ethereum_Fork,
        Polygon_Fork,
        Bsc_Fork,
        Avalanche_Fork,
        Arbitrum_Fork,
        Optimism_Fork,
        Fantom_Fork,
        Base_Fork,
        Gnosis_Fork
    }

    enum Cycle {
        Dev,
        Prod
    }

    uint256 public deployerPrivateKey;
    address public ownerAddress;
    address public burnerPrivateKey;
    address public multiSigAddress;

    /// @dev Mapping of chain enum to rpc url
    mapping(Chains chains => string rpcUrls) public forks;

    /*//////////////////////////////////////////////////////////////
                        PROTOCOL VARIABLES
    //////////////////////////////////////////////////////////////*/

    /// @dev 1 = ERC4626Form, 2 = ERC4626TimelockForm, 3 = KYCDaoForm
    uint32[] public FORM_IMPLEMENTATION_IDS = [uint32(1), uint32(2), uint32(3)];
    string[] public VAULT_KINDS = ["Vault", "TimelockedVault", "KYCDaoVault"];

    /// @dev liquidity bridge ids 1 is lifi, 2 is socket, 3 is socket one inch implementation
    uint8[] public bridgeIds = [1, 2, 3];

    mapping(uint64 chainId => address[] bridgeAddresses) public BRIDGE_ADDRESSES;

    /// @dev setup amb bridges
    /// @notice id 1 is layerzero
    /// @notice id 2 is hyperlane
    /// @notice id 3 is wormhole AR
    /// @notice 4 is wormhole SR
    uint8[] public ambIds = [uint8(1), 2, 3, 4];
    bool[] public broadcastAMB = [false, false, false, true];

    /*//////////////////////////////////////////////////////////////
                        AMB VARIABLES
    //////////////////////////////////////////////////////////////*/

    mapping(uint64 => address) public LZ_ENDPOINTS;

    address public constant ETH_lzEndpoint = 0x66A71Dcef29A0fFBDBE3c6a460a3B5BC225Cd675;
    address public constant BSC_lzEndpoint = 0x3c2269811836af69497E5F486A85D7316753cf62;
    address public constant AVAX_lzEndpoint = 0x3c2269811836af69497E5F486A85D7316753cf62;
    address public constant POLY_lzEndpoint = 0x3c2269811836af69497E5F486A85D7316753cf62;
    address public constant ARBI_lzEndpoint = 0x3c2269811836af69497E5F486A85D7316753cf62;
    address public constant OP_lzEndpoint = 0x3c2269811836af69497E5F486A85D7316753cf62;
    address public constant FTM_lzEndpoint = 0xb6319cC6c8c27A8F5dAF0dD3DF91EA35C4720dd7;
    address public constant BASE_lzEndpoint = 0xb6319cC6c8c27A8F5dAF0dD3DF91EA35C4720dd7;
    address public constant GNOSIS_lzEndpoint = 0x9740FF91F1985D8d2B71494aE1A2f723bb3Ed9E4;

    address public constant CHAINLINK_lzOracle = 0x150A58e9E6BF69ccEb1DBA5ae97C166DC8792539;

    address[] public lzEndpoints = [
        0x66A71Dcef29A0fFBDBE3c6a460a3B5BC225Cd675,
        0x3c2269811836af69497E5F486A85D7316753cf62,
        0x3c2269811836af69497E5F486A85D7316753cf62,
        0x3c2269811836af69497E5F486A85D7316753cf62,
        0x3c2269811836af69497E5F486A85D7316753cf62,
        0x3c2269811836af69497E5F486A85D7316753cf62,
        0xb6319cC6c8c27A8F5dAF0dD3DF91EA35C4720dd7,
        0xb6319cC6c8c27A8F5dAF0dD3DF91EA35C4720dd7,
        0x9740FF91F1985D8d2B71494aE1A2f723bb3Ed9E4
    ];

    /// @dev NOTE: hyperlane does not support FTM
    address[] public hyperlaneMailboxes = [
        0xc005dc82818d67AF737725bD4bf75435d065D239,
        0x2971b9Aec44bE4eb673DF1B88cDB57b96eefe8a4,
        0xFf06aFcaABaDDd1fb08371f9ccA15D73D51FeBD6,
        0x5d934f4e2f797775e53561bB72aca21ba36B96BB,
        0x979Ca5202784112f4738403dBec5D0F3B9daabB9,
        0xd4C1905BB1D26BC93DAC913e13CaCC278CdCC80D,
        address(0),
        0xeA87ae93Fa0019a82A727bfd3eBd1cFCa8f64f1D,
        0xaD09d78f4c6b9dA2Ae82b1D34107802d380Bb74f
    ];

    address[] public hyperlanePaymasters = [
        0x9e6B1022bE9BBF5aFd152483DAD9b88911bC8611,
        0x78E25e7f84416e69b9339B0A6336EB6EFfF6b451,
        0x95519ba800BBd0d34eeAE026fEc620AD978176C0,
        0x0071740Bf129b05C4684abfbBeD248D80971cce2,
        0x3b6044acd6767f017e99318AA6Ef93b7B06A5a22,
        0xD8A76C4D91fCbB7Cc8eA795DFDF870E48368995C,
        address(0),
        0xc3F23848Ed2e04C0c6d41bd7804fa8f89F940B94,
        0xDd260B99d302f0A3fF885728c086f729c06f227f
    ];

    address[] public wormholeCore = [
        0x98f3c9e6E3fAce36bAAd05FE09d375Ef1464288B,
        0x98f3c9e6E3fAce36bAAd05FE09d375Ef1464288B,
        0x54a8e5f9c4CbA08F9943965859F6c34eAF03E26c,
        0x7A4B5a56256163F07b2C80A7cA55aBE66c4ec4d7,
        0xa5f208e072434bC67592E4C49C1B991BA79BCA46,
        0xEe91C335eab126dF5fDB3797EA9d6aD93aeC9722,
        0x126783A6Cb203a3E35344528B26ca3a0489a1485,
        0xbebdb6C8ddC678FfA9f8748f85C815C556Dd8ac6,
        0xa321448d90d4e5b0A732867c18eA198e75CAC48E
    ];

    /// @dev uses CREATE2
    address public wormholeRelayer = 0x27428DD2d3DD32A4D7f7C497eAaa23130d894911;

    /// @dev superformChainIds

    uint64 public constant ETH = 1;
    uint64 public constant BSC = 56;
    uint64 public constant AVAX = 43_114;
    uint64 public constant POLY = 137;
    uint64 public constant ARBI = 42_161;
    uint64 public constant OP = 10;
    uint64 public constant FTM = 250;
    uint64 public constant BASE = 8453;
    uint64 public constant GNOSIS = 100;

    uint64[] public chainIds = [1, 56, 43_114, 137, 42_161, 10, 250, 8453, 100];
    string[] public chainNames =
        ["Ethereum", "Binance", "Avalanche", "Polygon", "Arbitrum", "Optimism", "Fantom", "Base", "Gnosis"];

    /// @dev vendor chain ids
    uint16[] public lz_chainIds = [101, 102, 106, 109, 110, 111, 112, 184, 145];
    uint32[] public hyperlane_chainIds = [1, 56, 43_114, 137, 42_161, 10, 250, 8453, 100];
    uint16[] public wormhole_chainIds = [2, 4, 6, 5, 23, 24, 10, 30, 25];

    uint256 public constant milionTokensE18 = 1 ether;

    /*//////////////////////////////////////////////////////////////
                        CHAINLINK VARIABLES
    //////////////////////////////////////////////////////////////*/

    mapping(uint64 => mapping(uint64 => address)) public PRICE_FEEDS;

    /*//////////////////////////////////////////////////////////////
                        KYC DAO VALIDITY VARIABLES
    //////////////////////////////////////////////////////////////*/

    address[] public kycDAOValidityAddresses = [
        address(0),
        address(0),
        address(0),
        0x205E10d3c4C87E26eB66B1B270b71b7708494dB9,
        address(0),
        address(0),
        address(0),
        address(0)
    ];

    /// @dev environment variable setup for upgrade
    /// @param cycle deployment cycle (dev, prod)
    modifier setEnvDeploy(Cycle cycle) {
        if (cycle == Cycle.Dev) {
            (ownerAddress, deployerPrivateKey) = makeAddrAndKey("tenderly");
            //multiSigAddress = vm.envAddress("MULTI_SIG_ADDRESS");
        } else {
            deployerPrivateKey = vm.envUint("DEPLOYER_KEY");
            ownerAddress = vm.envAddress("OWNER_ADDRESS");
            multiSigAddress = vm.envAddress("MULTI_SIG_ADDRESS");
        }

        _;
    }

    constructor() {
        // Mainnet
        forks[Chains.Ethereum] = "ethereum";
        forks[Chains.Polygon] = "polygon";
        forks[Chains.Bsc] = "bsc";
        forks[Chains.Avalanche] = "avalanche";
        forks[Chains.Arbitrum] = "arbitrum";
        forks[Chains.Optimism] = "optimism";
        forks[Chains.Fantom] = "fantom";
        forks[Chains.Base] = "base";
        forks[Chains.Gnosis] = "gnosis";

        // Mainnet Forks
        forks[Chains.Ethereum_Fork] = "ethereum_fork";
        forks[Chains.Polygon_Fork] = "polygon_fork";
        forks[Chains.Bsc_Fork] = "bsc_fork";
        forks[Chains.Avalanche_Fork] = "avalanche_fork";
        forks[Chains.Arbitrum_Fork] = "arbitrum_fork";
        forks[Chains.Optimism_Fork] = "optimism_fork";
        forks[Chains.Fantom_Fork] = "fantom_fork";
        forks[Chains.Base_Fork] = "base_fork";
        forks[Chains.Gnosis_Fork] = "gnosis_fork";
    }

    function getContract(uint64 chainId, string memory _name) public view returns (address) {
        return contracts[chainId][bytes32(bytes(_name))];
    }

    function _deployStage1(
        uint256 i,
        uint256 trueIndex,
        Cycle cycle,
        uint64[] memory targetDeploymentChains,
        bytes32 salt
    )
        internal
        setEnvDeploy(cycle)
    {
        SetupVars memory vars;
        /// @dev liquidity validator addresses
        address[] memory bridgeValidators = new address[](bridgeIds.length);

        vars.chainId = targetDeploymentChains[i];

        vars.ambAddresses = new address[](ambIds.length);

        vm.startBroadcast(deployerPrivateKey);

        /// @dev 1 - Deploy SuperRBAC
        vars.superRBAC = address(
            new SuperRBAC{ salt: salt }(
                ISuperRBAC.InitialRoleSetup({
                    admin: ownerAddress,
                    emergencyAdmin: ownerAddress,
                    paymentAdmin: 0xD911673eAF0D3e15fe662D58De15511c5509bAbB,
                    csrProcessor: 0x23c658FE050B4eAeB9401768bF5911D11621629c,
                    tlProcessor: ownerAddress,
                    brProcessor: ownerAddress,
                    csrUpdater: 0xaEbb4b9f7e16BEE2a0963569a5E33eE10E478a5f,
                    srcVaaRelayer: ownerAddress,
                    dstSwapper: 0x1666660D2F506e754CB5c8E21BDedC7DdEc6Be1C,
                    csrRescuer: 0x90ed07A867bDb6a73565D7abBc7434Dd810Fafc5,
                    csrDisputer: ownerAddress
                })
            )
        );
        contracts[vars.chainId][bytes32(bytes("SuperRBAC"))] = vars.superRBAC;
        vars.superRBACC = SuperRBAC(vars.superRBAC);

        /// @dev 2 - Deploy SuperRegistry
        vars.superRegistry = address(new SuperRegistry{ salt: salt }(vars.superRBAC));
        contracts[vars.chainId][bytes32(bytes("SuperRegistry"))] = vars.superRegistry;
        vars.superRegistryC = SuperRegistry(vars.superRegistry);

        vars.superRBACC.setSuperRegistry(vars.superRegistry);
        vars.superRegistryC.setPermit2(CANONICAL_PERMIT2);

        /// @dev sets max number of vaults per destination
<<<<<<< HEAD
        vars.superRegistryC.setVaultLimitPerTx(vars.chainId, 5);
=======
        vars.superRegistryC.setVaultLimitPerDestination(vars.chainId, 5);
>>>>>>> a160aaea

        /// @dev 3.1 - deploy Core State Registry
        vars.coreStateRegistry = address(new CoreStateRegistry{ salt: salt }(vars.superRegistryC));
        contracts[vars.chainId][bytes32(bytes("CoreStateRegistry"))] = vars.coreStateRegistry;

        vars.superRegistryC.setAddress(vars.superRegistryC.CORE_STATE_REGISTRY(), vars.coreStateRegistry, vars.chainId);

        /// @dev 3.2 - deploy Form State Registry
        vars.timelockStateRegistry = address(new TimelockStateRegistry{ salt: salt }(vars.superRegistryC));
        contracts[vars.chainId][bytes32(bytes("TimelockStateRegistry"))] = vars.timelockStateRegistry;

        vars.superRegistryC.setAddress(
            vars.superRegistryC.TIMELOCK_STATE_REGISTRY(), vars.timelockStateRegistry, vars.chainId
        );

        /// @dev 3.3 - deploy Broadcast State Registry
        vars.broadcastRegistry = address(new BroadcastRegistry{ salt: salt }(vars.superRegistryC));
        contracts[vars.chainId][bytes32(bytes("BroadcastRegistry"))] = vars.broadcastRegistry;

        vars.superRegistryC.setAddress(vars.superRegistryC.BROADCAST_REGISTRY(), vars.broadcastRegistry, vars.chainId);

        address[] memory registryAddresses = new address[](3);
        registryAddresses[0] = vars.coreStateRegistry;
        registryAddresses[1] = vars.timelockStateRegistry;
        registryAddresses[2] = vars.broadcastRegistry;

        uint8[] memory registryIds = new uint8[](3);
        registryIds[0] = 1;
        registryIds[1] = 2;
        registryIds[2] = 3;

        vars.superRegistryC.setStateRegistryAddress(registryIds, registryAddresses);

        /// @dev 4- deploy Payment Helper
        vars.paymentHelper = address(new PaymentHelper{ salt: salt }(vars.superRegistry));
        contracts[vars.chainId][bytes32(bytes("PaymentHelper"))] = vars.paymentHelper;

        vars.superRegistryC.setAddress(vars.superRegistryC.PAYMENT_HELPER(), vars.paymentHelper, vars.chainId);

        /// @dev 5.1- deploy Layerzero Implementation
        vars.lzImplementation = address(new LayerzeroImplementation{ salt: salt }(vars.superRegistryC));
        contracts[vars.chainId][bytes32(bytes("LayerzeroImplementation"))] = vars.lzImplementation;

        LayerzeroImplementation(payable(vars.lzImplementation)).setLzEndpoint(lzEndpoints[trueIndex]);

        /// @dev 5.2- deploy Hyperlane Implementation
        vars.hyperlaneImplementation = address(new HyperlaneImplementation{ salt: salt }(vars.superRegistryC));
        HyperlaneImplementation(vars.hyperlaneImplementation).setHyperlaneConfig(
            IMailbox(hyperlaneMailboxes[trueIndex]), IInterchainGasPaymaster(hyperlanePaymasters[trueIndex])
        );
        contracts[vars.chainId][bytes32(bytes("HyperlaneImplementation"))] = vars.hyperlaneImplementation;

        /// @dev 5.3- deploy Wormhole Automatic Relayer Implementation
        vars.wormholeImplementation = address(new WormholeARImplementation{ salt: salt }(vars.superRegistryC));
        contracts[vars.chainId][bytes32(bytes("WormholeARImplementation"))] = vars.wormholeImplementation;

        WormholeARImplementation(vars.wormholeImplementation).setWormholeRelayer(wormholeRelayer);

        /// @dev 6.5- deploy Wormhole Specialized Relayer Implementation
        vars.wormholeSRImplementation = address(new WormholeSRImplementation{ salt: salt }(vars.superRegistryC));
        contracts[vars.chainId][bytes32(bytes("WormholeSRImplementation"))] = vars.wormholeSRImplementation;

        WormholeSRImplementation(vars.wormholeSRImplementation).setWormholeCore(wormholeCore[trueIndex]);
        /// @dev FIXME who is the wormhole relayer on mainnet?
        WormholeSRImplementation(vars.wormholeSRImplementation).setRelayer(ownerAddress);

        vars.ambAddresses[0] = vars.lzImplementation;
        vars.ambAddresses[1] = vars.hyperlaneImplementation;
        vars.ambAddresses[2] = vars.wormholeImplementation;
        vars.ambAddresses[3] = vars.wormholeSRImplementation;

        /// @dev 6- deploy liquidity validators
        vars.lifiValidator = address(new LiFiValidator{ salt: salt }(vars.superRegistry));
        contracts[vars.chainId][bytes32(bytes("LiFiValidator"))] = vars.lifiValidator;

        vars.socketValidator = address(new SocketValidator{ salt: salt }(vars.superRegistry));
        contracts[vars.chainId][bytes32(bytes("SocketValidator"))] = vars.socketValidator;

        vars.socketOneInchValidator = address(new SocketOneInchValidator{ salt: salt }(vars.superRegistry));
        contracts[vars.chainId][bytes32(bytes("SocketOneInchValidator"))] = vars.socketOneInchValidator;

        bridgeValidators[0] = vars.lifiValidator;
        bridgeValidators[1] = vars.socketValidator;
        bridgeValidators[2] = vars.socketOneInchValidator;

        /// @dev 7 - Deploy SuperformFactory
        vars.factory = address(new SuperformFactory{ salt: salt }(vars.superRegistry));

        contracts[vars.chainId][bytes32(bytes("SuperformFactory"))] = vars.factory;

        /// @dev FIXME does SuperRBAC itself need broadcaster role?
        vars.superRegistryC.setAddress(vars.superRegistryC.SUPERFORM_FACTORY(), vars.factory, vars.chainId);
        vars.superRBACC.grantRole(vars.superRBACC.BROADCASTER_ROLE(), vars.factory);

        /// @dev 8 - Deploy 4626Form implementations
        // Standard ERC4626 Form
        vars.erc4626Form = address(new ERC4626Form{ salt: salt }(vars.superRegistry));
        contracts[vars.chainId][bytes32(bytes("ERC4626Form"))] = vars.erc4626Form;

        // Timelock + ERC4626 Form
        vars.erc4626TimelockForm = address(new ERC4626TimelockForm{ salt: salt }(vars.superRegistry));
        contracts[vars.chainId][bytes32(bytes("ERC4626TimelockForm"))] = vars.erc4626TimelockForm;

        /// 9 KYCDao ERC4626 Form
        vars.kycDao4626Form = address(new ERC4626KYCDaoForm{ salt: salt }(vars.superRegistry));
        contracts[vars.chainId][bytes32(bytes("ERC4626KYCDaoForm"))] = vars.kycDao4626Form;

        /// @dev 9 - Add newly deployed form implementations to Factory, formBeaconId 1
        ISuperformFactory(vars.factory).addFormImplementation(vars.erc4626Form, FORM_IMPLEMENTATION_IDS[0]);

        ISuperformFactory(vars.factory).addFormImplementation(vars.erc4626TimelockForm, FORM_IMPLEMENTATION_IDS[1]);

        ISuperformFactory(vars.factory).addFormImplementation(vars.kycDao4626Form, FORM_IMPLEMENTATION_IDS[2]);

        /// @dev 10 - Deploy SuperformRouter
        vars.superformRouter = address(new SuperformRouter{ salt: salt }(vars.superRegistry));
        contracts[vars.chainId][bytes32(bytes("SuperformRouter"))] = vars.superformRouter;

        vars.superRegistryC.setAddress(vars.superRegistryC.SUPERFORM_ROUTER(), vars.superformRouter, vars.chainId);

        /// @dev 11 - Deploy SuperPositions
        vars.superPositions =
            address(new SuperPositions{ salt: salt }("https://apiv2-dev.superform.xyz/", vars.superRegistry));

        contracts[vars.chainId][bytes32(bytes("SuperPositions"))] = vars.superPositions;
        vars.superRegistryC.setAddress(vars.superRegistryC.SUPER_POSITIONS(), vars.superPositions, vars.chainId);

        /// @dev FIXME does SuperRBAC itself need broadcaster role?
        vars.superRBACC.grantRole(
            vars.superRBACC.BROADCASTER_ROLE(), contracts[vars.chainId][bytes32(bytes("SuperPositions"))]
        );

        /// @dev 12 - Deploy Payload Helper
        vars.PayloadHelper = address(new PayloadHelper{ salt: salt }(vars.superRegistry));
        contracts[vars.chainId][bytes32(bytes("PayloadHelper"))] = vars.PayloadHelper;
        vars.superRegistryC.setAddress(vars.superRegistryC.PAYLOAD_HELPER(), vars.PayloadHelper, vars.chainId);

        /// @dev 13 - Deploy PayMaster
        vars.payMaster = address(new PayMaster{ salt: salt }(vars.superRegistry));
        contracts[vars.chainId][bytes32(bytes32("PayMaster"))] = vars.payMaster;

        vars.superRegistryC.setAddress(vars.superRegistryC.PAYMASTER(), vars.payMaster, vars.chainId);

        /// @dev 14 - Deploy Dst Swapper
        vars.dstSwapper = address(new DstSwapper{ salt: salt }(vars.superRegistry));
        contracts[vars.chainId][bytes32(bytes("DstSwapper"))] = vars.dstSwapper;

        vars.superRegistryC.setAddress(vars.superRegistryC.DST_SWAPPER(), vars.dstSwapper, vars.chainId);

        if (vars.chainId == BASE) {
            uint8[] memory bridgeIdsBase = new uint8[](1);
            bridgeIdsBase[0] = 1;

            address[] memory bridgeAddressesBase = new address[](1);
            bridgeAddressesBase[0] = BRIDGE_ADDRESSES[vars.chainId][0];

            address[] memory bridgeValidatorsBase = new address[](1);
            bridgeValidatorsBase[0] = bridgeValidators[0];
            /// @dev 15 - Super Registry extra setters
            vars.superRegistryC.setBridgeAddresses(bridgeIdsBase, bridgeAddressesBase, bridgeValidatorsBase);
        } else {
            /// @dev 15 - Super Registry extra setters
            vars.superRegistryC.setBridgeAddresses(bridgeIds, BRIDGE_ADDRESSES[vars.chainId], bridgeValidators);
        }

        /// @dev configures lzImplementation and hyperlane to super registry
        SuperRegistry(payable(getContract(vars.chainId, "SuperRegistry"))).setAmbAddress(
            ambIds, vars.ambAddresses, broadcastAMB
        );

        /// @dev 16 setup setup srcChain keepers
        vars.superRegistryC.setAddress(
            vars.superRegistryC.PAYMENT_ADMIN(), 0xD911673eAF0D3e15fe662D58De15511c5509bAbB, vars.chainId
        );
        vars.superRegistryC.setAddress(
            vars.superRegistryC.CORE_REGISTRY_PROCESSOR(), 0x23c658FE050B4eAeB9401768bF5911D11621629c, vars.chainId
        );
        vars.superRegistryC.setAddress(vars.superRegistryC.BROADCAST_REGISTRY_PROCESSOR(), ownerAddress, vars.chainId);
        vars.superRegistryC.setAddress(vars.superRegistryC.TIMELOCK_REGISTRY_PROCESSOR(), ownerAddress, vars.chainId);
        vars.superRegistryC.setAddress(
            vars.superRegistryC.CORE_REGISTRY_UPDATER(), 0xaEbb4b9f7e16BEE2a0963569a5E33eE10E478a5f, vars.chainId
        );
        vars.superRegistryC.setAddress(
            vars.superRegistryC.CORE_REGISTRY_RESCUER(), 0x90ed07A867bDb6a73565D7abBc7434Dd810Fafc5, vars.chainId
        );
        vars.superRegistryC.setAddress(vars.superRegistryC.CORE_REGISTRY_DISPUTER(), ownerAddress, vars.chainId);
        vars.superRegistryC.setAddress(
            vars.superRegistryC.DST_SWAPPER_PROCESSOR(), 0x1666660D2F506e754CB5c8E21BDedC7DdEc6Be1C, vars.chainId
        );
        vars.superRegistryC.setDelay(86_400);

        /// @dev 17 deploy emergency queue
        vars.emergencyQueue = address(new EmergencyQueue{ salt: salt }(vars.superRegistry));
        contracts[vars.chainId][bytes32(bytes("EmergencyQueue"))] = vars.emergencyQueue;
        vars.superRegistryC.setAddress(vars.superRegistryC.EMERGENCY_QUEUE(), vars.emergencyQueue, vars.chainId);

        /// @dev 18 configure payment helper
        PaymentHelper(payable(vars.paymentHelper)).updateRemoteChain(
            vars.chainId, 1, abi.encode(PRICE_FEEDS[vars.chainId][vars.chainId])
        );
        PaymentHelper(payable(vars.paymentHelper)).updateRemoteChain(vars.chainId, 8, abi.encode(50 * 10 ** 9 wei));
        PaymentHelper(payable(vars.paymentHelper)).updateRemoteChain(vars.chainId, 9, abi.encode(750));
        PaymentHelper(payable(vars.paymentHelper)).updateRemoteChain(vars.chainId, 10, abi.encode(40_000));
        PaymentHelper(payable(vars.paymentHelper)).updateRemoteChain(vars.chainId, 11, abi.encode(50_000));

        vm.stopBroadcast();

        /// @dev Exports
        for (uint256 j = 0; j < contractNames.length; j++) {
            _exportContract(
                chainNames[trueIndex], contractNames[j], getContract(vars.chainId, contractNames[j]), vars.chainId
            );
        }
    }

    /// @dev stage 2 must be called only after stage 1 is complete for all chains!
    function _deployStage2(
        uint256 i,
        uint256 trueIndex,
        Cycle cycle,
        uint64[] memory targetDeploymentChains,
        uint64[] memory finalDeployedChains
    )
        internal
        setEnvDeploy(cycle)
    {
        SetupVars memory vars;
        // j = 0
        //
        vars.chainId = targetDeploymentChains[i];

        vm.startBroadcast(deployerPrivateKey);

        vars.lzImplementation = _readContract(chainNames[trueIndex], vars.chainId, "LayerzeroImplementation");
        vars.hyperlaneImplementation = _readContract(chainNames[trueIndex], vars.chainId, "HyperlaneImplementation");
        vars.wormholeImplementation = _readContract(chainNames[trueIndex], vars.chainId, "WormholeARImplementation");
        vars.wormholeSRImplementation = _readContract(chainNames[trueIndex], vars.chainId, "WormholeSRImplementation");
        vars.superRegistry = _readContract(chainNames[trueIndex], vars.chainId, "SuperRegistry");
        vars.paymentHelper = _readContract(chainNames[trueIndex], vars.chainId, "PaymentHelper");
        vars.superRegistryC = SuperRegistry(vars.superRegistry);

        /// @dev Set all trusted remotes for each chain & configure amb chains ids
        for (uint256 j = 0; j < finalDeployedChains.length; j++) {
            if (j != i) {
                _configureCurrentChainBasedOnTargetDestinations(
                    CurrentChainBasedOnDstvars(
                        vars.chainId,
                        finalDeployedChains[j],
                        0,
                        0,
                        0,
                        0,
                        vars.lzImplementation,
                        vars.hyperlaneImplementation,
                        vars.wormholeImplementation,
                        vars.wormholeSRImplementation,
                        vars.superRegistry,
                        vars.paymentHelper,
                        address(0),
                        address(0),
                        address(0),
                        address(0),
                        vars.superRegistryC
                    )
                );
            }
        }
        vm.stopBroadcast();
    }

    /// @dev pass roles from burner wallets to multi sigs
    function _deployStage3(
        uint256 i,
        uint256 trueIndex,
        Cycle cycle,
        uint64[] memory s_superFormChainIds
    )
        internal
        setEnvDeploy(cycle)
    {
        SetupVars memory vars;

        vars.chainId = s_superFormChainIds[i];

        vm.startBroadcast(deployerPrivateKey);

        SuperRBAC srbac = SuperRBAC(payable(_readContract(chainNames[trueIndex], vars.chainId, "SuperRBAC")));
        bytes32 protocolAdminRole = srbac.PROTOCOL_ADMIN_ROLE();
        bytes32 emergencyAdminRole = srbac.EMERGENCY_ADMIN_ROLE();
        srbac.grantRole(protocolAdminRole, multiSigAddress);
        srbac.grantRole(emergencyAdminRole, multiSigAddress);

        srbac.revokeRole(emergencyAdminRole, ownerAddress);
        srbac.revokeRole(protocolAdminRole, ownerAddress);

        vm.stopBroadcast();
    }

    /// @dev changes the settings in the already deployed chains with the new chain information
    function _configurePreviouslyDeployedChainsWithNewChain(
        uint256 i,
        /// 0, 1, 2
        uint256 trueIndex,
        /// 0, 1, 2, 3, 4, 5
        Cycle cycle,
        uint64[] memory previousDeploymentChains,
        uint64 newChainId
    )
        internal
        setEnvDeploy(cycle)
    {
        SetupVars memory vars;

        vars.chainId = previousDeploymentChains[i];

        vm.startBroadcast(deployerPrivateKey);

        vars.lzImplementation = _readContract(chainNames[trueIndex], vars.chainId, "LayerzeroImplementation");
        vars.hyperlaneImplementation = _readContract(chainNames[trueIndex], vars.chainId, "HyperlaneImplementation");
        vars.wormholeImplementation = _readContract(chainNames[trueIndex], vars.chainId, "WormholeARImplementation");
        vars.wormholeSRImplementation = _readContract(chainNames[trueIndex], vars.chainId, "WormholeSRImplementation");
        vars.superRegistry = _readContract(chainNames[trueIndex], vars.chainId, "SuperRegistry");
        vars.paymentHelper = _readContract(chainNames[trueIndex], vars.chainId, "PaymentHelper");
        vars.superRegistryC = SuperRegistry(payable(vars.superRegistry));

        _configureCurrentChainBasedOnTargetDestinations(
            CurrentChainBasedOnDstvars(
                vars.chainId,
                newChainId,
                0,
                0,
                0,
                0,
                vars.lzImplementation,
                vars.hyperlaneImplementation,
                vars.wormholeImplementation,
                vars.wormholeSRImplementation,
                vars.superRegistry,
                vars.paymentHelper,
                address(0),
                address(0),
                address(0),
                address(0),
                vars.superRegistryC
            )
        );

        vm.stopBroadcast();
    }

    struct CurrentChainBasedOnDstvars {
        uint64 chainId;
        uint64 dstChainId;
        uint256 dstTrueIndex;
        uint16 dstLzChainId;
        uint32 dstHypChainId;
        uint16 dstWormholeChainId;
        address lzImplementation;
        address hyperlaneImplementation;
        address wormholeImplementation;
        address wormholeSRImplementation;
        address superRegistry;
        address paymentHelper;
        address dstLzImplementation;
        address dstHyperlaneImplementation;
        address dstWormholeARImplementation;
        address dstWormholeSRImplementation;
        SuperRegistry superRegistryC;
    }

    function _configureCurrentChainBasedOnTargetDestinations(CurrentChainBasedOnDstvars memory vars) internal {
        for (uint256 k = 0; k < chainIds.length; k++) {
            if (vars.dstChainId == chainIds[k]) {
                vars.dstTrueIndex = k;

                break;
            }
        }
        vars.dstLzChainId = lz_chainIds[vars.dstTrueIndex];
        vars.dstHypChainId = hyperlane_chainIds[vars.dstTrueIndex];
        vars.dstWormholeChainId = wormhole_chainIds[vars.dstTrueIndex];

        vars.dstLzImplementation =
            _readContract(chainNames[vars.dstTrueIndex], vars.dstChainId, "LayerzeroImplementation");
        vars.dstHyperlaneImplementation =
            _readContract(chainNames[vars.dstTrueIndex], vars.dstChainId, "HyperlaneImplementation");
        vars.dstWormholeARImplementation =
            _readContract(chainNames[vars.dstTrueIndex], vars.dstChainId, "WormholeARImplementation");
        vars.dstWormholeSRImplementation =
            _readContract(chainNames[vars.dstTrueIndex], vars.dstChainId, "WormholeSRImplementation");
        LayerzeroImplementation(payable(vars.lzImplementation)).setTrustedRemote(
            vars.dstLzChainId, abi.encodePacked(vars.dstLzImplementation, vars.lzImplementation)
        );

        LayerzeroImplementation(payable(vars.lzImplementation)).setChainId(vars.dstChainId, vars.dstLzChainId);

        /// @dev for mainnet
        LayerzeroImplementation(payable(vars.lzImplementation)).setConfig(
            0,
            /// Defaults To Zero
            vars.dstLzChainId,
            6,
            /// For Oracle Config
            abi.encode(CHAINLINK_lzOracle)
        );

        HyperlaneImplementation(payable(vars.hyperlaneImplementation)).setReceiver(
            vars.dstHypChainId, vars.dstHyperlaneImplementation
        );

        HyperlaneImplementation(payable(vars.hyperlaneImplementation)).setChainId(vars.dstChainId, vars.dstHypChainId);

        WormholeARImplementation(payable(vars.wormholeImplementation)).setReceiver(
            vars.dstWormholeChainId, vars.dstWormholeARImplementation
        );

        WormholeARImplementation(payable(vars.wormholeImplementation)).setChainId(
            vars.dstChainId, vars.dstWormholeChainId
        );

        WormholeSRImplementation(payable(vars.wormholeSRImplementation)).setChainId(
            vars.dstChainId, vars.dstWormholeChainId
        );

        WormholeSRImplementation(payable(vars.wormholeSRImplementation)).setReceiver(
            vars.dstWormholeChainId, vars.dstWormholeSRImplementation
        );

        /// @dev FIXME missing attribution of WORMHOLE_VAA_RELAYER_ROLE

        SuperRegistry(payable(vars.superRegistry)).setRequiredMessagingQuorum(vars.dstChainId, 1);
<<<<<<< HEAD
        vars.superRegistryC.setVaultLimitPerTx(vars.dstChainId, 5);
=======
        vars.superRegistryC.setVaultLimitPerDestination(vars.dstChainId, 5);
>>>>>>> a160aaea

        /// @dev these values are mocks and has to be replaced
        /// swap gas cost: 50000
        /// update gas cost: 40000
        /// deposit gas cost: 70000
        /// withdraw gas cost: 80000
        /// default gas price: 50 Gwei
        PaymentHelper(payable(vars.paymentHelper)).addRemoteChain(
            vars.dstChainId,
            IPaymentHelper.PaymentHelperConfig(
                PRICE_FEEDS[vars.chainId][vars.dstChainId],
                address(0),
                50_000,
                40_000,
                70_000,
                80_000,
                12e8,
                /// 12 usd
                28 gwei,
                750,
                10_000,
                10_000
            )
        );

        PaymentHelper(payable(vars.paymentHelper)).updateRegisterAERC20Params(0, generateBroadcastParams(5, 1));

        vars.superRegistryC.setAddress(
            vars.superRegistryC.SUPERFORM_ROUTER(),
            _readContract(chainNames[vars.dstTrueIndex], vars.dstChainId, "SuperformRouter"),
            vars.dstChainId
        );

        vars.superRegistryC.setAddress(
            vars.superRegistryC.SUPERFORM_FACTORY(),
            _readContract(chainNames[vars.dstTrueIndex], vars.dstChainId, "SuperformFactory"),
            vars.dstChainId
        );

        vars.superRegistryC.setAddress(
            vars.superRegistryC.PAYMASTER(),
            _readContract(chainNames[vars.dstTrueIndex], vars.dstChainId, "PayMaster"),
            vars.dstChainId
        );

        vars.superRegistryC.setAddress(
            vars.superRegistryC.PAYMENT_HELPER(),
            _readContract(chainNames[vars.dstTrueIndex], vars.dstChainId, "PaymentHelper"),
            vars.dstChainId
        );

        vars.superRegistryC.setAddress(
            vars.superRegistryC.CORE_STATE_REGISTRY(),
            _readContract(chainNames[vars.dstTrueIndex], vars.dstChainId, "CoreStateRegistry"),
            vars.dstChainId
        );

        vars.superRegistryC.setAddress(
            vars.superRegistryC.DST_SWAPPER(),
            _readContract(chainNames[vars.dstTrueIndex], vars.dstChainId, "DstSwapper"),
            vars.dstChainId
        );

        vars.superRegistryC.setAddress(
            vars.superRegistryC.TIMELOCK_STATE_REGISTRY(),
            _readContract(chainNames[vars.dstTrueIndex], vars.dstChainId, "TimelockStateRegistry"),
            vars.dstChainId
        );

        vars.superRegistryC.setAddress(
            vars.superRegistryC.BROADCAST_REGISTRY(),
            _readContract(chainNames[vars.dstTrueIndex], vars.dstChainId, "BroadcastRegistry"),
            vars.dstChainId
        );

        vars.superRegistryC.setAddress(
            vars.superRegistryC.SUPER_POSITIONS(),
            _readContract(chainNames[vars.dstTrueIndex], vars.dstChainId, "SuperPositions"),
            vars.dstChainId
        );

        vars.superRegistryC.setAddress(
            vars.superRegistryC.SUPER_RBAC(),
            _readContract(chainNames[vars.dstTrueIndex], vars.dstChainId, "SuperRBAC"),
            vars.dstChainId
        );

        vars.superRegistryC.setAddress(
            vars.superRegistryC.PAYLOAD_HELPER(),
            _readContract(chainNames[vars.dstTrueIndex], vars.dstChainId, "PayloadHelper"),
            vars.dstChainId
        );

        vars.superRegistryC.setAddress(
            vars.superRegistryC.EMERGENCY_QUEUE(),
            _readContract(chainNames[vars.dstTrueIndex], vars.dstChainId, "EmergencyQueue"),
            vars.dstChainId
        );

        /// @dev FIXME - in mainnet who is this?
        vars.superRegistryC.setAddress(
            vars.superRegistryC.PAYMENT_ADMIN(), 0xD911673eAF0D3e15fe662D58De15511c5509bAbB, vars.dstChainId
        );
        vars.superRegistryC.setAddress(
            vars.superRegistryC.CORE_REGISTRY_PROCESSOR(), 0x23c658FE050B4eAeB9401768bF5911D11621629c, vars.dstChainId
        );
        vars.superRegistryC.setAddress(
            vars.superRegistryC.CORE_REGISTRY_UPDATER(), 0xaEbb4b9f7e16BEE2a0963569a5E33eE10E478a5f, vars.dstChainId
        );
        vars.superRegistryC.setAddress(
            vars.superRegistryC.BROADCAST_REGISTRY_PROCESSOR(), ownerAddress, vars.dstChainId
        );
        vars.superRegistryC.setAddress(vars.superRegistryC.TIMELOCK_REGISTRY_PROCESSOR(), ownerAddress, vars.dstChainId);

        vars.superRegistryC.setAddress(
            vars.superRegistryC.CORE_REGISTRY_RESCUER(), 0x90ed07A867bDb6a73565D7abBc7434Dd810Fafc5, vars.dstChainId
        );

        vars.superRegistryC.setAddress(vars.superRegistryC.CORE_REGISTRY_DISPUTER(), ownerAddress, vars.dstChainId);
        vars.superRegistryC.setAddress(
            vars.superRegistryC.DST_SWAPPER_PROCESSOR(), 0x1666660D2F506e754CB5c8E21BDedC7DdEc6Be1C, vars.dstChainId
        );
    }

    function _preDeploymentSetup() internal {
        mapping(uint64 => address) storage lzEndpointsStorage = LZ_ENDPOINTS;
        lzEndpointsStorage[ETH] = ETH_lzEndpoint;
        lzEndpointsStorage[BSC] = BSC_lzEndpoint;
        lzEndpointsStorage[AVAX] = AVAX_lzEndpoint;
        lzEndpointsStorage[POLY] = POLY_lzEndpoint;
        lzEndpointsStorage[ARBI] = ARBI_lzEndpoint;
        lzEndpointsStorage[OP] = OP_lzEndpoint;
        lzEndpointsStorage[FTM] = FTM_lzEndpoint;
        lzEndpointsStorage[BASE] = BASE_lzEndpoint;
        lzEndpointsStorage[GNOSIS] = GNOSIS_lzEndpoint;

        mapping(uint64 chainId => address[] bridgeAddresses) storage bridgeAddresses = BRIDGE_ADDRESSES;
        bridgeAddresses[ETH] = [
            0x1231DEB6f5749EF6cE6943a275A1D3E7486F4EaE,
            0xc30141B657f4216252dc59Af2e7CdB9D8792e1B0,
            0x2ddf16BA6d0180e5357d5e170eF1917a01b41fc0
        ];
        bridgeAddresses[BSC] = [
            0x1231DEB6f5749EF6cE6943a275A1D3E7486F4EaE,
            0xc30141B657f4216252dc59Af2e7CdB9D8792e1B0,
            0xd286595d2e3D879596FAB51f83A702D10a6db27b
        ];
        bridgeAddresses[AVAX] = [
            0x1231DEB6f5749EF6cE6943a275A1D3E7486F4EaE,
            0x2b42AFFD4b7C14d9B7C2579229495c052672Ccd3,
            0xbDf50eAe568ECef74796ed6022a0d453e8432410
        ];
        bridgeAddresses[POLY] = [
            0x1231DEB6f5749EF6cE6943a275A1D3E7486F4EaE,
            0xc30141B657f4216252dc59Af2e7CdB9D8792e1B0,
            0x2ddf16BA6d0180e5357d5e170eF1917a01b41fc0
        ];
        bridgeAddresses[ARBI] = [
            0x1231DEB6f5749EF6cE6943a275A1D3E7486F4EaE,
            0xc30141B657f4216252dc59Af2e7CdB9D8792e1B0,
            0xaa3d9fA3aB930aE635b001d00C612aa5b14d750e
        ];
        bridgeAddresses[OP] = [
            0x1231DEB6f5749EF6cE6943a275A1D3E7486F4EaE,
            0xc30141B657f4216252dc59Af2e7CdB9D8792e1B0,
            0xbDf50eAe568ECef74796ed6022a0d453e8432410
        ];
        bridgeAddresses[FTM] = [
            0x1231DEB6f5749EF6cE6943a275A1D3E7486F4EaE,
            0xc30141B657f4216252dc59Af2e7CdB9D8792e1B0,
            0x957301825Dc21d4A92919C9E72dC9E6C6a29e7f8
        ];
        bridgeAddresses[BASE] = [0x1231DEB6f5749EF6cE6943a275A1D3E7486F4EaE, address(0), address(0)];
        bridgeAddresses[GNOSIS] = [
            0x1231DEB6f5749EF6cE6943a275A1D3E7486F4EaE,
            0xc30141B657f4216252dc59Af2e7CdB9D8792e1B0,
            0x565810cbfa3Cf1390963E5aFa2fB953795686339
        ];

        /// price feeds on all chains
        mapping(uint64 => mapping(uint64 => address)) storage priceFeeds = PRICE_FEEDS;

        /// ETH
        priceFeeds[ETH][ETH] = 0x5f4eC3Df9cbd43714FE2740f5E3616155c5b8419;
        priceFeeds[ETH][BSC] = 0x14e613AC84a31f709eadbdF89C6CC390fDc9540A;
        priceFeeds[ETH][AVAX] = 0xFF3EEb22B5E3dE6e705b44749C2559d704923FD7;
        priceFeeds[ETH][POLY] = 0x7bAC85A8a13A4BcD8abb3eB7d6b4d632c5a57676;
        priceFeeds[ETH][OP] = 0x5f4eC3Df9cbd43714FE2740f5E3616155c5b8419;
        priceFeeds[ETH][ARBI] = 0x5f4eC3Df9cbd43714FE2740f5E3616155c5b8419;
        priceFeeds[ETH][BASE] = 0x5f4eC3Df9cbd43714FE2740f5E3616155c5b8419;
        priceFeeds[ETH][GNOSIS] = 0xAed0c38402a5d19df6E4c03F4E2DceD6e29c1ee9;

        /// BSC
        priceFeeds[BSC][BSC] = 0x0567F2323251f0Aab15c8dFb1967E4e8A7D42aeE;
        priceFeeds[BSC][ETH] = 0x9ef1B8c0E4F7dc8bF5719Ea496883DC6401d5b2e;
        priceFeeds[BSC][AVAX] = address(0);
        priceFeeds[BSC][POLY] = 0x7CA57b0cA6367191c94C8914d7Df09A57655905f;
        priceFeeds[BSC][OP] = 0x9ef1B8c0E4F7dc8bF5719Ea496883DC6401d5b2e;
        priceFeeds[BSC][ARBI] = 0x9ef1B8c0E4F7dc8bF5719Ea496883DC6401d5b2e;
        priceFeeds[BSC][BASE] = 0x9ef1B8c0E4F7dc8bF5719Ea496883DC6401d5b2e;
        priceFeeds[BSC][GNOSIS] = 0x132d3C0B1D2cEa0BC552588063bdBb210FDeecfA;

        /// AVAX
        priceFeeds[AVAX][AVAX] = 0x0A77230d17318075983913bC2145DB16C7366156;
        priceFeeds[AVAX][BSC] = address(0);
        priceFeeds[AVAX][ETH] = 0x976B3D034E162d8bD72D6b9C989d545b839003b0;
        priceFeeds[AVAX][POLY] = address(0);
        priceFeeds[AVAX][OP] = 0x976B3D034E162d8bD72D6b9C989d545b839003b0;
        priceFeeds[AVAX][ARBI] = 0x976B3D034E162d8bD72D6b9C989d545b839003b0;
        priceFeeds[AVAX][BASE] = 0x976B3D034E162d8bD72D6b9C989d545b839003b0;
        priceFeeds[AVAX][GNOSIS] = 0x51D7180edA2260cc4F6e4EebB82FEF5c3c2B8300;

        /// POLYGON
        priceFeeds[POLY][POLY] = 0xAB594600376Ec9fD91F8e885dADF0CE036862dE0;
        priceFeeds[POLY][AVAX] = address(0);
        priceFeeds[POLY][BSC] = 0x82a6c4AF830caa6c97bb504425f6A66165C2c26e;
        priceFeeds[POLY][ETH] = 0xF9680D99D6C9589e2a93a78A04A279e509205945;
        priceFeeds[POLY][OP] = 0xF9680D99D6C9589e2a93a78A04A279e509205945;
        priceFeeds[POLY][ARBI] = 0xF9680D99D6C9589e2a93a78A04A279e509205945;
        priceFeeds[POLY][BASE] = 0xF9680D99D6C9589e2a93a78A04A279e509205945;
        priceFeeds[POLY][GNOSIS] = 0x4746DeC9e833A82EC7C2C1356372CcF2cfcD2F3D;

        /// OPTIMISM
        priceFeeds[OP][OP] = 0x13e3Ee699D1909E989722E753853AE30b17e08c5;
        priceFeeds[OP][POLY] = address(0);
        priceFeeds[OP][AVAX] = address(0);
        priceFeeds[OP][BSC] = address(0);
        priceFeeds[OP][ETH] = 0x13e3Ee699D1909E989722E753853AE30b17e08c5;
        priceFeeds[OP][ARBI] = 0x13e3Ee699D1909E989722E753853AE30b17e08c5;
        priceFeeds[OP][BASE] = 0x13e3Ee699D1909E989722E753853AE30b17e08c5;
        priceFeeds[OP][GNOSIS] = 0x8dBa75e83DA73cc766A7e5a0ee71F656BAb470d6;

        /// ARBITRUM
        priceFeeds[ARBI][ARBI] = 0x639Fe6ab55C921f74e7fac1ee960C0B6293ba612;
        priceFeeds[ARBI][OP] = 0x639Fe6ab55C921f74e7fac1ee960C0B6293ba612;
        priceFeeds[ARBI][POLY] = 0x52099D4523531f678Dfc568a7B1e5038aadcE1d6;
        priceFeeds[ARBI][AVAX] = address(0);
        priceFeeds[ARBI][BSC] = address(0);
        priceFeeds[ARBI][ETH] = 0x639Fe6ab55C921f74e7fac1ee960C0B6293ba612;
        priceFeeds[ARBI][BASE] = 0x639Fe6ab55C921f74e7fac1ee960C0B6293ba612;
        priceFeeds[ARBI][GNOSIS] = 0xc5C8E77B397E531B8EC06BFb0048328B30E9eCfB;

        /// BASE
        priceFeeds[BASE][BASE] = 0x71041dddad3595F9CEd3DcCFBe3D1F4b0a16Bb70;
        priceFeeds[BASE][OP] = 0x71041dddad3595F9CEd3DcCFBe3D1F4b0a16Bb70;
        priceFeeds[BASE][POLY] = address(0);
        priceFeeds[BASE][AVAX] = address(0);
        priceFeeds[BASE][BSC] = address(0);
        priceFeeds[BASE][ETH] = 0x71041dddad3595F9CEd3DcCFBe3D1F4b0a16Bb70;
        priceFeeds[BASE][ARBI] = 0x71041dddad3595F9CEd3DcCFBe3D1F4b0a16Bb70;
        priceFeeds[BASE][GNOSIS] = 0x591e79239a7d679378eC8c847e5038150364C78F;

        /// GNOSIS
        priceFeeds[GNOSIS][GNOSIS] = 0x678df3415fc31947dA4324eC63212874be5a82f8;
        priceFeeds[GNOSIS][OP] = 0xa767f745331D267c7751297D982b050c93985627;
        priceFeeds[GNOSIS][POLY] = address(0);
        priceFeeds[GNOSIS][AVAX] = 0x911e08A32A6b7671A80387F93147Ab29063DE9A2;
        priceFeeds[GNOSIS][BSC] = 0x6D42cc26756C34F26BEcDD9b30a279cE9Ea8296E;
        priceFeeds[GNOSIS][ETH] = 0xa767f745331D267c7751297D982b050c93985627;
        priceFeeds[GNOSIS][BASE] = 0xa767f745331D267c7751297D982b050c93985627;
        priceFeeds[GNOSIS][ARBI] = 0xa767f745331D267c7751297D982b050c93985627;
    }

    function _exportContract(string memory name, string memory label, address addr, uint64 chainId) internal {
        string memory json = vm.serializeAddress("EXPORTS", label, addr);
        string memory root = vm.projectRoot();

        string memory chainOutputFolder =
            string(abi.encodePacked("/script/output/", vm.toString(uint256(chainId)), "/"));

        if (vm.envOr("FOUNDRY_EXPORTS_OVERWRITE_LATEST", false)) {
            vm.writeJson(json, string(abi.encodePacked(root, chainOutputFolder, name, "-latest.json")));
        } else {
            vm.writeJson(
                json,
                string(abi.encodePacked(root, chainOutputFolder, name, "-", vm.toString(block.timestamp), ".json"))
            );
        }
    }

    function _readContract(
        string memory name,
        uint64 chainId,
        string memory contractName
    )
        internal
        view
        returns (address)
    {
        string memory json;
        string memory root = vm.projectRoot();
        json =
            string(abi.encodePacked(root, "/script/output/", vm.toString(uint256(chainId)), "/", name, "-latest.json"));
        string memory file = vm.readFile(json);
        return vm.parseJsonAddress(file, string(abi.encodePacked(".", contractName)));
    }

    function _deployWithCreate2(bytes memory bytecode_, uint256 salt_) internal returns (address addr) {
        assembly {
            addr := create2(0, add(bytecode_, 0x20), mload(bytecode_), salt_)

            if iszero(extcodesize(addr)) { revert(0, 0) }
        }

        return addr;
    }
}<|MERGE_RESOLUTION|>--- conflicted
+++ resolved
@@ -114,11 +114,6 @@
         "EmergencyQueue"
     ];
 
-<<<<<<< HEAD
-    bytes32 constant salt = "CANTINA_DEPLOYMENT_4";
-
-=======
->>>>>>> a160aaea
     enum Chains {
         Ethereum,
         Polygon,
@@ -381,11 +376,7 @@
         vars.superRegistryC.setPermit2(CANONICAL_PERMIT2);
 
         /// @dev sets max number of vaults per destination
-<<<<<<< HEAD
-        vars.superRegistryC.setVaultLimitPerTx(vars.chainId, 5);
-=======
         vars.superRegistryC.setVaultLimitPerDestination(vars.chainId, 5);
->>>>>>> a160aaea
 
         /// @dev 3.1 - deploy Core State Registry
         vars.coreStateRegistry = address(new CoreStateRegistry{ salt: salt }(vars.superRegistryC));
@@ -817,11 +808,8 @@
         /// @dev FIXME missing attribution of WORMHOLE_VAA_RELAYER_ROLE
 
         SuperRegistry(payable(vars.superRegistry)).setRequiredMessagingQuorum(vars.dstChainId, 1);
-<<<<<<< HEAD
-        vars.superRegistryC.setVaultLimitPerTx(vars.dstChainId, 5);
-=======
+
         vars.superRegistryC.setVaultLimitPerDestination(vars.dstChainId, 5);
->>>>>>> a160aaea
 
         /// @dev these values are mocks and has to be replaced
         /// swap gas cost: 50000
