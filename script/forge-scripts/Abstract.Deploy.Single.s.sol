// SPDX-License-Identifier: BUSL-1.1
pragma solidity ^0.8.23;

import { Script } from "forge-std/Script.sol";
/// @dev Protocol imports
import { CoreStateRegistry } from "src/crosschain-data/extensions/CoreStateRegistry.sol";
import { BroadcastRegistry } from "src/crosschain-data/BroadcastRegistry.sol";
import { ISuperformFactory } from "src/interfaces/ISuperformFactory.sol";
import { SuperformRouter } from "src/SuperformRouter.sol";
import { SuperRegistry } from "src/settings/SuperRegistry.sol";
import { SuperRBAC } from "src/settings/SuperRBAC.sol";
import { SuperPositions } from "src/SuperPositions.sol";
import { SuperformFactory } from "src/SuperformFactory.sol";
import { ERC4626Form } from "src/forms/ERC4626Form.sol";
import { ERC4626TimelockForm } from "src/forms/ERC4626TimelockForm.sol";
import { ERC4626KYCDaoForm } from "src/forms/ERC4626KYCDaoForm.sol";
import { DstSwapper } from "src/crosschain-liquidity/DstSwapper.sol";
import { LiFiValidator } from "src/crosschain-liquidity/lifi/LiFiValidator.sol";
import { SocketValidator } from "src/crosschain-liquidity/socket/SocketValidator.sol";
import { SocketOneInchValidator } from "src/crosschain-liquidity/socket/SocketOneInchValidator.sol";
import { DeBridgeValidator } from "src/crosschain-liquidity/debridge/DeBridgeValidator.sol";
import { DeBridgeForwarderValidator } from "src/crosschain-liquidity/debridge/DeBridgeForwarderValidator.sol";
import { OneInchValidator } from "src/crosschain-liquidity/1inch/OneInchValidator.sol";
import { LayerzeroV2Implementation } from "src/crosschain-data/adapters/layerzero-v2/LayerzeroV2Implementation.sol";
import {
    AxelarImplementation,
    IAxelarGateway,
    IAxelarGasService,
    IInterchainGasEstimation
} from "src/crosschain-data/adapters/axelar/AxelarImplementation.sol";
import { HyperlaneImplementation } from "src/crosschain-data/adapters/hyperlane/HyperlaneImplementation.sol";
import { WormholeARImplementation } from
    "src/crosschain-data/adapters/wormhole/automatic-relayer/WormholeARImplementation.sol";
import { WormholeSRImplementation } from
    "src/crosschain-data/adapters/wormhole/specialized-relayer/WormholeSRImplementation.sol";
import { IMailbox } from "src/vendor/hyperlane/IMailbox.sol";
import { IInterchainGasPaymaster } from "src/vendor/hyperlane/IInterchainGasPaymaster.sol";
import { TimelockStateRegistry } from "src/crosschain-data/extensions/TimelockStateRegistry.sol";
import { PayloadHelper } from "src/crosschain-data/utils/PayloadHelper.sol";
import { PaymentHelper } from "src/payments/PaymentHelper.sol";
import { IPaymentHelperV2 as IPaymentHelper } from "src/interfaces/IPaymentHelperV2.sol";
import { ISuperRBAC } from "src/interfaces/ISuperRBAC.sol";
import { PayMaster } from "src/payments/PayMaster.sol";
import { EmergencyQueue } from "src/EmergencyQueue.sol";
import { VaultClaimer } from "src/VaultClaimer.sol";
import { generateBroadcastParams } from "test/utils/AmbParams.sol";
import { AcrossFacetPacked } from "./misc/blacklistedFacets/AcrossFacetPacked.sol";
import { AmarokFacetPacked } from "./misc/blacklistedFacets/AmarokFacetPacked.sol";
import { RewardsDistributor } from "src/RewardsDistributor.sol";
import "forge-std/console.sol";
import { BatchScript } from "./safe/BatchScript.sol";

struct SetupVars {
    uint64 chainId;
    uint64 dstChainId;
    uint16 dstLzChainId;
    uint32 dstHypChainId;
    uint16 dstWormholeChainId;
    string fork;
    bytes4[] selectorsToBlacklist;
    address[] ambAddresses;
    address superForm;
    address factory;
    address lzEndpoint;
    address lzImplementation;
    address hyperlaneImplementation;
    address wormholeImplementation;
    address wormholeSRImplementation;
    address axelarImplementation;
    address erc4626Form;
    address erc4626TimelockForm;
    address timelockStateRegistry;
    address broadcastRegistry;
    address coreStateRegistry;
    address UNDERLYING_TOKEN;
    address vault;
    address timelockVault;
    address superformRouter;
    address dstLzImplementation;
    address dstHyperlaneImplementation;
    address dstWormholeARImplementation;
    address dstWormholeSRImplementation;
    address dstAxelarImplementation;
    address dstStateRegistry;
    address dstSwapper;
    address superRegistry;
    address superPositions;
    address superRBAC;
    address lifiValidator;
    address socketValidator;
    address socketOneInchValidator;
    address deBridgeValidator;
    address deBridgeForwarderValidator;
    address oneInchValidator;
    address kycDao4626Form;
    address PayloadHelper;
    address paymentHelper;
    address payMaster;
    address emergencyQueue;
    address rewardsDistributor;
    SuperRegistry superRegistryC;
    SuperRBAC superRBACC;
    LiFiValidator lv;
    bytes32[] ids;
    address[] newAddresses;
    uint64[] chainIdsSetAddresses;
}

abstract contract AbstractDeploySingle is BatchScript {
    /*//////////////////////////////////////////////////////////////
                        GENERAL VARIABLES
    //////////////////////////////////////////////////////////////*/

    address public constant CANONICAL_PERMIT2 = 0x000000000022D473030F116dDEE9F6B43aC78BA3;
    mapping(uint64 chainId => mapping(bytes32 implementation => address at)) public contracts;

    string[25] public contractNames = [
        "CoreStateRegistry",
        //"TimelockStateRegistry",
        "BroadcastRegistry",
        "LayerzeroImplementation",
        "HyperlaneImplementation",
        "WormholeARImplementation",
        "WormholeSRImplementation",
        "LiFiValidator",
        "SocketValidator",
        "SocketOneInchValidator",
        "DstSwapper",
        "SuperformFactory",
        "ERC4626Form",
        //"ERC4626TimelockForm",
        //"ERC4626KYCDaoForm",
        "SuperformRouter",
        "SuperPositions",
        "SuperRegistry",
        "SuperRBAC",
        "PayloadHelper",
        "PaymentHelper",
        "PayMaster",
        "EmergencyQueue",
        "VaultClaimer",
        "RewardsDistributor",
        "DeBridgeValidator",
        "DeBridgeForwarderValidator",
<<<<<<< HEAD
        "OneInchValidator"
=======
        "AxelarImplementation"
>>>>>>> 4dcd33d6
    ];

    enum Chains {
        Ethereum,
        Polygon,
        Bsc,
        Avalanche,
        Arbitrum,
        Optimism,
        Base,
        Fantom
    }

    enum Cycle {
        Dev,
        Prod
    }

    /// @dev Mapping of chain enum to rpc url
    mapping(Chains chains => string rpcUrls) public forks;

    /*//////////////////////////////////////////////////////////////
                        PROTOCOL VARIABLES
    //////////////////////////////////////////////////////////////*/
    string public SUPER_POSITIONS_NAME;

    /// @dev 1 = ERC4626Form, 2 = ERC4626TimelockForm, 3 = KYCDaoForm
    uint32[] public FORM_IMPLEMENTATION_IDS = [uint32(1), uint32(2), uint32(3)];
    string[] public VAULT_KINDS = ["Vault", "TimelockedVault", "KYCDaoVault"];

    /// @dev liquidity bridge ids 101 is lifi v2,
    /// 2 is socket
    /// 3 is socket one inch implementation
    /// 4 is debridge
    /// 5 is debridge crosschain forwarder
    /// 6 is one inch implementation
    uint8[] public bridgeIds = [101, 2, 3, 4, 5, 6];

    mapping(uint64 chainId => address[] bridgeAddresses) public BRIDGE_ADDRESSES;

    /// @dev setup amb bridges
    /// @notice id 1 is layerzero
    /// @notice id 2 is hyperlane
    /// @notice id 3 is wormhole AR
    /// @notice id 4 is wormhole SR
    /// @notice id 5 is axelar
    uint8[] public ambIds = [uint8(1), 2, 3, 4, 5];
    bool[] public broadcastAMB = [false, false, false, true, false];

    /// @dev new settings ids
    bytes32 rewardsDistributorId = keccak256("REWARDS_DISTRIBUTOR");
    bytes32 rewardsAdminRole = keccak256("REWARDS_ADMIN_ROLE");

    /*//////////////////////////////////////////////////////////////
                        AMB VARIABLES
    //////////////////////////////////////////////////////////////*/

    /// @dev uses CREATE2
    address public lzV2Endpoint = 0x1a44076050125825900e736c501f859c50fE728c;
    address public constant CHAINLINK_lzOracle = 0x150A58e9E6BF69ccEb1DBA5ae97C166DC8792539;

    address[] public hyperlaneMailboxes = [
        0xc005dc82818d67AF737725bD4bf75435d065D239,
        0x2971b9Aec44bE4eb673DF1B88cDB57b96eefe8a4,
        0xFf06aFcaABaDDd1fb08371f9ccA15D73D51FeBD6,
        0x5d934f4e2f797775e53561bB72aca21ba36B96BB,
        0x979Ca5202784112f4738403dBec5D0F3B9daabB9,
        0xd4C1905BB1D26BC93DAC913e13CaCC278CdCC80D,
        0xeA87ae93Fa0019a82A727bfd3eBd1cFCa8f64f1D,
        address(0)
    ];

    address[] public hyperlanePaymasters = [
        0x9e6B1022bE9BBF5aFd152483DAD9b88911bC8611,
        0x78E25e7f84416e69b9339B0A6336EB6EFfF6b451,
        0x95519ba800BBd0d34eeAE026fEc620AD978176C0,
        0x0071740Bf129b05C4684abfbBeD248D80971cce2,
        0x3b6044acd6767f017e99318AA6Ef93b7B06A5a22,
        0xD8A76C4D91fCbB7Cc8eA795DFDF870E48368995C,
        0xc3F23848Ed2e04C0c6d41bd7804fa8f89F940B94,
        address(0)
    ];

    address[] public wormholeCore = [
        0x98f3c9e6E3fAce36bAAd05FE09d375Ef1464288B,
        0x98f3c9e6E3fAce36bAAd05FE09d375Ef1464288B,
        0x54a8e5f9c4CbA08F9943965859F6c34eAF03E26c,
        0x7A4B5a56256163F07b2C80A7cA55aBE66c4ec4d7,
        0xa5f208e072434bC67592E4C49C1B991BA79BCA46,
        0xEe91C335eab126dF5fDB3797EA9d6aD93aeC9722,
        0xbebdb6C8ddC678FfA9f8748f85C815C556Dd8ac6,
        0x126783A6Cb203a3E35344528B26ca3a0489a1485
    ];

    address[] public axelarGateway = [
        0x4F4495243837681061C4743b74B3eEdf548D56A5,
        0x304acf330bbE08d1e512eefaa92F6a57871fD895,
        0x5029C0EFf6C34351a0CEc334542cDb22c7928f78,
        0x6f015F16De9fC8791b234eF68D486d2bF203FBA8,
        0xe432150cce91c13a887f7D836923d5597adD8E31,
        0xe432150cce91c13a887f7D836923d5597adD8E31,
        0xe432150cce91c13a887f7D836923d5597adD8E31,
        0x304acf330bbE08d1e512eefaa92F6a57871fD895
    ];

    address[] public axelarGasService = [
        0x2d5d7d31F671F86C782533cc367F14109a082712,
        0x2d5d7d31F671F86C782533cc367F14109a082712,
        0x2d5d7d31F671F86C782533cc367F14109a082712,
        0x2d5d7d31F671F86C782533cc367F14109a082712,
        0x2d5d7d31F671F86C782533cc367F14109a082712,
        0x2d5d7d31F671F86C782533cc367F14109a082712,
        0x2d5d7d31F671F86C782533cc367F14109a082712,
        0x2d5d7d31F671F86C782533cc367F14109a082712
    ];

    /// @dev uses CREATE2
    address public wormholeRelayer = 0x27428DD2d3DD32A4D7f7C497eAaa23130d894911;
    address public wormholeBaseRelayer = 0x706F82e9bb5b0813501714Ab5974216704980e31;

    /// @dev superformChainIds
    uint64 public constant ETH = 1;
    uint64 public constant BSC = 56;
    uint64 public constant AVAX = 43_114;
    uint64 public constant POLY = 137;
    uint64 public constant ARBI = 42_161;
    uint64 public constant OP = 10;
    uint64 public constant BASE = 8453;
    uint64 public constant FANTOM = 250;

    uint64[] public chainIds = [1, 56, 43_114, 137, 42_161, 10, 8453, 250];
    string[] public chainNames =
        ["Ethereum", "Binance", "Avalanche", "Polygon", "Arbitrum", "Optimism", "Base", "Fantom"];

    /// @dev vendor chain ids
    uint32[] public lz_chainIds = [30_101, 30_102, 30_106, 30_109, 30_110, 30_111, 30_184, 30_112];
    uint32[] public hyperlane_chainIds = [1, 56, 43_114, 137, 42_161, 10, 8453, 250];
    uint16[] public wormhole_chainIds = [2, 4, 6, 5, 23, 24, 30, 10];
    string[] public axelar_chainIds =
        ["Ethereum", "binance", "Avalanche", "Polygon", "arbitrum", "optimism", "base", "Fantom"];

    uint256 public constant milionTokensE18 = 1 ether;

    mapping(uint64 => mapping(uint256 => bytes)) public GAS_USED;

    /// @dev !WARNING: update these for Fantom
    /// @dev check https://api-utils.superform.xyz/docs#/Utils/get_gas_prices_gwei_gas_get
    uint256[] public gasPrices = [
        50_000_000_000, // ETH
        3_000_000_000, // BSC
        25_000_000_000, // AVAX
        50_000_000_000, // POLY
        100_000_000, // ARBI
        4_000_000, // OP
        1_000_000, // BASE
        4 * 10e9 // FANTOM
    ];

    /// @dev !WARNING: update these for Fantom
    /// @dev check https://api-utils.superform.xyz/docs#/Utils/get_native_prices_chainlink_native_get
    uint256[] public nativePrices = [
        253_400_000_000, // ETH
        31_439_000_000, // BSC
        3_529_999_999, // AVAX
        81_216_600, // POLY
        253_400_000_000, // ARBI
        253_400_000_000, // OP
        253_400_000_000, // BASE
        4 * 10e9 // FANTOM
    ];

    /*//////////////////////////////////////////////////////////////
                        CHAINLINK VARIABLES
    //////////////////////////////////////////////////////////////*/

    mapping(uint64 => mapping(uint64 => address)) public PRICE_FEEDS;

    /*//////////////////////////////////////////////////////////////
                        KYC DAO VALIDITY VARIABLES
    //////////////////////////////////////////////////////////////*/

    address[] public kycDAOValidityAddresses = [
        address(0),
        address(0),
        address(0),
        0x205E10d3c4C87E26eB66B1B270b71b7708494dB9,
        address(0),
        address(0),
        address(0)
    ];

    /*//////////////////////////////////////////////////////////////
                        RBAC VARIABLES
    //////////////////////////////////////////////////////////////*/

    uint256 public deployerPrivateKey;

    address public ownerAddress;

    address public PAYMENT_ADMIN;
    address public CSR_PROCESSOR;
    address public CSR_UPDATER;
    address public DST_SWAPPER;
    address public CSR_RESCUER;
    address public CSR_DISPUTER;
    address public SUPERFORM_RECEIVER;
    address public EMERGENCY_ADMIN;
    address public BROADCAST_REGISTRY_PROCESSOR;
    address public WORMHOLE_VAA_RELAYER;
    address public REWARDS_ADMIN;

    address[] public PROTOCOL_ADMINS = [
        0xd26b38a64C812403fD3F87717624C80852cD6D61,
        /// @dev ETH https://app.onchainden.com/safes/eth:0xd26b38a64c812403fd3f87717624c80852cd6d61
        0xf70A19b67ACC4169cA6136728016E04931D550ae,
        /// @dev BSC https://app.onchainden.com/safes/bnb:0xf70a19b67acc4169ca6136728016e04931d550ae
        0x79DD9868A1a89720981bF077A02a4A43c57080d2,
        /// @dev AVAX https://app.onchainden.com/safes/avax:0x79dd9868a1a89720981bf077a02a4a43c57080d2
        0x5022b05721025159c82E02abCb0Daa87e357f437,
        /// @dev POLY https://app.onchainden.com/safes/matic:0x5022b05721025159c82e02abcb0daa87e357f437
        0x7Fc07cAFb65d1552849BcF151F7035C5210B76f4,
        /// @dev ARBI https://app.onchainden.com/safes/arb1:0x7fc07cafb65d1552849bcf151f7035c5210b76f4
        0x99620a926D68746D5F085B3f7cD62F4fFB71f0C1,
        /// @dev OP https://app.onchainden.com/safes/oeth:0x99620a926d68746d5f085b3f7cd62f4ffb71f0c1
        0x2F973806f8863E860A553d4F2E7c2AB4A9F3b87C,
        /// @dev BASE https://app.onchainden.com/safes/base:0x2f973806f8863e860a553d4f2e7c2ab4a9f3b87c
        0xe6ca8aC2D27A1bAd2Ab6b136Eab87488c3c98Fd1
        /// @dev FANTOM https://safe.fantom.network/home?safe=ftm:0xe6ca8aC2D27A1bAd2Ab6b136Eab87488c3c98Fd1
    ];

    address[] public PROTOCOL_ADMINS_STAGING = [
        address(0),
        0xBbb23AE2e3816a178f8bd405fb101D064C5071d9,
        /// @dev BSC https://app.onchainden.com/safes/bnb:0xBbb23AE2e3816a178f8bd405fb101D064C5071d9
        address(0),
        address(0),
        0xBbb23AE2e3816a178f8bd405fb101D064C5071d9,
        /// @dev ARBI https://app.onchainden.com/safes/arb1:0xBbb23AE2e3816a178f8bd405fb101D064C5071d9
        0xfe3A0C3c4980Eef00C2Ec73D8770a2D9A489fdE5,
        /// @dev OP https://app.onchainden.com/safes/oeth:0xfe3A0C3c4980Eef00C2Ec73D8770a2D9A489fdE5
        0xbd1F951F52FC7616E2F743F976295fDc5276Cfb9,
        /// @dev BASE https://app.onchainden.com/safes/base:0xbd1F951F52FC7616E2F743F976295fDc5276Cfb9
        0xdc337f59a90B1F6a016c02851559AdbE81f0B889
        /// @dev FANTOM https://safe.fantom.network/home?safe=ftm:0xdc337f59a90B1F6a016c02851559AdbE81f0B889
    ];

    /// @dev environment variable setup for upgrade
    /// @param cycle deployment cycle (dev, prod)
    modifier setEnvDeploy(Cycle cycle) {
        if (cycle == Cycle.Dev) {
            (ownerAddress, deployerPrivateKey) = makeAddrAndKey("tenderly");
        } else {
            //deployerPrivateKey = vm.envUint("DEPLOYER_KEY");
            ownerAddress = vm.envAddress("OWNER_ADDRESS");
        }

        _;
    }

    constructor() {
        // Mainnet
        forks[Chains.Ethereum] = "ethereum";
        forks[Chains.Polygon] = "polygon";
        forks[Chains.Bsc] = "bsc";
        forks[Chains.Avalanche] = "avalanche";
        forks[Chains.Arbitrum] = "arbitrum";
        forks[Chains.Optimism] = "optimism";
        forks[Chains.Base] = "base";
        forks[Chains.Fantom] = "fantom";
    }

    function getContract(uint64 chainId, string memory _name) public view returns (address) {
        return contracts[chainId][bytes32(bytes(_name))];
    }

    function _deployStage1(
        uint256 env,
        uint256 i,
        uint256 trueIndex,
        Cycle cycle,
        uint64[] memory targetDeploymentChains,
        bytes32 salt
    )
        internal
        setEnvDeploy(cycle)
    {
        SetupVars memory vars;
        /// @dev liquidity validator addresses
        address[] memory bridgeValidators = new address[](bridgeIds.length);

        vars.chainId = targetDeploymentChains[i];

        vars.ambAddresses = new address[](ambIds.length);

        cycle == Cycle.Dev ? vm.startBroadcast(deployerPrivateKey) : vm.startBroadcast();

        /// @dev 1 - Deploy SuperRBAC
        /// @dev WARNING - MUST KEEP THESE ADDRESSES INTACT TO PRESERVE CREATE2 ADDRESS
        vars.superRBAC = address(
            new SuperRBAC{ salt: salt }(
                ISuperRBAC.InitialRoleSetup({
                    admin: ownerAddress,
                    emergencyAdmin: ownerAddress,
                    paymentAdmin: PAYMENT_ADMIN,
                    csrProcessor: CSR_PROCESSOR,
                    tlProcessor: EMERGENCY_ADMIN,
                    brProcessor: EMERGENCY_ADMIN,
                    csrUpdater: CSR_UPDATER,
                    srcVaaRelayer: EMERGENCY_ADMIN,
                    dstSwapper: DST_SWAPPER,
                    csrRescuer: CSR_RESCUER,
                    csrDisputer: CSR_DISPUTER
                })
            )
        );
        contracts[vars.chainId][bytes32(bytes("SuperRBAC"))] = vars.superRBAC;
        vars.superRBACC = SuperRBAC(vars.superRBAC);

        /// @dev 1.1 temporary setting of payment admin to owneraddress for updateRemoteChain at the end of this
        /// function
        vars.superRBACC.grantRole(vars.superRBACC.PAYMENT_ADMIN_ROLE(), ownerAddress);
        /// @dev 1.2 new setting of BROADCAST_STATE_REGISTRY_PROCESSOR_ROLE
        vars.superRBACC.grantRole(
            vars.superRBACC.BROADCAST_STATE_REGISTRY_PROCESSOR_ROLE(), BROADCAST_REGISTRY_PROCESSOR
        );
        vars.superRBACC.revokeRole(vars.superRBACC.BROADCAST_STATE_REGISTRY_PROCESSOR_ROLE(), EMERGENCY_ADMIN);
        /// @dev 1.3 new setting of WORMHOLE_VAA_RELAYER_ROLE
        vars.superRBACC.grantRole(vars.superRBACC.WORMHOLE_VAA_RELAYER_ROLE(), WORMHOLE_VAA_RELAYER);
        vars.superRBACC.revokeRole(vars.superRBACC.WORMHOLE_VAA_RELAYER_ROLE(), EMERGENCY_ADMIN);

        /// @dev 2 - Deploy SuperRegistry
        vars.superRegistry = address(new SuperRegistry{ salt: salt }(vars.superRBAC));
        contracts[vars.chainId][bytes32(bytes("SuperRegistry"))] = vars.superRegistry;
        vars.superRegistryC = SuperRegistry(vars.superRegistry);

        vars.superRBACC.setSuperRegistry(vars.superRegistry);
        vars.superRegistryC.setPermit2(CANONICAL_PERMIT2);

        /// @dev sets max number of vaults per destination
        vars.superRegistryC.setVaultLimitPerDestination(vars.chainId, 5);

        /// @dev 3.1 - deploy Core State Registry
        vars.coreStateRegistry = address(new CoreStateRegistry{ salt: salt }(vars.superRegistryC));
        contracts[vars.chainId][bytes32(bytes("CoreStateRegistry"))] = vars.coreStateRegistry;

        vars.superRegistryC.setAddress(vars.superRegistryC.CORE_STATE_REGISTRY(), vars.coreStateRegistry, vars.chainId);

        /*
        /// @dev 3.2 - deploy Timelock State Registry
        vars.timelockStateRegistry = address(new TimelockStateRegistry{ salt: salt }(vars.superRegistryC));
        contracts[vars.chainId][bytes32(bytes("TimelockStateRegistry"))] = vars.timelockStateRegistry;
        

        vars.superRegistryC.setAddress(
            vars.superRegistryC.TIMELOCK_STATE_REGISTRY(), vars.timelockStateRegistry, vars.chainId
        );
        */

        /// @dev 3.3 - deploy Broadcast State Registry
        vars.broadcastRegistry = address(new BroadcastRegistry{ salt: salt }(vars.superRegistryC));
        contracts[vars.chainId][bytes32(bytes("BroadcastRegistry"))] = vars.broadcastRegistry;

        address[] memory registryAddresses = new address[](2);
        registryAddresses[0] = vars.coreStateRegistry;
        registryAddresses[1] = vars.broadcastRegistry;

        uint8 brRegistryId = 2;
        uint8[] memory registryIds = new uint8[](2);
        registryIds[0] = 1;
        registryIds[1] = brRegistryId;

        vars.superRegistryC.setStateRegistryAddress(registryIds, registryAddresses);

        /// @dev 4- deploy Payment Helper
        vars.paymentHelper = address(new PaymentHelper{ salt: salt }(vars.superRegistry));
        contracts[vars.chainId][bytes32(bytes("PaymentHelper"))] = vars.paymentHelper;

        vars.superRegistryC.setAddress(vars.superRegistryC.PAYMENT_HELPER(), vars.paymentHelper, vars.chainId);

        /// @dev 5.1- deploy Layerzero Implementation
        vars.lzImplementation = address(new LayerzeroV2Implementation{ salt: salt }(vars.superRegistryC));
        contracts[vars.chainId][bytes32(bytes("LayerzeroImplementation"))] = vars.lzImplementation;

        LayerzeroV2Implementation(payable(vars.lzImplementation)).setLzEndpoint(lzV2Endpoint);

        /// @dev 5.2- deploy Hyperlane Implementation
        if (vars.chainId != FANTOM) {
            vars.hyperlaneImplementation = address(new HyperlaneImplementation{ salt: salt }(vars.superRegistryC));
            HyperlaneImplementation(vars.hyperlaneImplementation).setHyperlaneConfig(
                IMailbox(hyperlaneMailboxes[trueIndex]), IInterchainGasPaymaster(hyperlanePaymasters[trueIndex])
            );
            contracts[vars.chainId][bytes32(bytes("HyperlaneImplementation"))] = vars.hyperlaneImplementation;
        }

        /// @dev 5.3- deploy Wormhole Automatic Relayer Implementation
        vars.wormholeImplementation = address(new WormholeARImplementation{ salt: salt }(vars.superRegistryC));
        contracts[vars.chainId][bytes32(bytes("WormholeARImplementation"))] = vars.wormholeImplementation;

        address wormholeRelayerConfig = vars.chainId == BASE ? wormholeBaseRelayer : wormholeRelayer;
        WormholeARImplementation(vars.wormholeImplementation).setWormholeRelayer(wormholeRelayerConfig);
        WormholeARImplementation(vars.wormholeImplementation).setRefundChainId(wormhole_chainIds[trueIndex]);

        /// @dev 6.4- deploy Wormhole Specialized Relayer Implementation
        vars.wormholeSRImplementation =
            address(new WormholeSRImplementation{ salt: salt }(vars.superRegistryC, brRegistryId));
        contracts[vars.chainId][bytes32(bytes("WormholeSRImplementation"))] = vars.wormholeSRImplementation;

        WormholeSRImplementation(vars.wormholeSRImplementation).setWormholeCore(wormholeCore[trueIndex]);
        /// @dev FIXME who is the wormhole relayer on mainnet?
        WormholeSRImplementation(vars.wormholeSRImplementation).setRelayer(ownerAddress);

        /// @dev 6.5- deploy Axelar Implementation
        vars.axelarImplementation = address(new AxelarImplementation{ salt: salt }(vars.superRegistryC));
        contracts[vars.chainId][bytes32(bytes("AxelarImplementation"))] = vars.axelarImplementation;

        AxelarImplementation(vars.axelarImplementation).setAxelarConfig(IAxelarGateway(axelarGateway[i]));
        AxelarImplementation(vars.axelarImplementation).setAxelarGasService(
            IAxelarGasService(axelarGasService[i]), IInterchainGasEstimation(axelarGasService[i])
        );

        vars.ambAddresses[0] = vars.lzImplementation;
        vars.ambAddresses[1] = vars.hyperlaneImplementation;
        vars.ambAddresses[2] = vars.wormholeImplementation;
        vars.ambAddresses[3] = vars.wormholeSRImplementation;
        vars.ambAddresses[4] = vars.axelarImplementation;

        /// @dev 6- deploy liquidity validators
        vars.lifiValidator = address(new LiFiValidator{ salt: salt }(vars.superRegistry));
        vars.lv = LiFiValidator(vars.lifiValidator);

        vars.selectorsToBlacklist = new bytes4[](8);

        /// @dev add selectors that need to be blacklisted post LiFiValidator deployment here
        vars.selectorsToBlacklist[0] = AcrossFacetPacked.startBridgeTokensViaAcrossNativePacked.selector;
        vars.selectorsToBlacklist[1] = AcrossFacetPacked.startBridgeTokensViaAcrossNativeMin.selector;
        vars.selectorsToBlacklist[2] = AcrossFacetPacked.startBridgeTokensViaAcrossERC20Packed.selector;
        vars.selectorsToBlacklist[3] = AcrossFacetPacked.startBridgeTokensViaAcrossERC20Min.selector;
        vars.selectorsToBlacklist[4] = AmarokFacetPacked.startBridgeTokensViaAmarokERC20PackedPayFeeWithAsset.selector;
        vars.selectorsToBlacklist[5] = AmarokFacetPacked.startBridgeTokensViaAmarokERC20PackedPayFeeWithNative.selector;
        vars.selectorsToBlacklist[6] = AmarokFacetPacked.startBridgeTokensViaAmarokERC20MinPayFeeWithAsset.selector;
        vars.selectorsToBlacklist[7] = AmarokFacetPacked.startBridgeTokensViaAmarokERC20MinPayFeeWithNative.selector;

        for (uint256 j = 0; j < vars.selectorsToBlacklist.length; ++j) {
            vars.lv.addToBlacklist(vars.selectorsToBlacklist[j]);
            assert(vars.lv.isSelectorBlacklisted(vars.selectorsToBlacklist[j]));
        }
        contracts[vars.chainId][bytes32(bytes("LiFiValidator"))] = vars.lifiValidator;

        vars.socketValidator = address(new SocketValidator{ salt: salt }(vars.superRegistry));
        contracts[vars.chainId][bytes32(bytes("SocketValidator"))] = vars.socketValidator;
        if (vars.chainId == 1) {
            // Mainnet Hop
            SocketValidator(vars.socketValidator).addToBlacklist(18);
        } else if (vars.chainId == 10) {
            // Optimism Hop
            SocketValidator(vars.socketValidator).addToBlacklist(15);
        } else if (vars.chainId == 42_161) {
            // Arbitrum hop
            SocketValidator(vars.socketValidator).addToBlacklist(16);
        } else if (vars.chainId == 137) {
            // Polygon hop
            SocketValidator(vars.socketValidator).addToBlacklist(21);
        } else if (vars.chainId == 8453) {
            // Base hop
            SocketValidator(vars.socketValidator).addToBlacklist(1);
        }

        vars.socketOneInchValidator = address(new SocketOneInchValidator{ salt: salt }(vars.superRegistry));
        contracts[vars.chainId][bytes32(bytes("SocketOneInchValidator"))] = vars.socketOneInchValidator;

        vars.deBridgeValidator = address(new DeBridgeValidator{ salt: salt }(vars.superRegistry));
        contracts[vars.chainId][bytes32(bytes("DeBridgeValidator"))] = vars.deBridgeValidator;

        vars.deBridgeForwarderValidator = address(new DeBridgeForwarderValidator{ salt: salt }(vars.superRegistry));
        contracts[vars.chainId][bytes32(bytes("DeBridgeForwarderValidator"))] = vars.deBridgeForwarderValidator;

        vars.oneInchValidator = address(new OneInchValidator{ salt: salt }(vars.superRegistry));
        contracts[vars.chainId][bytes32(bytes("OneInchValidator"))] = vars.oneInchValidator;

        bridgeValidators[0] = vars.lifiValidator;
        bridgeValidators[1] = vars.socketValidator;
        bridgeValidators[2] = vars.socketOneInchValidator;
        bridgeValidators[3] = vars.deBridgeValidator;
        bridgeValidators[4] = vars.deBridgeForwarderValidator;
        bridgeValidators[5] = vars.oneInchValidator;

        /// @dev 7 - Deploy SuperformFactory
        vars.factory = address(new SuperformFactory{ salt: salt }(vars.superRegistry));

        contracts[vars.chainId][bytes32(bytes("SuperformFactory"))] = vars.factory;

        /// @dev FIXME does SuperRBAC itself need broadcaster role?
        vars.superRegistryC.setAddress(vars.superRegistryC.SUPERFORM_FACTORY(), vars.factory, vars.chainId);
        vars.superRBACC.grantRole(vars.superRBACC.BROADCASTER_ROLE(), vars.factory);

        /// @dev 8 - Deploy 4626Form implementations
        // Standard ERC4626 Form
        vars.erc4626Form = address(new ERC4626Form{ salt: salt }(vars.superRegistry));
        contracts[vars.chainId][bytes32(bytes("ERC4626Form"))] = vars.erc4626Form;

        // Timelock + ERC4626 Form
        //vars.erc4626TimelockForm = address(new ERC4626TimelockForm{ salt: salt }(vars.superRegistry));
        //contracts[vars.chainId][bytes32(bytes("ERC4626TimelockForm"))] = vars.erc4626TimelockForm;

        /// 9 KYCDao ERC4626 Form
        //vars.kycDao4626Form = address(new ERC4626KYCDaoForm{ salt: salt }(vars.superRegistry));
        //contracts[vars.chainId][bytes32(bytes("ERC4626KYCDaoForm"))] = vars.kycDao4626Form;

        /// @dev 9 - Add newly deployed form implementations to Factory, formImplementationId 1
        ISuperformFactory(vars.factory).addFormImplementation(vars.erc4626Form, FORM_IMPLEMENTATION_IDS[0], 1);

        /// passing 2 because timelock state registry id is 2
        //ISuperformFactory(vars.factory).addFormImplementation(vars.erc4626TimelockForm, FORM_IMPLEMENTATION_IDS[1],
        // 2);

        //ISuperformFactory(vars.factory).addFormImplementation(vars.kycDao4626Form, FORM_IMPLEMENTATION_IDS[2], 1);

        /// @dev 10 - Deploy SuperformRouter
        vars.superformRouter = address(new SuperformRouter{ salt: salt }(vars.superRegistry));
        contracts[vars.chainId][bytes32(bytes("SuperformRouter"))] = vars.superformRouter;

        vars.superRegistryC.setAddress(vars.superRegistryC.SUPERFORM_ROUTER(), vars.superformRouter, vars.chainId);

        /// @dev 11 - Deploy SuperPositions
        vars.superPositions = address(
            new SuperPositions{ salt: salt }(
                "https://ipfs-gateway.superform.xyz/ipns/k51qzi5uqu5dg90fqdo9j63m556wlddeux4mlgyythp30zousgh3huhyzouyq8/JSON/",
                vars.superRegistry,
                SUPER_POSITIONS_NAME,
                "SP"
            )
        );

        contracts[vars.chainId][bytes32(bytes("SuperPositions"))] = vars.superPositions;
        vars.superRegistryC.setAddress(vars.superRegistryC.SUPER_POSITIONS(), vars.superPositions, vars.chainId);

        /// @dev FIXME does SuperRBAC itself need broadcaster role?
        vars.superRBACC.grantRole(
            vars.superRBACC.BROADCASTER_ROLE(), contracts[vars.chainId][bytes32(bytes("SuperPositions"))]
        );

        /// @dev 12 - Deploy Payload Helper
        vars.PayloadHelper = address(new PayloadHelper{ salt: salt }(vars.superRegistry));
        contracts[vars.chainId][bytes32(bytes("PayloadHelper"))] = vars.PayloadHelper;
        vars.superRegistryC.setAddress(vars.superRegistryC.PAYLOAD_HELPER(), vars.PayloadHelper, vars.chainId);

        /// @dev 13 - Deploy PayMaster
        vars.payMaster = address(new PayMaster{ salt: salt }(vars.superRegistry));
        contracts[vars.chainId][bytes32(bytes32("PayMaster"))] = vars.payMaster;

        vars.superRegistryC.setAddress(vars.superRegistryC.PAYMASTER(), vars.payMaster, vars.chainId);

        /// @dev 14 - Deploy Dst Swapper
        vars.dstSwapper = address(new DstSwapper{ salt: salt }(vars.superRegistry));
        contracts[vars.chainId][bytes32(bytes("DstSwapper"))] = vars.dstSwapper;

        vars.superRegistryC.setAddress(vars.superRegistryC.DST_SWAPPER(), vars.dstSwapper, vars.chainId);

        /// @dev 15 - Super Registry extra setters
        /// @dev BASE does not have SocketV1 available
        if (vars.chainId == BASE) {
            uint8[] memory bridgeIdsBase = new uint8[](4);
            /// @dev this is the new id of lifi validator
            bridgeIdsBase[0] = 101;

            /// @dev these are debridge
            bridgeIdsBase[1] = 4;
            bridgeIdsBase[2] = 5;
            bridgeIdsBase[3] = 6;

            address[] memory bridgeAddressesBase = new address[](4);
            bridgeAddressesBase[0] = BRIDGE_ADDRESSES[vars.chainId][0];

            /// 3 is debridge and 4 is debridge forwarder
            bridgeAddressesBase[1] = BRIDGE_ADDRESSES[vars.chainId][3];
            bridgeAddressesBase[2] = BRIDGE_ADDRESSES[vars.chainId][4];

            /// 5 is 1inch
            bridgeAddressesBase[3] = BRIDGE_ADDRESSES[vars.chainId][5];

            address[] memory bridgeValidatorsBase = new address[](4);
            bridgeValidatorsBase[0] = bridgeValidators[0];
            bridgeValidatorsBase[1] = bridgeValidators[3];
            bridgeValidatorsBase[2] = bridgeValidators[4];
            bridgeValidatorsBase[3] = bridgeValidators[5];

            vars.superRegistryC.setBridgeAddresses(bridgeIdsBase, bridgeAddressesBase, bridgeValidatorsBase);
        } else {
            vars.superRegistryC.setBridgeAddresses(bridgeIds, BRIDGE_ADDRESSES[vars.chainId], bridgeValidators);
        }

        /// @dev configures ambImplementations to super registry
        if (vars.chainId == FANTOM) {
            uint8[] memory ambIdsFantom = new uint8[](3);
            ambIdsFantom[0] = 1;
            ambIdsFantom[1] = 3;
            ambIdsFantom[2] = 4;

            address[] memory ambAddressesFantom = new address[](3);
            ambAddressesFantom[0] = vars.lzImplementation;
            ambAddressesFantom[1] = vars.wormholeImplementation;
            ambAddressesFantom[2] = vars.wormholeSRImplementation;

            bool[] memory broadcastAMBFantom = new bool[](3);
            broadcastAMBFantom[0] = false;
            broadcastAMBFantom[1] = false;
            broadcastAMBFantom[2] = true;

            SuperRegistry(payable(getContract(vars.chainId, "SuperRegistry"))).setAmbAddress(
                ambIdsFantom, ambAddressesFantom, broadcastAMBFantom
            );
        } else {
            SuperRegistry(payable(getContract(vars.chainId, "SuperRegistry"))).setAmbAddress(
                ambIds, vars.ambAddresses, broadcastAMB
            );
        }

        /// @dev 16 setup setup srcChain keepers
        vars.ids = new bytes32[](10);

        vars.ids[0] = vars.superRegistryC.PAYMENT_ADMIN();
        vars.ids[1] = vars.superRegistryC.CORE_REGISTRY_PROCESSOR();
        vars.ids[2] = vars.superRegistryC.BROADCAST_REGISTRY_PROCESSOR();
        vars.ids[3] = vars.superRegistryC.TIMELOCK_REGISTRY_PROCESSOR();
        vars.ids[4] = vars.superRegistryC.CORE_REGISTRY_UPDATER();
        vars.ids[5] = vars.superRegistryC.CORE_REGISTRY_RESCUER();
        vars.ids[6] = vars.superRegistryC.CORE_REGISTRY_DISPUTER();
        vars.ids[7] = vars.superRegistryC.DST_SWAPPER_PROCESSOR();
        vars.ids[8] = vars.superRegistryC.SUPERFORM_RECEIVER();
        vars.ids[9] = vars.superRegistryC.BROADCAST_REGISTRY();

        vars.newAddresses = new address[](10);
        vars.newAddresses[0] = PAYMENT_ADMIN;
        vars.newAddresses[1] = CSR_PROCESSOR;
        vars.newAddresses[2] = BROADCAST_REGISTRY_PROCESSOR;
        vars.newAddresses[3] = EMERGENCY_ADMIN;
        vars.newAddresses[4] = CSR_UPDATER;
        vars.newAddresses[5] = CSR_RESCUER;
        vars.newAddresses[6] = CSR_DISPUTER;
        vars.newAddresses[7] = DST_SWAPPER;
        vars.newAddresses[8] = SUPERFORM_RECEIVER;
        vars.newAddresses[9] = vars.broadcastRegistry;

        vars.chainIdsSetAddresses = new uint64[](10);
        vars.chainIdsSetAddresses[0] = vars.chainId;
        vars.chainIdsSetAddresses[1] = vars.chainId;
        vars.chainIdsSetAddresses[2] = vars.chainId;
        vars.chainIdsSetAddresses[3] = vars.chainId;
        vars.chainIdsSetAddresses[4] = vars.chainId;
        vars.chainIdsSetAddresses[5] = vars.chainId;
        vars.chainIdsSetAddresses[6] = vars.chainId;
        vars.chainIdsSetAddresses[7] = vars.chainId;
        vars.chainIdsSetAddresses[8] = vars.chainId;
        vars.chainIdsSetAddresses[9] = vars.chainId;

        vars.superRegistryC.batchSetAddress(vars.ids, vars.newAddresses, vars.chainIdsSetAddresses);

        vars.superRegistryC.setDelay(env == 0 ? 14_400 : 900);

        /// @dev 17 deploy emergency queue
        vars.emergencyQueue = address(new EmergencyQueue{ salt: salt }(vars.superRegistry));
        contracts[vars.chainId][bytes32(bytes("EmergencyQueue"))] = vars.emergencyQueue;
        vars.superRegistryC.setAddress(vars.superRegistryC.EMERGENCY_QUEUE(), vars.emergencyQueue, vars.chainId);

        /// @dev 18 deploy vault claimer
        contracts[vars.chainId][bytes32(bytes("VaultClaimer"))] = address(new VaultClaimer{ salt: salt }());

        /// @dev 19 configure payment helper
        PaymentHelper(payable(vars.paymentHelper)).updateRemoteChain(
            vars.chainId, 1, abi.encode(PRICE_FEEDS[vars.chainId][vars.chainId])
        );
        PaymentHelper(payable(vars.paymentHelper)).updateRemoteChain(
            vars.chainId, 7, abi.encode(nativePrices[trueIndex])
        );

        PaymentHelper(payable(vars.paymentHelper)).updateRemoteChain(vars.chainId, 8, abi.encode(gasPrices[trueIndex]));

        /// @dev gas per byte
        PaymentHelper(payable(vars.paymentHelper)).updateRemoteChain(vars.chainId, 9, abi.encode(750));

        /// @dev ackGasCost to mint superPositions
        PaymentHelper(payable(vars.paymentHelper)).updateRemoteChain(
            vars.chainId, 10, abi.encode(vars.chainId == ARBI ? 500_000 : 150_000)
        );

        PaymentHelper(payable(vars.paymentHelper)).updateRemoteChain(vars.chainId, 11, abi.encode(50_000));

        PaymentHelper(payable(vars.paymentHelper)).updateRemoteChain(vars.chainId, 12, abi.encode(10_000));

        /// @dev !WARNING - Default value for updateWithdrawGas for now
        PaymentHelper(payable(vars.paymentHelper)).updateRegisterAERC20Params(abi.encode(4, abi.encode(0, "")));

        /*
        /// @dev 20 deploy rewards distributor
        vars.rewardsDistributor = address(new RewardsDistributor{ salt: salt }(vars.superRegistry));
        contracts[vars.chainId][bytes32(bytes("RewardsDistributor"))] = vars.rewardsDistributor;

        vars.superRegistryC.setAddress(rewardsDistributorId, vars.rewardsDistributor, vars.chainId);

        assert(REWARDS_ADMIN != address(0));

        vars.superRBACC.setRoleAdmin(rewardsAdminRole, vars.superRBACC.PROTOCOL_ADMIN_ROLE());
        vars.superRBACC.grantRole(rewardsAdminRole, REWARDS_ADMIN);
        */

        vm.stopBroadcast();

        /// @dev Exports
        for (uint256 j = 0; j < contractNames.length; j++) {
            _exportContractsV1(
                env, chainNames[trueIndex], contractNames[j], getContract(vars.chainId, contractNames[j]), vars.chainId
            );
        }
    }

    /// @dev stage 2 must be called only after stage 1 is complete for all chains!
    function _deployStage2(
        uint256 env,
        uint256 i,
        uint256 trueIndex,
        Cycle cycle,
        uint64[] memory targetDeploymentChains,
        uint64[] memory finalDeployedChains
    )
        internal
        setEnvDeploy(cycle)
    {
        SetupVars memory vars;
        // j = 0
        //
        vars.chainId = targetDeploymentChains[i];

        cycle == Cycle.Dev ? vm.startBroadcast(deployerPrivateKey) : vm.startBroadcast();

        vars.lzImplementation = _readContractsV1(env, chainNames[trueIndex], vars.chainId, "LayerzeroImplementation");
        vars.hyperlaneImplementation =
            _readContractsV1(env, chainNames[trueIndex], vars.chainId, "HyperlaneImplementation");
        vars.wormholeImplementation =
            _readContractsV1(env, chainNames[trueIndex], vars.chainId, "WormholeARImplementation");
        vars.wormholeSRImplementation =
            _readContractsV1(env, chainNames[trueIndex], vars.chainId, "WormholeSRImplementation");
        vars.superRegistry = _readContractsV1(env, chainNames[trueIndex], vars.chainId, "SuperRegistry");
        vars.paymentHelper = _readContractsV1(env, chainNames[trueIndex], vars.chainId, "PaymentHelper");
        vars.superRegistryC = SuperRegistry(vars.superRegistry);

        uint64[] memory remoteChainIds = new uint64[](finalDeployedChains.length - 1);
        uint256 remoteChains;

        for (uint256 j = 0; j < finalDeployedChains.length; j++) {
            if (j != i) {
                remoteChainIds[remoteChains] = finalDeployedChains[j];
                ++remoteChains;
            }
        }

        IPaymentHelper.PaymentHelperConfig[] memory addRemoteConfigs =
            new IPaymentHelper.PaymentHelperConfig[](remoteChainIds.length);

        /// @dev Set all trusted remotes for each chain & configure amb chains ids
        for (uint256 j = 0; j < remoteChainIds.length; j++) {
            addRemoteConfigs[j] = _configureCurrentChainBasedOnTargetDestinations(
                env,
                CurrentChainBasedOnDstvars(
                    vars.chainId,
                    remoteChainIds[j],
                    0,
                    0,
                    0,
                    0,
                    "",
                    vars.lzImplementation,
                    vars.hyperlaneImplementation,
                    vars.wormholeImplementation,
                    vars.wormholeSRImplementation,
                    vars.axelarImplementation,
                    vars.superRegistry,
                    vars.paymentHelper,
                    address(0),
                    address(0),
                    address(0),
                    address(0),
                    address(0),
                    vars.superRegistryC
                ),
                false
            );
        }

        PaymentHelper(payable(vars.paymentHelper)).addRemoteChains(remoteChainIds, addRemoteConfigs);

        vm.stopBroadcast();
    }

    /// @dev pass roles from burner wallets to multi sigs
    function _deployStage3(
        uint256 env,
        uint256 i,
        uint256 trueIndex,
        Cycle cycle,
        uint64[] memory s_superFormChainIds,
        bool grantProtocolAdmin
    )
        internal
        setEnvDeploy(cycle)
    {
        SetupVars memory vars;

        vars.chainId = s_superFormChainIds[i];

        cycle == Cycle.Dev ? vm.startBroadcast(deployerPrivateKey) : vm.startBroadcast();

        SuperRBAC srbac = SuperRBAC(payable(_readContractsV1(env, chainNames[trueIndex], vars.chainId, "SuperRBAC")));
        bytes32 protocolAdminRole = srbac.PROTOCOL_ADMIN_ROLE();
        bytes32 emergencyAdminRole = srbac.EMERGENCY_ADMIN_ROLE();

        address protocolAdmin = env == 0 ? PROTOCOL_ADMINS[trueIndex] : PROTOCOL_ADMINS_STAGING[trueIndex];

        console.log("protocolAdmin", protocolAdmin);
        if (grantProtocolAdmin) {
            if (protocolAdmin != address(0)) {
                srbac.grantRole(protocolAdminRole, protocolAdmin);
            } else {
                revert("PROTOCOL_ADMIN_NOT_SET");
            }
        }

        srbac.grantRole(emergencyAdminRole, EMERGENCY_ADMIN);

        vm.stopBroadcast();
    }

    /// @dev revoke roles from burner wallets
    function _revokeFromBurnerWallets(
        uint256 env,
        uint256 i,
        uint256 trueIndex,
        Cycle cycle,
        uint64[] memory s_superFormChainIds
    )
        internal
        setEnvDeploy(cycle)
    {
        SetupVars memory vars;

        vars.chainId = s_superFormChainIds[i];

        cycle == Cycle.Dev ? vm.startBroadcast(deployerPrivateKey) : vm.startBroadcast();

        SuperRBAC srbac = SuperRBAC(payable(_readContractsV1(env, chainNames[trueIndex], vars.chainId, "SuperRBAC")));
        bytes32 protocolAdminRole = srbac.PROTOCOL_ADMIN_ROLE();
        bytes32 emergencyAdminRole = srbac.EMERGENCY_ADMIN_ROLE();
        bytes32 paymentAdminRole = srbac.PAYMENT_ADMIN_ROLE();

        srbac.revokeRole(emergencyAdminRole, ownerAddress);
        srbac.revokeRole(paymentAdminRole, ownerAddress);
        srbac.revokeRole(protocolAdminRole, ownerAddress);

        vm.stopBroadcast();
    }

    /// @dev revoke roles from burner wallets
    function _disableInvalidDeployment(
        uint256 env,
        uint256 i,
        uint256 trueIndex,
        Cycle cycle,
        uint64[] memory targetDeploymentChains
    )
        internal
        setEnvDeploy(cycle)
    {
        SetupVars memory vars;

        vars.chainId = targetDeploymentChains[i];

        cycle == Cycle.Dev ? vm.startBroadcast(deployerPrivateKey) : vm.startBroadcast();

        vars.superRegistry = _readContractsV1(env, chainNames[trueIndex], vars.chainId, "SuperRegistry");
        vars.factory = _readContractsV1(env, chainNames[trueIndex], vars.chainId, "SuperformFactory");
        vars.superRBAC = _readContractsV1(env, chainNames[trueIndex], vars.chainId, "SuperRBAC");

        vars.superRegistryC = SuperRegistry(vars.superRegistry);
        vars.superRBACC = SuperRBAC(vars.superRBAC);

        /// @dev pause forms

        SuperformFactory(vars.factory).changeFormImplementationPauseStatus(
            FORM_IMPLEMENTATION_IDS[0], ISuperformFactory.PauseStatus(1), ""
        );

        vm.stopBroadcast();
    }

    function _configureGasAmountsOfNewChainInAllChains(
        uint256 env,
        uint256 i,
        uint256 trueIndex,
        Cycle cycle,
        uint64[] memory previousDeploymentChains,
        uint64 newChainId
    )
        internal
        setEnvDeploy(cycle)
    {
        SetupVars memory vars;

        vars.chainId = previousDeploymentChains[i];

        cycle == Cycle.Dev ? vm.startBroadcast(deployerPrivateKey) : vm.startBroadcast();

        address paymentHelper = _readContractsV1(env, chainNames[trueIndex], vars.chainId, "PaymentHelper");

        uint256[] memory configTypes = new uint256[](4);
        configTypes[0] = 3;
        configTypes[1] = 4;
        configTypes[2] = 6;
        configTypes[3] = 13;

        bytes[] memory configs = new bytes[](4);
        assert(abi.decode(GAS_USED[newChainId][3], (uint256)) > 0);
        assert(abi.decode(GAS_USED[newChainId][4], (uint256)) > 0);
        assert(abi.decode(GAS_USED[newChainId][6], (uint256)) > 0);
        assert(abi.decode(GAS_USED[newChainId][13], (uint256)) > 0);

        configs[0] = GAS_USED[newChainId][3];
        configs[1] = GAS_USED[newChainId][4];
        configs[2] = GAS_USED[newChainId][6];
        configs[3] = GAS_USED[newChainId][13];

        PaymentHelper(payable(paymentHelper)).batchUpdateRemoteChain(newChainId, configTypes, configs);

        vm.stopBroadcast();
    }

    /// @dev changes the settings in the already deployed chains with the new chain information
    function _configurePreviouslyDeployedChainsWithNewChain(
        uint256 env,
        uint256 i,
        /// 0, 1, 2
        uint256 trueIndex,
        /// 0, 1, 2, 3, 4, 5
        Cycle cycle,
        uint64[] memory previousDeploymentChains,
        uint64 newChainId,
        bool execute
    )
        internal
        setEnvDeploy(cycle)
    {
        SetupVars memory vars;

        vars.chainId = previousDeploymentChains[i];
        bool safeExecution = env == 0 ? true : false;

        if (!safeExecution) {
            cycle == Cycle.Dev ? vm.startBroadcast(deployerPrivateKey) : vm.startBroadcast();
        }

        vars.lzImplementation = _readContractsV1(env, chainNames[trueIndex], vars.chainId, "LayerzeroImplementation");
        vars.hyperlaneImplementation =
            _readContractsV1(env, chainNames[trueIndex], vars.chainId, "HyperlaneImplementation");
        vars.wormholeImplementation =
            _readContractsV1(env, chainNames[trueIndex], vars.chainId, "WormholeARImplementation");
        vars.wormholeSRImplementation =
            _readContractsV1(env, chainNames[trueIndex], vars.chainId, "WormholeSRImplementation");
        vars.axelarImplementation = _readContractsV1(env, chainNames[trueIndex], vars.chainId, "AxelarImplementation");
        vars.superRegistry = _readContractsV1(env, chainNames[trueIndex], vars.chainId, "SuperRegistry");
        vars.paymentHelper = _readContractsV1(env, chainNames[trueIndex], vars.chainId, "PaymentHelper");
        vars.superRegistryC = SuperRegistry(payable(vars.superRegistry));
        IPaymentHelper.PaymentHelperConfig memory addRemoteConfig = _configureCurrentChainBasedOnTargetDestinations(
            env,
            CurrentChainBasedOnDstvars(
                vars.chainId,
                newChainId,
                0,
                0,
                0,
                0,
                "",
                vars.lzImplementation,
                vars.hyperlaneImplementation,
                vars.wormholeImplementation,
                vars.wormholeSRImplementation,
                vars.axelarImplementation,
                vars.superRegistry,
                vars.paymentHelper,
                address(0),
                address(0),
                address(0),
                address(0),
                address(0),
                vars.superRegistryC
            ),
            safeExecution
        );
        if (!safeExecution) {
            PaymentHelper(payable(vars.paymentHelper)).addRemoteChain(newChainId, addRemoteConfig);
            vm.stopBroadcast();
        } else {
            bytes memory txn =
                abi.encodeWithSelector(PaymentHelper.addRemoteChain.selector, newChainId, addRemoteConfig);
            addToBatch(vars.paymentHelper, 0, txn);

            /// Send to Safe to sign
            executeBatch(vars.chainId, env == 0 ? PROTOCOL_ADMINS[trueIndex] : PROTOCOL_ADMINS_STAGING[i], execute);
        }
    }

    /// @dev changes the settings in the already deployed chains with the new chain information
    function _configurePreviouslyDeployedChainsWithVaultLimit(
        uint256 env,
        uint256 i,
        /// 0, 1, 2
        uint256 trueIndex,
        /// 0, 1, 2, 3, 4, 5
        Cycle cycle,
        uint64[] memory previousDeploymentChains,
        uint64 newChainId
    )
        internal
        setEnvDeploy(cycle)
    {
        SetupVars memory vars;

        vars.chainId = previousDeploymentChains[i];

        cycle == Cycle.Dev ? vm.startBroadcast(deployerPrivateKey) : vm.startBroadcast();

        vars.superRegistry = _readContractsV1(env, chainNames[trueIndex], vars.chainId, "SuperRegistry");
        vars.superRegistryC = SuperRegistry(payable(vars.superRegistry));
        vars.superRegistryC.setVaultLimitPerDestination(newChainId, 5);
        vm.stopBroadcast();
    }

    struct CurrentChainBasedOnDstvars {
        uint64 chainId;
        uint64 dstChainId;
        uint256 dstTrueIndex;
        uint32 dstLzChainId;
        uint32 dstHypChainId;
        uint16 dstWormholeChainId;
        string dstAxelarChainId;
        address lzImplementation;
        address hyperlaneImplementation;
        address wormholeImplementation;
        address wormholeSRImplementation;
        address axelarImplementation;
        address superRegistry;
        address paymentHelper;
        address dstLzImplementation;
        address dstHyperlaneImplementation;
        address dstWormholeARImplementation;
        address dstWormholeSRImplementation;
        address dstAxelarImplementation;
        SuperRegistry superRegistryC;
    }

    function _configureCurrentChainBasedOnTargetDestinations(
        uint256 env,
        CurrentChainBasedOnDstvars memory vars,
        bool safeExecution
    )
        internal
        returns (IPaymentHelper.PaymentHelperConfig memory addRemoteConfig)
    {
        for (uint256 k = 0; k < chainIds.length; k++) {
            if (vars.dstChainId == chainIds[k]) {
                vars.dstTrueIndex = k;

                break;
            }
        }
        vars.dstLzChainId = lz_chainIds[vars.dstTrueIndex];
        vars.dstHypChainId = hyperlane_chainIds[vars.dstTrueIndex];
        vars.dstWormholeChainId = wormhole_chainIds[vars.dstTrueIndex];
        vars.dstAxelarChainId = axelar_chainIds[vars.dstTrueIndex];

        vars.dstLzImplementation =
            _readContractsV1(env, chainNames[vars.dstTrueIndex], vars.dstChainId, "LayerzeroImplementation");
        vars.dstHyperlaneImplementation =
            _readContractsV1(env, chainNames[vars.dstTrueIndex], vars.dstChainId, "HyperlaneImplementation");
        vars.dstWormholeARImplementation =
            _readContractsV1(env, chainNames[vars.dstTrueIndex], vars.dstChainId, "WormholeARImplementation");
        vars.dstWormholeSRImplementation =
            _readContractsV1(env, chainNames[vars.dstTrueIndex], vars.dstChainId, "WormholeSRImplementation");
        vars.dstAxelarImplementation =
            _readContractsV1(env, chainNames[vars.dstTrueIndex], vars.dstChainId, "AxelarImplementation");

        assert(abi.decode(GAS_USED[vars.dstChainId][3], (uint256)) > 0);
        assert(abi.decode(GAS_USED[vars.dstChainId][4], (uint256)) > 0);
        assert(abi.decode(GAS_USED[vars.dstChainId][6], (uint256)) > 0);
        assert(abi.decode(GAS_USED[vars.dstChainId][13], (uint256)) > 0);

        addRemoteConfig = IPaymentHelper.PaymentHelperConfig(
            PRICE_FEEDS[vars.chainId][vars.dstChainId],
            address(0),
            abi.decode(GAS_USED[vars.dstChainId][3], (uint256)),
            abi.decode(GAS_USED[vars.dstChainId][4], (uint256)),
            vars.dstChainId == ARBI ? 1_000_000 : 200_000,
            abi.decode(GAS_USED[vars.dstChainId][6], (uint256)),
            nativePrices[vars.dstTrueIndex],
            gasPrices[vars.dstTrueIndex],
            750,
            2_000_000,
            /// @dev ackGasCost to move a msg from dst to source
            10_000,
            10_000,
            abi.decode(GAS_USED[vars.dstChainId][13], (uint256))
        );

        /// @dev FIXME not setting BROADCAST_REGISTRY yet, which will result in all broadcast tentatives to fail
        bytes32[] memory ids = new bytes32[](18);
        ids[0] = vars.superRegistryC.SUPERFORM_ROUTER();
        ids[1] = vars.superRegistryC.SUPERFORM_FACTORY();
        ids[2] = vars.superRegistryC.PAYMASTER();
        ids[3] = vars.superRegistryC.PAYMENT_HELPER();
        ids[4] = vars.superRegistryC.CORE_STATE_REGISTRY();
        ids[5] = vars.superRegistryC.DST_SWAPPER();
        ids[6] = vars.superRegistryC.SUPER_POSITIONS();
        ids[7] = vars.superRegistryC.SUPER_RBAC();
        ids[8] = vars.superRegistryC.PAYLOAD_HELPER();
        ids[9] = vars.superRegistryC.EMERGENCY_QUEUE();
        ids[10] = vars.superRegistryC.PAYMENT_ADMIN();
        ids[11] = vars.superRegistryC.CORE_REGISTRY_PROCESSOR();
        ids[12] = vars.superRegistryC.CORE_REGISTRY_UPDATER();
        ids[13] = vars.superRegistryC.BROADCAST_REGISTRY_PROCESSOR();
        ids[14] = vars.superRegistryC.CORE_REGISTRY_RESCUER();
        ids[15] = vars.superRegistryC.CORE_REGISTRY_DISPUTER();
        ids[16] = vars.superRegistryC.DST_SWAPPER_PROCESSOR();
        ids[17] = vars.superRegistryC.SUPERFORM_RECEIVER();
        //ids[18] = rewardsDistributorId;

        address[] memory newAddresses = new address[](18);
        newAddresses[0] = _readContractsV1(env, chainNames[vars.dstTrueIndex], vars.dstChainId, "SuperformRouter");
        newAddresses[1] = _readContractsV1(env, chainNames[vars.dstTrueIndex], vars.dstChainId, "SuperformFactory");
        newAddresses[2] = _readContractsV1(env, chainNames[vars.dstTrueIndex], vars.dstChainId, "PayMaster");
        newAddresses[3] = _readContractsV1(env, chainNames[vars.dstTrueIndex], vars.dstChainId, "PaymentHelper");
        newAddresses[4] = _readContractsV1(env, chainNames[vars.dstTrueIndex], vars.dstChainId, "CoreStateRegistry");
        newAddresses[5] = _readContractsV1(env, chainNames[vars.dstTrueIndex], vars.dstChainId, "DstSwapper");
        newAddresses[6] = _readContractsV1(env, chainNames[vars.dstTrueIndex], vars.dstChainId, "SuperPositions");
        newAddresses[7] = _readContractsV1(env, chainNames[vars.dstTrueIndex], vars.dstChainId, "SuperRBAC");
        newAddresses[8] = _readContractsV1(env, chainNames[vars.dstTrueIndex], vars.dstChainId, "PayloadHelper");
        newAddresses[9] = _readContractsV1(env, chainNames[vars.dstTrueIndex], vars.dstChainId, "EmergencyQueue");
        newAddresses[10] = PAYMENT_ADMIN;
        newAddresses[11] = CSR_PROCESSOR;
        newAddresses[12] = CSR_UPDATER;
        newAddresses[13] = BROADCAST_REGISTRY_PROCESSOR;
        newAddresses[14] = CSR_RESCUER;
        newAddresses[15] = CSR_DISPUTER;
        newAddresses[16] = DST_SWAPPER;
        newAddresses[17] = SUPERFORM_RECEIVER;
        //newAddresses[18] = _readContractsV1(env, chainNames[vars.dstTrueIndex], vars.dstChainId,
        // "RewardsDistributor");

        uint64[] memory chainIdsSetAddresses = new uint64[](18);
        chainIdsSetAddresses[0] = vars.dstChainId;
        chainIdsSetAddresses[1] = vars.dstChainId;
        chainIdsSetAddresses[2] = vars.dstChainId;
        chainIdsSetAddresses[3] = vars.dstChainId;
        chainIdsSetAddresses[4] = vars.dstChainId;
        chainIdsSetAddresses[5] = vars.dstChainId;
        chainIdsSetAddresses[6] = vars.dstChainId;
        chainIdsSetAddresses[7] = vars.dstChainId;
        chainIdsSetAddresses[8] = vars.dstChainId;
        chainIdsSetAddresses[9] = vars.dstChainId;
        chainIdsSetAddresses[10] = vars.dstChainId;
        chainIdsSetAddresses[11] = vars.dstChainId;
        chainIdsSetAddresses[12] = vars.dstChainId;
        chainIdsSetAddresses[13] = vars.dstChainId;
        chainIdsSetAddresses[14] = vars.dstChainId;
        chainIdsSetAddresses[15] = vars.dstChainId;
        chainIdsSetAddresses[16] = vars.dstChainId;
        chainIdsSetAddresses[17] = vars.dstChainId;
        //chainIdsSetAddresses[18] = vars.dstChainId;

        if (!safeExecution) {
            LayerzeroV2Implementation(payable(vars.lzImplementation)).setPeer(
                vars.dstLzChainId, bytes32(uint256(uint160(vars.dstLzImplementation)))
            );

            LayerzeroV2Implementation(payable(vars.lzImplementation)).setChainId(vars.dstChainId, vars.dstLzChainId);

            /// @dev for mainnet
            /// @dev do not override default oracle with chainlink for BASE

            /// NOTE: since chainlink oracle is not on BASE, we use the default oracle
            // if (vars.chainId != BASE) {
            //     LayerzeroImplementation(payable(vars.lzImplementation)).setConfig(
            //         0,
            //         /// Defaults To Zero
            //         vars.dstLzChainId,
            //         6,
            //         /// For Oracle Config
            //         abi.encode(CHAINLINK_lzOracle)
            //     );
            // }
            if (!(vars.chainId == FANTOM || vars.dstChainId == FANTOM)) {
                HyperlaneImplementation(payable(vars.hyperlaneImplementation)).setReceiver(
                    vars.dstHypChainId, vars.dstHyperlaneImplementation
                );

                HyperlaneImplementation(payable(vars.hyperlaneImplementation)).setChainId(
                    vars.dstChainId, vars.dstHypChainId
                );
            }

            WormholeARImplementation(payable(vars.wormholeImplementation)).setReceiver(
                vars.dstWormholeChainId, vars.dstWormholeARImplementation
            );

            WormholeARImplementation(payable(vars.wormholeImplementation)).setChainId(
                vars.dstChainId, vars.dstWormholeChainId
            );

            WormholeSRImplementation(payable(vars.wormholeSRImplementation)).setChainId(
                vars.dstChainId, vars.dstWormholeChainId
            );

            WormholeSRImplementation(payable(vars.wormholeSRImplementation)).setReceiver(
                vars.dstWormholeChainId, vars.dstWormholeSRImplementation
            );

            AxelarImplementation(payable(vars.axelarImplementation)).setChainId(vars.dstChainId, vars.dstAxelarChainId);

            AxelarImplementation(payable(vars.axelarImplementation)).setReceiver(
                vars.dstAxelarChainId, vars.dstAxelarImplementation
            );

            SuperRegistry(payable(vars.superRegistry)).setRequiredMessagingQuorum(vars.dstChainId, 1);

            vars.superRegistryC.setVaultLimitPerDestination(vars.dstChainId, 5);

            vars.superRegistryC.batchSetAddress(ids, newAddresses, chainIdsSetAddresses);
        } else {
            bytes memory txn = abi.encodeWithSelector(
                LayerzeroV2Implementation.setPeer.selector,
                vars.dstLzChainId,
                bytes32(uint256(uint160(vars.dstLzImplementation)))
            );
            addToBatch(vars.lzImplementation, 0, txn);

            txn = abi.encodeWithSelector(
                LayerzeroV2Implementation.setChainId.selector, vars.dstChainId, vars.dstLzChainId
            );
            addToBatch(vars.lzImplementation, 0, txn);

            /// @dev for mainnet
            /// @dev do not override default oracle with chainlink for BASE

            /// NOTE: since chainlink oracle is not on BASE, we use the default oracle
            // if (vars.chainId != BASE) {
            //     LayerzeroImplementation(payable(vars.lzImplementation)).setConfig(
            //         0,
            //         /// Defaults To Zero
            //         vars.dstLzChainId,
            //         6,
            //         /// For Oracle Config
            //         abi.encode(CHAINLINK_lzOracle)
            //     );
            // }
            if (!(vars.chainId == FANTOM || vars.dstChainId == FANTOM)) {
                txn = abi.encodeWithSelector(
                    HyperlaneImplementation.setReceiver.selector, vars.dstHypChainId, vars.dstHyperlaneImplementation
                );
                addToBatch(vars.hyperlaneImplementation, 0, txn);

                txn = abi.encodeWithSelector(
                    HyperlaneImplementation.setChainId.selector, vars.dstChainId, vars.dstHypChainId
                );
                addToBatch(vars.hyperlaneImplementation, 0, txn);
            }

            txn = abi.encodeWithSelector(
                WormholeARImplementation.setReceiver.selector, vars.dstWormholeChainId, vars.dstWormholeARImplementation
            );
            addToBatch(vars.wormholeImplementation, 0, txn);

            txn = abi.encodeWithSelector(
                WormholeARImplementation.setChainId.selector, vars.dstChainId, vars.dstWormholeChainId
            );
            addToBatch(vars.wormholeImplementation, 0, txn);

            txn = abi.encodeWithSelector(
                WormholeSRImplementation.setChainId.selector, vars.dstChainId, vars.dstWormholeChainId
            );
            addToBatch(vars.wormholeSRImplementation, 0, txn);

            txn = abi.encodeWithSelector(
                WormholeSRImplementation.setReceiver.selector, vars.dstWormholeChainId, vars.dstWormholeSRImplementation
            );
            addToBatch(vars.wormholeSRImplementation, 0, txn);

            txn = abi.encodeWithSelector(SuperRegistry.setRequiredMessagingQuorum.selector, vars.dstChainId, 1);
            addToBatch(vars.superRegistry, 0, txn);

            /*
            txn = abi.encodeWithSelector(vars.superRegistryC.setVaultLimitPerDestination.selector, vars.dstChainId, 5);
            addToBatch(vars.superRegistry, 0, txn);
            */

            txn = abi.encodeWithSelector(
                vars.superRegistryC.batchSetAddress.selector, ids, newAddresses, chainIdsSetAddresses
            );
            addToBatch(vars.superRegistry, 0, txn);
        }

        /*
        vars.superRegistryC.setAddress(
            vars.superRegistryC.TIMELOCK_STATE_REGISTRY(),
            _readContractsV1(env, chainNames[vars.dstTrueIndex], vars.dstChainId, "TimelockStateRegistry"),
            vars.dstChainId
        );
        */
    }

    function _preDeploymentSetup() internal {
        mapping(uint64 => mapping(uint256 => bytes)) storage gasUsed = GAS_USED;

        // swapGasUsed = 3
        gasUsed[ETH][3] = abi.encode(400_000);
        gasUsed[BSC][3] = abi.encode(650_000);
        gasUsed[AVAX][3] = abi.encode(850_000);
        gasUsed[POLY][3] = abi.encode(700_000);
        gasUsed[OP][3] = abi.encode(550_000);
        gasUsed[ARBI][3] = abi.encode(2_500_000);
        gasUsed[BASE][3] = abi.encode(600_000);
        gasUsed[FANTOM][3] = abi.encode(643_315);

        // updateDepositGasUsed == 4 (only used on deposits for now)
        gasUsed[ETH][4] = abi.encode(225_000);
        gasUsed[BSC][4] = abi.encode(225_000);
        gasUsed[AVAX][4] = abi.encode(200_000);
        gasUsed[POLY][4] = abi.encode(200_000);
        gasUsed[OP][4] = abi.encode(200_000);
        gasUsed[ARBI][4] = abi.encode(1_400_000);
        gasUsed[BASE][4] = abi.encode(200_000);
        gasUsed[FANTOM][4] = abi.encode(734_757);

        // withdrawGasUsed == 6
        gasUsed[ETH][6] = abi.encode(1_272_330);
        gasUsed[BSC][6] = abi.encode(837_167);
        gasUsed[AVAX][6] = abi.encode(1_494_028);
        gasUsed[POLY][6] = abi.encode(1_119_242);
        gasUsed[OP][6] = abi.encode(1_716_146);
        gasUsed[ARBI][6] = abi.encode(1_654_955);
        gasUsed[BASE][6] = abi.encode(1_178_778);
        gasUsed[FANTOM][6] = abi.encode(567_881);

        // updateWithdrawGasUsed == 13
        /*
        2049183 / 1.5 = 1366122 ARB
        535243 / 1.5 = 356828  MAINNET
        973861 / 1.5 = 649240 OP
        901119  / 1.5 = 600746 AVAX
        896967 / 1.5 = 597978 MATIC
        1350127 / 1.5 = 900085 BSC
        1379199 / 1.5 = 919466 BASE
        */

        gasUsed[ETH][13] = abi.encode(356_828);
        gasUsed[BSC][13] = abi.encode(900_085);
        gasUsed[AVAX][13] = abi.encode(600_746);
        gasUsed[POLY][13] = abi.encode(597_978);
        gasUsed[OP][13] = abi.encode(649_240);
        gasUsed[ARBI][13] = abi.encode(1_366_122);
        gasUsed[BASE][13] = abi.encode(919_466);
        gasUsed[FANTOM][13] = abi.encode(2_003_157);

        mapping(uint64 chainId => address[] bridgeAddresses) storage bridgeAddresses = BRIDGE_ADDRESSES;
        bridgeAddresses[ETH] = [
            0x1231DEB6f5749EF6cE6943a275A1D3E7486F4EaE,
            0xc30141B657f4216252dc59Af2e7CdB9D8792e1B0,
            0x2ddf16BA6d0180e5357d5e170eF1917a01b41fc0,
            0xeF4fB24aD0916217251F553c0596F8Edc630EB66,
            0x663DC15D3C1aC63ff12E45Ab68FeA3F0a883C251,
            0x111111125421cA6dc452d289314280a0f8842A65
        ];
        bridgeAddresses[BSC] = [
            0x1231DEB6f5749EF6cE6943a275A1D3E7486F4EaE,
            0xc30141B657f4216252dc59Af2e7CdB9D8792e1B0,
            0xd286595d2e3D879596FAB51f83A702D10a6db27b,
            0xeF4fB24aD0916217251F553c0596F8Edc630EB66,
            0x663DC15D3C1aC63ff12E45Ab68FeA3F0a883C251,
            0x111111125421cA6dc452d289314280a0f8842A65
        ];
        bridgeAddresses[AVAX] = [
            0x1231DEB6f5749EF6cE6943a275A1D3E7486F4EaE,
            0x2b42AFFD4b7C14d9B7C2579229495c052672Ccd3,
            0xbDf50eAe568ECef74796ed6022a0d453e8432410,
            0xeF4fB24aD0916217251F553c0596F8Edc630EB66,
            0x663DC15D3C1aC63ff12E45Ab68FeA3F0a883C251,
            0x111111125421cA6dc452d289314280a0f8842A65
        ];
        bridgeAddresses[POLY] = [
            0x1231DEB6f5749EF6cE6943a275A1D3E7486F4EaE,
            0xc30141B657f4216252dc59Af2e7CdB9D8792e1B0,
            0x2ddf16BA6d0180e5357d5e170eF1917a01b41fc0,
            0xeF4fB24aD0916217251F553c0596F8Edc630EB66,
            0x663DC15D3C1aC63ff12E45Ab68FeA3F0a883C251,
            0x111111125421cA6dc452d289314280a0f8842A65
        ];
        bridgeAddresses[ARBI] = [
            0x1231DEB6f5749EF6cE6943a275A1D3E7486F4EaE,
            0xc30141B657f4216252dc59Af2e7CdB9D8792e1B0,
            0xaa3d9fA3aB930aE635b001d00C612aa5b14d750e,
            0xeF4fB24aD0916217251F553c0596F8Edc630EB66,
            0x663DC15D3C1aC63ff12E45Ab68FeA3F0a883C251,
            0x111111125421cA6dc452d289314280a0f8842A65
        ];
        bridgeAddresses[OP] = [
            0x1231DEB6f5749EF6cE6943a275A1D3E7486F4EaE,
            0xc30141B657f4216252dc59Af2e7CdB9D8792e1B0,
            0xbDf50eAe568ECef74796ed6022a0d453e8432410,
            0xeF4fB24aD0916217251F553c0596F8Edc630EB66,
            0x663DC15D3C1aC63ff12E45Ab68FeA3F0a883C251,
            0x111111125421cA6dc452d289314280a0f8842A65
        ];
        bridgeAddresses[BASE] = [
            0x1231DEB6f5749EF6cE6943a275A1D3E7486F4EaE,
            address(0),
            address(0),
            0xeF4fB24aD0916217251F553c0596F8Edc630EB66,
            0x663DC15D3C1aC63ff12E45Ab68FeA3F0a883C251,
            0x111111125421cA6dc452d289314280a0f8842A65
        ];
        bridgeAddresses[FANTOM] = [
            0x1231DEB6f5749EF6cE6943a275A1D3E7486F4EaE,
            0xc30141B657f4216252dc59Af2e7CdB9D8792e1B0,
            0x565810cbfa3Cf1390963E5aFa2fB953795686339,
            0xeF4fB24aD0916217251F553c0596F8Edc630EB66,
            0x663DC15D3C1aC63ff12E45Ab68FeA3F0a883C251,
            0x111111125421cA6dc452d289314280a0f8842A65
        ];

        /// price feeds on all chains
        mapping(uint64 => mapping(uint64 => address)) storage priceFeeds = PRICE_FEEDS;
        /// https://docs.chain.link/data-feeds/price-feeds/addresses?network=ethereum&page=1

        /// ETH
        priceFeeds[ETH][ETH] = 0x5f4eC3Df9cbd43714FE2740f5E3616155c5b8419;
        priceFeeds[ETH][BSC] = 0x14e613AC84a31f709eadbdF89C6CC390fDc9540A;
        priceFeeds[ETH][AVAX] = 0xFF3EEb22B5E3dE6e705b44749C2559d704923FD7;
        priceFeeds[ETH][POLY] = 0x7bAC85A8a13A4BcD8abb3eB7d6b4d632c5a57676;
        priceFeeds[ETH][OP] = 0x5f4eC3Df9cbd43714FE2740f5E3616155c5b8419;
        priceFeeds[ETH][ARBI] = 0x5f4eC3Df9cbd43714FE2740f5E3616155c5b8419;
        priceFeeds[ETH][BASE] = 0x5f4eC3Df9cbd43714FE2740f5E3616155c5b8419;
        priceFeeds[ETH][FANTOM] = address(0); // 0x2DE7E4a9488488e0058B95854CC2f7955B35dC9b has 18 decimals which looks
            // to be incorrect

        /// BSC
        priceFeeds[BSC][BSC] = 0x0567F2323251f0Aab15c8dFb1967E4e8A7D42aeE;
        priceFeeds[BSC][ETH] = 0x9ef1B8c0E4F7dc8bF5719Ea496883DC6401d5b2e;
        priceFeeds[BSC][AVAX] = 0x5974855ce31EE8E1fff2e76591CbF83D7110F151;
        priceFeeds[BSC][POLY] = 0x7CA57b0cA6367191c94C8914d7Df09A57655905f;
        priceFeeds[BSC][OP] = 0x9ef1B8c0E4F7dc8bF5719Ea496883DC6401d5b2e;
        priceFeeds[BSC][ARBI] = 0x9ef1B8c0E4F7dc8bF5719Ea496883DC6401d5b2e;
        priceFeeds[BSC][BASE] = 0x9ef1B8c0E4F7dc8bF5719Ea496883DC6401d5b2e;
        priceFeeds[BSC][FANTOM] = 0xe2A47e87C0f4134c8D06A41975F6860468b2F925;

        /// AVAX
        priceFeeds[AVAX][AVAX] = 0x0A77230d17318075983913bC2145DB16C7366156;
        priceFeeds[AVAX][BSC] = address(0);
        priceFeeds[AVAX][ETH] = 0x976B3D034E162d8bD72D6b9C989d545b839003b0;
        priceFeeds[AVAX][POLY] = 0x1db18D41E4AD2403d9f52b5624031a2D9932Fd73;
        priceFeeds[AVAX][OP] = 0x976B3D034E162d8bD72D6b9C989d545b839003b0;
        priceFeeds[AVAX][ARBI] = 0x976B3D034E162d8bD72D6b9C989d545b839003b0;
        priceFeeds[AVAX][BASE] = 0x976B3D034E162d8bD72D6b9C989d545b839003b0;
        priceFeeds[AVAX][FANTOM] = 0x2dD517B2f9ba49CedB0573131FD97a5AC19ff648;

        /// POLYGON
        priceFeeds[POLY][POLY] = 0xAB594600376Ec9fD91F8e885dADF0CE036862dE0;
        priceFeeds[POLY][AVAX] = 0xe01eA2fbd8D76ee323FbEd03eB9a8625EC981A10;
        priceFeeds[POLY][BSC] = 0x82a6c4AF830caa6c97bb504425f6A66165C2c26e;
        priceFeeds[POLY][ETH] = 0xF9680D99D6C9589e2a93a78A04A279e509205945;
        priceFeeds[POLY][OP] = 0xF9680D99D6C9589e2a93a78A04A279e509205945;
        priceFeeds[POLY][ARBI] = 0xF9680D99D6C9589e2a93a78A04A279e509205945;
        priceFeeds[POLY][BASE] = 0xF9680D99D6C9589e2a93a78A04A279e509205945;
        priceFeeds[POLY][FANTOM] = 0x58326c0F831b2Dbf7234A4204F28Bba79AA06d5f;

        /// OPTIMISM
        priceFeeds[OP][OP] = 0x13e3Ee699D1909E989722E753853AE30b17e08c5;
        priceFeeds[OP][POLY] = 0x0ded608AFc23724f614B76955bbd9dFe7dDdc828;
        priceFeeds[OP][AVAX] = 0x5087Dc69Fd3907a016BD42B38022F7f024140727;
        priceFeeds[OP][BSC] = 0xD38579f7cBD14c22cF1997575eA8eF7bfe62ca2c;
        priceFeeds[OP][ETH] = 0x13e3Ee699D1909E989722E753853AE30b17e08c5;
        priceFeeds[OP][ARBI] = 0x13e3Ee699D1909E989722E753853AE30b17e08c5;
        priceFeeds[OP][BASE] = 0x13e3Ee699D1909E989722E753853AE30b17e08c5;
        priceFeeds[OP][FANTOM] = 0xc19d58652d6BfC6Db6FB3691eDA6Aa7f3379E4E9;

        /// ARBITRUM
        priceFeeds[ARBI][ARBI] = 0x639Fe6ab55C921f74e7fac1ee960C0B6293ba612;
        priceFeeds[ARBI][OP] = 0x639Fe6ab55C921f74e7fac1ee960C0B6293ba612;
        priceFeeds[ARBI][POLY] = 0x52099D4523531f678Dfc568a7B1e5038aadcE1d6;
        priceFeeds[ARBI][AVAX] = 0x8bf61728eeDCE2F32c456454d87B5d6eD6150208;
        priceFeeds[ARBI][BSC] = 0x6970460aabF80C5BE983C6b74e5D06dEDCA95D4A;
        priceFeeds[ARBI][ETH] = 0x639Fe6ab55C921f74e7fac1ee960C0B6293ba612;
        priceFeeds[ARBI][BASE] = 0x639Fe6ab55C921f74e7fac1ee960C0B6293ba612;
        priceFeeds[ARBI][FANTOM] = 0xFeaC1A3936514746e70170c0f539e70b23d36F19;

        /// BASE
        priceFeeds[BASE][BASE] = 0x71041dddad3595F9CEd3DcCFBe3D1F4b0a16Bb70;
        priceFeeds[BASE][OP] = 0x71041dddad3595F9CEd3DcCFBe3D1F4b0a16Bb70;
        priceFeeds[BASE][POLY] = 0x12129aAC52D6B0f0125677D4E1435633E61fD25f;
        priceFeeds[BASE][AVAX] = 0xE70f2D34Fd04046aaEC26a198A35dD8F2dF5cd92;
        priceFeeds[BASE][BSC] = 0x4b7836916781CAAfbb7Bd1E5FDd20ED544B453b1;
        priceFeeds[BASE][ETH] = 0x71041dddad3595F9CEd3DcCFBe3D1F4b0a16Bb70;
        priceFeeds[BASE][ARBI] = 0x71041dddad3595F9CEd3DcCFBe3D1F4b0a16Bb70;
        priceFeeds[BASE][FANTOM] = address(0);

        /// FANTOM
        priceFeeds[FANTOM][FANTOM] = 0xf4766552D15AE4d256Ad41B6cf2933482B0680dc;
        priceFeeds[FANTOM][OP] = 0x11DdD3d147E5b83D01cee7070027092397d63658;
        priceFeeds[FANTOM][POLY] = address(0);
        priceFeeds[FANTOM][AVAX] = address(0);
        priceFeeds[FANTOM][BSC] = 0x6dE70f4791C4151E00aD02e969bD900DC961f92a;
        priceFeeds[FANTOM][ETH] = 0x11DdD3d147E5b83D01cee7070027092397d63658;
        priceFeeds[FANTOM][BASE] = 0x11DdD3d147E5b83D01cee7070027092397d63658;
        priceFeeds[FANTOM][ARBI] = 0x11DdD3d147E5b83D01cee7070027092397d63658;
    }

    /// @dev use this function for full deployments
    function _exportContractsV1(
        uint256 env,
        string memory name,
        string memory label,
        address addr,
        uint64 chainId
    )
        internal
    {
        string memory json = vm.serializeAddress("EXPORTS", label, addr);
        string memory root = vm.projectRoot();
        string memory chainOutputFolder;
        if (env == 0) {
            chainOutputFolder =
                string(abi.encodePacked("/script/deployments/v1_", "deployment/", vm.toString(uint256(chainId)), "/"));
        } else if (env == 1) {
            chainOutputFolder = string(
                abi.encodePacked("/script/deployments/v1_", "staging_deployment/", vm.toString(uint256(chainId)), "/")
            );
        } else if (env == 2) {
            chainOutputFolder = string(abi.encodePacked("/script/output/", vm.toString(uint256(chainId)), "/"));
        } else {
            revert("Invalid Env");
        }

        if (vm.envOr("FOUNDRY_EXPORTS_OVERWRITE_LATEST", false)) {
            vm.writeJson(json, string(abi.encodePacked(root, chainOutputFolder, name, "-latest.json")));
        } else {
            vm.writeJson(
                json,
                string(abi.encodePacked(root, chainOutputFolder, name, "-", vm.toString(block.timestamp), ".json"))
            );
        }
    }

    /// @dev use this function for single file deployments and config changes (one off)
    function _exportContract(string memory name, string memory label, address addr, uint64 chainId) internal {
        string memory json = vm.serializeAddress("EXPORTS", label, addr);
        string memory root = vm.projectRoot();

        string memory chainOutputFolder =
            string(abi.encodePacked("/script/output/", vm.toString(uint256(chainId)), "/"));

        if (vm.envOr("FOUNDRY_EXPORTS_OVERWRITE_LATEST", false)) {
            vm.writeJson(json, string(abi.encodePacked(root, chainOutputFolder, name, "-latest.json")));
        } else {
            vm.writeJson(
                json,
                string(abi.encodePacked(root, chainOutputFolder, name, "-", vm.toString(block.timestamp), ".json"))
            );
        }
    }

    function _readContractsV1(
        uint256 env,
        string memory name,
        uint64 chainId,
        string memory contractName
    )
        internal
        view
        returns (address)
    {
        string memory json;
        string memory root = vm.projectRoot();
        if (env == 0) {
            json = string(
                abi.encodePacked(
                    root,
                    "/script/deployments/v1_",
                    "deployment/",
                    vm.toString(uint256(chainId)),
                    "/",
                    name,
                    "-latest.json"
                )
            );
        } else if (env == 1) {
            json = string(
                abi.encodePacked(
                    root,
                    "/script/deployments/v1_",
                    "staging_deployment/",
                    vm.toString(uint256(chainId)),
                    "/",
                    name,
                    "-latest.json"
                )
            );
        } else if (env == 2) {
            json = string(
                abi.encodePacked(root, "/script/output/", vm.toString(uint256(chainId)), "/", name, "-latest.json")
            );
        } else {
            revert("Invalid Env");
        }

        string memory file = vm.readFile(json);
        return vm.parseJsonAddress(file, string(abi.encodePacked(".", contractName)));
    }

    function _deployWithCreate2(bytes memory bytecode_, uint256 salt_) internal returns (address addr) {
        assembly {
            addr := create2(0, add(bytecode_, 0x20), mload(bytecode_), salt_)

            if iszero(extcodesize(addr)) { revert(0, 0) }
        }

        return addr;
    }
}<|MERGE_RESOLUTION|>--- conflicted
+++ resolved
@@ -114,7 +114,7 @@
     address public constant CANONICAL_PERMIT2 = 0x000000000022D473030F116dDEE9F6B43aC78BA3;
     mapping(uint64 chainId => mapping(bytes32 implementation => address at)) public contracts;
 
-    string[25] public contractNames = [
+    string[26] public contractNames = [
         "CoreStateRegistry",
         //"TimelockStateRegistry",
         "BroadcastRegistry",
@@ -142,11 +142,7 @@
         "RewardsDistributor",
         "DeBridgeValidator",
         "DeBridgeForwarderValidator",
-<<<<<<< HEAD
-        "OneInchValidator"
-=======
-        "AxelarImplementation"
->>>>>>> 4dcd33d6
+        "OneInchValidator" "AxelarImplementation"
     ];
 
     enum Chains {
