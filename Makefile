--- conflicted
+++ resolved
@@ -35,11 +35,7 @@
 build :; FOUNDRY_PROFILE=production forge build
 build-unoptimized :; FOUNDRY_PROFILE=localdev forge build
 build-sizes :; FOUNDRY_PROFILE=production forge build --sizes
-<<<<<<< HEAD
-test-vvv   :; forge test --match-contract SDMVDMulti00NoNativeNoSlippageAMB12 --evm-version cancun -vvvv
-=======
 test-vvv   :; forge test --match-contract SmokeTestStaging --evm-version cancun -vvvv
->>>>>>> 6feefd96
 ftest   :; forge test --evm-version cancun
 test-ci :; forge test --no-match-path "test/invariant/**/*.sol" --evm-version cancun
 coverage :; FOUNDRY_PROFILE=coverage forge coverage --no-match-path "test/invariant/**/*.sol" --no-match-contract SmokeTest --evm-version cancun --report lcov
