--- conflicted
+++ resolved
@@ -21,13 +21,8 @@
 # Build & test
 build :; FOUNDRY_PROFILE=production forge build
 build-unoptimized :; FOUNDRY_PROFILE=localdev forge build
-<<<<<<< HEAD
-build-sizes :; FOUNDRY_PROFILE=default forge build --sizes
-test-vvv   :; forge test --match-contract RewardsDistributorTests -vvv
-=======
 build-sizes :; FOUNDRY_PROFILE=production forge build --sizes
 test-vvv   :; forge test --match-contract PaymentHelperTest
->>>>>>> dfd2ed69
 ftest   :; forge test
 test-ci :; forge test --no-match-path "test/invariant/**/*.sol"
 coverage :; FOUNDRY_PROFILE=coverage forge coverage --match-path "test/**/*.sol" --report lcov
