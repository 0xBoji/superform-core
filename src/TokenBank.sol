///SPDX-License-Identifier: Apache-2.0
pragma solidity 0.8.19;
import {ERC20} from "solmate/tokens/ERC20.sol";
import {SafeTransferLib} from "solmate/utils/SafeTransferLib.sol";
import {TransactionType, CallbackType, AMBMessage, InitSingleVaultData, InitMultiVaultData, ReturnMultiData, ReturnSingleData, AckExtraData} from "./types/DataTypes.sol";
import {LiqRequest} from "./types/DataTypes.sol";
import {IBaseStateRegistry} from "./interfaces/IBaseStateRegistry.sol";
import {ISuperRegistry} from "./interfaces/ISuperRegistry.sol";
import {ISuperRBAC} from "./interfaces/ISuperRBAC.sol";
import {IBaseForm} from "./interfaces/IBaseForm.sol";
import {ITokenBank} from "./interfaces/ITokenBank.sol";
import {Error} from "./utils/Error.sol";
import "./utils/DataPacking.sol";

/// @title Token Bank
/// @author Zeropoint Labs.
/// @dev Temporary area for underlying tokens to wait until they are ready to be sent to the form vault
contract TokenBank is ITokenBank {
    using SafeTransferLib for ERC20;

    /*///////////////////////////////////////////////////////////////
                    Access Control Role Constants
    //////////////////////////////////////////////////////////////*/
    bytes32 public constant STATE_REGISTRY_ROLE =
        keccak256("STATE_REGISTRY_ROLE");

    /*///////////////////////////////////////////////////////////////
                    State Variables
    //////////////////////////////////////////////////////////////*/

    /// @dev superRegistry points to the super registry deployed in the respective chain.
    ISuperRegistry public immutable superRegistry;

<<<<<<< HEAD
    /// @dev chainId represents the superform chain id of the specific chain.
    uint16 public immutable chainId;
=======
    /// @dev safeGasParam is used while sending layerzero message from destination to router.
    bytes public safeGasParam;
>>>>>>> c53e1afb

    modifier onlyStateRegistry() {
        if (
            !ISuperRBAC(superRegistry.superRBAC()).hasCoreStateRegistryRole(
                msg.sender
            )
        ) revert Error.NOT_CORE_STATE_REGISTRY();
        _;
    }

    modifier onlyProtocolAdmin() {
        if (
            !ISuperRBAC(superRegistry.superRBAC()).hasProtocolAdminRole(
                msg.sender
            )
        ) revert Error.NOT_PROTOCOL_ADMIN();
        _;
    }

    /// @param superRegistry_ the superform registry contract
    constructor(address superRegistry_) {
        superRegistry = ISuperRegistry(superRegistry_);
    }

    /*///////////////////////////////////////////////////////////////
                        External Write Functions
    //////////////////////////////////////////////////////////////*/
    receive() external payable {}

    /// @dev handles the state when received from the source chain.
    /// @param multiVaultData_     represents the struct with the associated multi vault data
    /// note: called by external keepers when state is ready.
    /// note: state registry sorts by deposit/withdraw txType before calling this function.
    function depositMultiSync(
        InitMultiVaultData memory multiVaultData_,
        bytes memory ackExtraData_
    ) external payable override onlyStateRegistry {
        (address[] memory superForms, , ) = _getSuperForms(
            multiVaultData_.superFormIds
        );
        ERC20 underlying;
        uint256[] memory dstAmounts = new uint256[](
            multiVaultData_.superFormIds.length
        );

        for (uint256 i = 0; i < multiVaultData_.superFormIds.length; i++) {
            /// @dev FIXME: whole msg.value is transferred here, in multi sync this needs to be split

            underlying = IBaseForm(superForms[i]).getUnderlyingOfVault();

            /// @dev This will revert ALL of the transactions if one of them fails.
            if (
                underlying.balanceOf(address(this)) >=
                multiVaultData_.amounts[i]
            ) {
                underlying.transfer(superForms[i], multiVaultData_.amounts[i]);
                LiqRequest memory emptyRequest;

                dstAmounts[i] = IBaseForm(superForms[i]).xChainDepositIntoVault(
                    InitSingleVaultData({
                        txData: multiVaultData_.txData,
                        superFormId: multiVaultData_.superFormIds[i],
                        amount: multiVaultData_.amounts[i],
                        maxSlippage: multiVaultData_.maxSlippage[i],
                        liqData: emptyRequest,
                        extraFormData: multiVaultData_.extraFormData
                    })
                );
            } else {
                revert Error.BRIDGE_TOKENS_PENDING();
            }
        }

        (, uint16 srcChainId, uint80 currentTotalTxs) = _decodeTxData(
            multiVaultData_.txData
        );

        AckExtraData memory ackData = abi.decode(ackExtraData_, (AckExtraData));

        /// @notice Send Data to Source to issue superform positions.
        IBaseStateRegistry(superRegistry.coreStateRegistry()).dispatchPayload{
            value: msg.value
        }(
            ackData.ambIds,
            srcChainId,
            abi.encode(
                AMBMessage(
                    _packTxInfo(
                        uint120(TransactionType.DEPOSIT),
                        uint120(CallbackType.RETURN),
                        true,
                        0
                    ),
                    abi.encode(
                        ReturnMultiData(
                            _packReturnTxInfo(
                                true,
                                srcChainId,
                                superRegistry.chainId(),
                                currentTotalTxs
                            ),
                            dstAmounts
                        )
                    )
                )
            ),
            ackData.ambOverride
        );
    }

    /// @dev handles the state when received from the source chain.
    /// @param singleVaultData_       represents the struct with the associated single vault data
    /// note: called by external keepers when state is ready.
    /// note: state registry sorts by deposit/withdraw txType before calling this function.
    function depositSync(
        InitSingleVaultData memory singleVaultData_,
        bytes memory ackExtraData_
    ) external payable override onlyStateRegistry {
        (address superForm_, , ) = _getSuperForm(singleVaultData_.superFormId);

        ERC20 underlying = IBaseForm(superForm_).getUnderlyingOfVault();
        uint256 dstAmount;
        /// @dev This will revert ALL of the transactions if one of them fails.

        /// DEVNOTE: This will revert with an error only descriptive of the first possible revert out of many
        /// 1. Not enough tokens on this contract == BRIDGE_TOKENS_PENDING
        /// 2. Fail to .transfer() == BRIDGE_TOKENS_PENDING
        /// 3. xChainDepositIntoVault() reverting on anything == BRIDGE_TOKENS_PENDING
        /// FIXME: Add reverts at the Form level
        if (underlying.balanceOf(address(this)) >= singleVaultData_.amount) {
            underlying.transfer(superForm_, singleVaultData_.amount);

            dstAmount = IBaseForm(superForm_).xChainDepositIntoVault(
                singleVaultData_
            );
        } else {
            revert Error.BRIDGE_TOKENS_PENDING();
        }

        (, uint16 srcChainId, uint80 currentTotalTxs) = _decodeTxData(
            singleVaultData_.txData
        );

        AckExtraData memory ackData = abi.decode(ackExtraData_, (AckExtraData));

        /// @notice Send Data to Source to issue superform positions.
        IBaseStateRegistry(superRegistry.coreStateRegistry()).dispatchPayload{
            value: msg.value
        }(
            ackData.ambIds,
            srcChainId,
            abi.encode(
                AMBMessage(
                    _packTxInfo(
                        uint120(TransactionType.DEPOSIT),
                        uint120(CallbackType.RETURN),
                        false,
                        0
                    ),
                    abi.encode(
                        ReturnSingleData(
                            _packReturnTxInfo(
                                true,
                                srcChainId,
                                superRegistry.chainId(),
                                currentTotalTxs
                            ),
                            dstAmount
                        )
                    )
                )
            ),
            ackData.ambOverride
        );
    }

    /// @dev handles the state when received from the source chain.
    /// @param multiVaultData_       represents the struct with the associated multi vault data
    /// note: called by external keepers when state is ready.
    /// note: state registry sorts by deposit/withdraw txType before calling this function.
    function withdrawMultiSync(
        InitMultiVaultData memory multiVaultData_
    ) external payable override onlyStateRegistry {
        /// @dev This will revert ALL of the transactions if one of them fails.
        for (uint256 i = 0; i < multiVaultData_.superFormIds.length; i++) {
            withdrawSync(
                InitSingleVaultData({
                    txData: multiVaultData_.txData,
                    superFormId: multiVaultData_.superFormIds[i],
                    amount: multiVaultData_.amounts[i],
                    maxSlippage: multiVaultData_.maxSlippage[i],
                    liqData: multiVaultData_.liqData[i],
                    extraFormData: multiVaultData_.extraFormData
                })
            );
        }
    }

    /// @dev handles the state when received from the source chain.
    /// @param singleVaultData_       represents the struct with the associated single vault data
    /// note: called by external keepers when state is ready.
    /// note: state registry sorts by deposit/withdraw txType before calling this function.
    function withdrawSync(
        InitSingleVaultData memory singleVaultData_
    ) public payable override onlyStateRegistry {
        (address superForm_, , ) = _getSuperForm(singleVaultData_.superFormId);

        IBaseForm(superForm_).xChainWithdrawFromVault(singleVaultData_);
    }
}<|MERGE_RESOLUTION|>--- conflicted
+++ resolved
@@ -30,14 +30,6 @@
 
     /// @dev superRegistry points to the super registry deployed in the respective chain.
     ISuperRegistry public immutable superRegistry;
-
-<<<<<<< HEAD
-    /// @dev chainId represents the superform chain id of the specific chain.
-    uint16 public immutable chainId;
-=======
-    /// @dev safeGasParam is used while sending layerzero message from destination to router.
-    bytes public safeGasParam;
->>>>>>> c53e1afb
 
     modifier onlyStateRegistry() {
         if (
