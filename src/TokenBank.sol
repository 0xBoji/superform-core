--- conflicted
+++ resolved
@@ -3,13 +3,8 @@
 import {AccessControl} from "@openzeppelin/contracts/access/AccessControl.sol";
 import {ERC20} from "@solmate/tokens/ERC20.sol";
 import {SafeTransferLib} from "@solmate/utils/SafeTransferLib.sol";
-<<<<<<< HEAD
-import {StateData, FormData, FormCommonData, TransactionType} from "./types/DataTypes.sol";
+import {TransactionType, CallbackType, AMBMessage, InitSingleVaultData, InitMultiVaultData, ReturnMultiData, ReturnSingleData} from "./types/DataTypes.sol";
 import {IBaseStateRegistry} from "./interfaces/IBaseStateRegistry.sol";
-=======
-import {TransactionType, CallbackType, AMBMessage, InitSingleVaultData, InitMultiVaultData, ReturnMultiData, ReturnSingleData} from "./types/DataTypes.sol";
-import {IStateRegistry} from "./interfaces/IStateRegistry.sol";
->>>>>>> da3f3523
 import {IBaseForm} from "./interfaces/IBaseForm.sol";
 import {ISuperFormFactory} from "./interfaces/ISuperFormFactory.sol";
 import {ITokenBank} from "./interfaces/ITokenBank.sol";
@@ -37,7 +32,7 @@
     /// @notice state variable are all declared public to avoid creating functions to expose.
 
     /// @dev stateRegistry points to the state registry interface deployed in the respective chain.
-    IStateRegistry stateRegistry;
+    IBaseStateRegistry stateRegistry;
 
     /// @dev chainId represents the superform chain id of the specific chain.
     uint16 public chainId;
@@ -54,7 +49,7 @@
     /// @dev FIXME: missing means for admin to change implementations
     constructor(
         uint16 chainId_,
-        IStateRegistry stateRegistry_,
+        IBaseStateRegistry stateRegistry_,
         ISuperFormFactory superFormFactory_
     ) {
         chainId = chainId_;
@@ -116,9 +111,14 @@
             multiVaultData_.txData
         );
 
+        /// @dev FIXME HARDCODED FIX AMBMESSAGE TO HAVE THIS AND THE PRIMARY AMBID
+        uint8[] memory proofAmbIds = new uint8[](1);
+        proofAmbIds[0] = 2;
+
         /// @notice Send Data to Source to issue superform positions.
         stateRegistry.dispatchPayload{value: msg.value}(
             1, /// @dev come to this later to accept any bridge id
+            proofAmbIds,
             srcChainId,
             abi.encode(
                 AMBMessage(
@@ -158,7 +158,7 @@
         ERC20 underlying = IBaseForm(form).getUnderlyingOfVault(vault_);
         uint256 dstAmount;
         /// @dev This will revert ALL of the transactions if one of them fails.
-        
+
         /// DEVNOTE: This will revert with an error only descriptive of the first possible revert out of many
         /// 1. Not enough tokens on this contract == BRIDGE_TOKENS_PENDING
         /// 2. Fail to .transfer() == BRIDGE_TOKENS_PENDING
@@ -178,9 +178,14 @@
             singleVaultData_.txData
         );
 
+        /// @dev FIXME HARDCODED FIX AMBMESSAGE TO HAVE THIS AND THE PRIMARY AMBID
+        uint8[] memory proofAmbIds = new uint8[](1);
+        proofAmbIds[0] = 2;
+
         /// @notice Send Data to Source to issue superform positions.
         stateRegistry.dispatchPayload{value: msg.value}(
             1, /// @dev come to this later to accept any bridge id
+            proofAmbIds,
             srcChainId,
             abi.encode(
                 AMBMessage(
@@ -228,10 +233,6 @@
         }
     }
 
-<<<<<<< HEAD
-    /// FIXME just to avoid abstract warning added this function in here
-    function stateSync(bytes memory payload_) external payable override {}
-=======
     /// @dev handles the state when received from the source chain.
     /// @param singleVaultData_       represents the struct with the associated single vault data
     /// note: called by external keepers when state is ready.
@@ -258,5 +259,4 @@
 
         emit SafeGasParamUpdated(oldParam, param_);
     }
->>>>>>> da3f3523
 }