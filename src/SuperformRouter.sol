--- conflicted
+++ resolved
@@ -31,12 +31,17 @@
     {
         uint256 chainId = superRegistry.chainId();
         uint256 balanceBefore = address(this).balance - msg.value;
+
+        uint64 dstChainId;
+
         for (uint256 i; i < req.dstChainIds.length;) {
+            dstChainId = req.dstChainIds[i];
+
             if (chainId == req.dstChainIds[i]) {
-                _singleDirectMultiVaultDeposit(SingleDirectMultiVaultStateReq(req.superformsData[i]));
+                _singleDirectMultiVaultDeposit(SingleDirectMultiVaultStateReq(dstChainId, req.superformsData[i]));
             } else {
                 _singleXChainMultiVaultDeposit(
-                    SingleXChainMultiVaultStateReq(req.ambIds[i], req.dstChainIds[i], 0, req.superformsData[i])
+                    SingleXChainMultiVaultStateReq(req.ambIds[i], dstChainId, dstChainId, req.superformsData[i])
                 );
             }
             unchecked {
@@ -61,10 +66,10 @@
         for (uint256 i = 0; i < req.dstChainIds.length; i++) {
             dstChainId = req.dstChainIds[i];
             if (srcChainId == dstChainId) {
-                _singleDirectSingleVaultDeposit(SingleDirectSingleVaultStateReq(req.superformsData[i]));
+                _singleDirectSingleVaultDeposit(SingleDirectSingleVaultStateReq(dstChainId, req.superformsData[i]));
             } else {
                 _singleXChainSingleVaultDeposit(
-                    SingleXChainSingleVaultStateReq(req.ambIds[i], dstChainId, 0, req.superformsData[i])
+                    SingleXChainSingleVaultStateReq(req.ambIds[i], dstChainId, dstChainId, req.superformsData[i])
                 );
             }
         }
@@ -129,14 +134,17 @@
         uint256 chainId = superRegistry.chainId();
         uint256 balanceBefore = address(this).balance - msg.value;
 
+        uint64 dstChainId;
+        uint64 liqDstChainId;
+
         for (uint256 i; i < req.dstChainIds.length;) {
-            if (chainId == req.dstChainIds[i]) {
-                _singleDirectMultiVaultWithdraw(SingleDirectMultiVaultStateReq(req.superformsData[i]));
+            dstChainId = req.dstChainIds[i];
+            liqDstChainId = req.liqDstChainId[i];
+            if (chainId == dstChainId) {
+                _singleDirectMultiVaultWithdraw(SingleDirectMultiVaultStateReq(liqDstChainId, req.superformsData[i]));
             } else {
                 _singleXChainMultiVaultWithdraw(
-                    SingleXChainMultiVaultStateReq(
-                        req.ambIds[i], req.dstChainIds[i], req.liqDstChainId[i], req.superformsData[i]
-                    )
+                    SingleXChainMultiVaultStateReq(req.ambIds[i], dstChainId, liqDstChainId, req.superformsData[i])
                 );
             }
 
@@ -154,18 +162,20 @@
         payable
         override(BaseRouter, IBaseRouter)
     {
-        uint64 dstChainId;
-        uint256 balanceBefore = address(this).balance - msg.value;
+        uint256 balanceBefore = address(this).balance - msg.value;
+
+        uint64 dstChainId;
+        uint64 liqDstChainId;
 
         for (uint256 i = 0; i < req.dstChainIds.length; i++) {
             dstChainId = req.dstChainIds[i];
+            liqDstChainId = req.liqDstChainId[i];
+
             if (superRegistry.chainId() == dstChainId) {
-                _singleDirectSingleVaultWithdraw(SingleDirectSingleVaultStateReq(req.superformsData[i]));
+                _singleDirectSingleVaultWithdraw(SingleDirectSingleVaultStateReq(liqDstChainId, req.superformsData[i]));
             } else {
                 _singleXChainSingleVaultWithdraw(
-                    SingleXChainSingleVaultStateReq(
-                        req.ambIds[i], dstChainId, req.liqDstChainId[i], req.superformsData[i]
-                    )
+                    SingleXChainSingleVaultStateReq(req.ambIds[i], dstChainId, liqDstChainId, req.superformsData[i])
                 );
             }
         }
@@ -220,730 +230,4 @@
         _singleDirectSingleVaultWithdraw(req);
         _forwardPayment(balanceBefore);
     }
-<<<<<<< HEAD
-=======
-
-    /*///////////////////////////////////////////////////////////////
-                        INTERNAL/HELPER FUNCTIONS
-    //////////////////////////////////////////////////////////////*/
-
-    /// @dev handles cross-chain multi vault deposit
-    function _singleXChainMultiVaultDeposit(SingleXChainMultiVaultStateReq memory req) internal {
-        /// @dev validate superformsData
-        if (!_validateSuperformsDepositData(req.superformsData, req.dstChainId)) revert Error.INVALID_SUPERFORMS_DATA();
-
-        ActionLocalVars memory vars;
-        InitMultiVaultData memory ambData;
-
-        vars.srcChainId = superRegistry.chainId();
-        vars.currentPayloadId = ++payloadIds;
-
-        ambData = InitMultiVaultData(
-            vars.currentPayloadId,
-            req.superformsData.superformIds,
-            req.superformsData.amounts,
-            req.superformsData.maxSlippages,
-            new LiqRequest[](0),
-            req.superformsData.extraFormData
-        );
-
-        address permit2 = superRegistry.PERMIT2();
-        address superform;
-
-        /// @dev this loop is what allows to deposit to >1 different underlying on destination
-        /// @dev if a loop fails in a validation the whole chain should be reverted
-        for (uint256 j = 0; j < req.superformsData.liqRequests.length;) {
-            vars.liqRequest = req.superformsData.liqRequests[j];
-
-            (superform,,) = req.superformsData.superformIds[j].getSuperform();
-
-            /// @dev dispatch liquidity data
-            _validateAndDispatchTokens(
-                vars.liqRequest, permit2, superform, vars.srcChainId, req.dstChainId, msg.sender, true
-            );
-            unchecked {
-                ++j;
-            }
-        }
-
-        /// @dev dispatch message information, notice multiVaults is set to 1
-        _dispatchAmbMessage(
-            DispatchAMBMessageVars(
-                TransactionType.DEPOSIT,
-                abi.encode(ambData),
-                req.superformsData.superformIds,
-                msg.sender,
-                req.ambIds,
-                1,
-                vars.srcChainId,
-                req.dstChainId,
-                vars.currentPayloadId
-            )
-        );
-
-        emit CrossChainInitiated(vars.currentPayloadId);
-    }
-
-    /// @dev handles cross-chain single vault deposit
-    function _singleXChainSingleVaultDeposit(SingleXChainSingleVaultStateReq memory req) internal {
-        ActionLocalVars memory vars;
-
-        vars.srcChainId = superRegistry.chainId();
-
-        /// @dev disallow direct chain actions
-        if (vars.srcChainId == req.dstChainId) revert Error.INVALID_CHAIN_IDS();
-
-        InitSingleVaultData memory ambData;
-
-        /// @dev this step validates and returns ambData from the state request
-        (ambData, vars.currentPayloadId) = _buildDepositAmbData(req.dstChainId, req.superformData);
-
-        vars.liqRequest = req.superformData.liqRequest;
-        (address superform,,) = req.superformData.superformId.getSuperform();
-
-        /// @dev dispatch liquidity data
-        _validateAndDispatchTokens(
-            vars.liqRequest, superRegistry.PERMIT2(), superform, vars.srcChainId, req.dstChainId, msg.sender, true
-        );
-
-        uint256[] memory superformIds = new uint256[](1);
-        superformIds[0] = req.superformData.superformId;
-
-        /// @dev dispatch message information, notice multiVaults is set to 0
-        _dispatchAmbMessage(
-            DispatchAMBMessageVars(
-                TransactionType.DEPOSIT,
-                abi.encode(ambData),
-                superformIds,
-                msg.sender,
-                req.ambIds,
-                0,
-                vars.srcChainId,
-                req.dstChainId,
-                vars.currentPayloadId
-            )
-        );
-
-        emit CrossChainInitiated(vars.currentPayloadId);
-    }
-
-    /// @dev handles same-chain single vault deposit
-    function _singleDirectSingleVaultDeposit(SingleDirectSingleVaultStateReq memory req) internal {
-        ActionLocalVars memory vars;
-        vars.srcChainId = superRegistry.chainId();
-        vars.currentPayloadId = ++payloadIds;
-
-        InitSingleVaultData memory vaultData = InitSingleVaultData(
-            vars.currentPayloadId,
-            req.superformData.superformId,
-            req.superformData.amount,
-            req.superformData.maxSlippage,
-            req.superformData.liqRequest,
-            req.superformData.extraFormData
-        );
-
-        /// @dev same chain action & forward residual payment to payment collector
-        _directSingleDeposit(msg.sender, vaultData);
-        emit Completed(vars.currentPayloadId);
-    }
-
-    /// @dev handles same-chain multi vault deposit
-    function _singleDirectMultiVaultDeposit(SingleDirectMultiVaultStateReq memory req) internal {
-        ActionLocalVars memory vars;
-        vars.srcChainId = superRegistry.chainId();
-        vars.currentPayloadId = ++payloadIds;
-
-        InitMultiVaultData memory vaultData = InitMultiVaultData(
-            vars.currentPayloadId,
-            req.superformData.superformIds,
-            req.superformData.amounts,
-            req.superformData.maxSlippages,
-            req.superformData.liqRequests,
-            req.superformData.extraFormData
-        );
-
-        /// @dev same chain action & forward residual payment to payment collector
-        _directMultiDeposit(msg.sender, vaultData);
-        emit Completed(vars.currentPayloadId);
-    }
-
-    /// @dev handles cross-chain multi vault withdraw
-    function _singleXChainMultiVaultWithdraw(SingleXChainMultiVaultStateReq memory req) internal {
-        /// @dev validate superformsData
-        if (!_validateSuperformsWithdrawData(req.superformsData, req.dstChainId)) {
-            revert Error.INVALID_SUPERFORMS_DATA();
-        }
-
-        ISuperPositions(superRegistry.getAddress(keccak256("SUPER_POSITIONS"))).burnBatchSP(
-            msg.sender, req.superformsData.superformIds, req.superformsData.amounts
-        );
-
-        ActionLocalVars memory vars;
-        InitMultiVaultData memory ambData;
-
-        vars.srcChainId = superRegistry.chainId();
-        vars.currentPayloadId = ++payloadIds;
-
-        /// @dev write packed txData
-        ambData = InitMultiVaultData(
-            vars.currentPayloadId,
-            req.superformsData.superformIds,
-            req.superformsData.amounts,
-            req.superformsData.maxSlippages,
-            req.superformsData.liqRequests,
-            req.superformsData.extraFormData
-        );
-
-        /// @dev dispatch message information, notice multiVaults is set to 1
-        _dispatchAmbMessage(
-            DispatchAMBMessageVars(
-                TransactionType.WITHDRAW,
-                abi.encode(ambData),
-                req.superformsData.superformIds,
-                msg.sender,
-                req.ambIds,
-                1,
-                vars.srcChainId,
-                req.dstChainId,
-                vars.currentPayloadId
-            )
-        );
-
-        emit CrossChainInitiated(vars.currentPayloadId);
-    }
-
-    /// @dev handles cross-chain single vault withdraw
-    function _singleXChainSingleVaultWithdraw(SingleXChainSingleVaultStateReq memory req) internal {
-        ActionLocalVars memory vars;
-
-        vars.srcChainId = superRegistry.chainId();
-        if (vars.srcChainId == req.dstChainId) revert Error.INVALID_CHAIN_IDS();
-
-        InitSingleVaultData memory ambData;
-
-        /// @dev this step validates and returns ambData from the state request
-        (ambData, vars.currentPayloadId) = _buildWithdrawAmbData(msg.sender, req.dstChainId, req.superformData);
-
-        uint256[] memory superformIds = new uint256[](1);
-        superformIds[0] = req.superformData.superformId;
-
-        /// @dev dispatch message information, notice multiVaults is set to 0
-        _dispatchAmbMessage(
-            DispatchAMBMessageVars(
-                TransactionType.WITHDRAW,
-                abi.encode(ambData),
-                superformIds,
-                msg.sender,
-                req.ambIds,
-                0,
-                vars.srcChainId,
-                req.dstChainId,
-                vars.currentPayloadId
-            )
-        );
-
-        emit CrossChainInitiated(vars.currentPayloadId);
-    }
-
-    /// @dev handles same-chain single vault withdraw
-    function _singleDirectSingleVaultWithdraw(SingleDirectSingleVaultStateReq memory req) internal {
-        ActionLocalVars memory vars;
-        vars.srcChainId = superRegistry.chainId();
-
-        InitSingleVaultData memory ambData;
-
-        (ambData, vars.currentPayloadId) = _buildWithdrawAmbData(msg.sender, vars.srcChainId, req.superformData);
-
-        /// @dev same chain action
-        _directSingleWithdraw(ambData, msg.sender);
-        emit Completed(vars.currentPayloadId);
-    }
-
-    /// @dev handles same-chain multi vault withdraw
-    function _singleDirectMultiVaultWithdraw(SingleDirectMultiVaultStateReq memory req) internal {
-        ActionLocalVars memory vars;
-        vars.srcChainId = superRegistry.chainId();
-        vars.currentPayloadId = ++payloadIds;
-
-        /// @dev SuperPositions are burnt optimistically here
-        ISuperPositions(superRegistry.getAddress(keccak256("SUPER_POSITIONS"))).burnBatchSP(
-            msg.sender, req.superformData.superformIds, req.superformData.amounts
-        );
-
-        InitMultiVaultData memory vaultData = InitMultiVaultData(
-            vars.currentPayloadId,
-            req.superformData.superformIds,
-            req.superformData.amounts,
-            req.superformData.maxSlippages,
-            req.superformData.liqRequests,
-            req.superformData.extraFormData
-        );
-
-        /// @dev same chain action & forward residual payment to payment collector
-        _directMultiWithdraw(vaultData, msg.sender);
-        emit Completed(vars.currentPayloadId);
-    }
-
-    /*///////////////////////////////////////////////////////////////
-                         HELPER FUNCTIONS
-    //////////////////////////////////////////////////////////////*/
-
-    /// @dev internal function used for validation and ambData building across different entry points
-    function _buildDepositAmbData(
-        uint64 dstChainId_,
-        SingleVaultSFData memory superformData_
-    )
-        internal
-        returns (InitSingleVaultData memory ambData, uint256 currentPayloadId)
-    {
-        /// @dev validate superformsData
-        if (!_validateSuperformData(dstChainId_, superformData_)) revert Error.INVALID_SUPERFORMS_DATA();
-
-        if (
-            !IBridgeValidator(superRegistry.getBridgeValidator(superformData_.liqRequest.bridgeId)).validateTxDataAmount(
-                superformData_.liqRequest.txData, superformData_.amount
-            )
-        ) revert Error.INVALID_TXDATA_AMOUNTS();
-
-        currentPayloadId = ++payloadIds;
-        LiqRequest memory emptyRequest;
-
-        ambData = InitSingleVaultData(
-            currentPayloadId,
-            superformData_.superformId,
-            superformData_.amount,
-            superformData_.maxSlippage,
-            emptyRequest,
-            superformData_.extraFormData
-        );
-    }
-
-    function _buildWithdrawAmbData(
-        address srcSender_,
-        uint64 dstChainId_,
-        SingleVaultSFData memory superformData_
-    )
-        internal
-        returns (InitSingleVaultData memory ambData, uint256 currentPayloadId)
-    {
-        /// @dev validate superformsData
-        if (!_validateSuperformData(dstChainId_, superformData_)) revert Error.INVALID_SUPERFORMS_DATA();
-
-        ISuperPositions(superRegistry.getAddress(keccak256("SUPER_POSITIONS"))).burnSingleSP(
-            srcSender_, superformData_.superformId, superformData_.amount
-        );
-
-        currentPayloadId = ++payloadIds;
-
-        ambData = InitSingleVaultData(
-            currentPayloadId,
-            superformData_.superformId,
-            superformData_.amount,
-            superformData_.maxSlippage,
-            superformData_.liqRequest,
-            superformData_.extraFormData
-        );
-    }
-
-    function _validateAndDispatchTokens(
-        LiqRequest memory liqRequest_,
-        address permit2_,
-        address superform_,
-        uint64 srcChainId_,
-        uint64 dstChainId_,
-        address srcSender_,
-        bool deposit_
-    )
-        internal
-    {
-        /// @dev validates remaining params of txData
-        IBridgeValidator(superRegistry.getBridgeValidator(liqRequest_.bridgeId)).validateTxData(
-            liqRequest_.txData, srcChainId_, dstChainId_, deposit_, superform_, srcSender_, liqRequest_.token
-        );
-
-        /// @dev dispatches tokens through the selected liquidity bridge to the destnation contract (CoreStateRegistry
-        /// or MultiTxProcessor)
-        dispatchTokens(
-            superRegistry.getBridgeAddress(liqRequest_.bridgeId),
-            liqRequest_.txData,
-            liqRequest_.token,
-            liqRequest_.amount,
-            srcSender_,
-            liqRequest_.nativeAmount,
-            liqRequest_.permit2data,
-            permit2_
-        );
-    }
-
-    function _dispatchAmbMessage(DispatchAMBMessageVars memory vars) internal {
-        AMBMessage memory ambMessage = AMBMessage(
-            DataLib.packTxInfo(
-                uint8(vars.txType),
-                uint8(CallbackType.INIT),
-                vars.multiVaults,
-                STATE_REGISTRY_TYPE,
-                vars.srcSender,
-                vars.srcChainId
-            ),
-            vars.ambData
-        );
-
-        (uint256 fees, bytes memory extraData) = IPaymentHelper(superRegistry.getAddress(keccak256("PAYMENT_HELPER")))
-            .calculateAMBData(vars.dstChainId, vars.ambIds, abi.encode(ambMessage));
-
-        /// @dev this call dispatches the message to the AMB bridge through dispatchPayload
-        IBaseStateRegistry(superRegistry.getAddress(keccak256("CORE_STATE_REGISTRY"))).dispatchPayload{ value: fees }(
-            vars.srcSender, vars.ambIds, vars.dstChainId, abi.encode(ambMessage), extraData
-        );
-
-        ISuperPositions(superRegistry.getAddress(keccak256("SUPER_POSITIONS"))).updateTxHistory(
-            vars.currentPayloadId, ambMessage.txInfo
-        );
-    }
-
-    /*///////////////////////////////////////////////////////////////
-                            DEPOSIT HELPERS
-    //////////////////////////////////////////////////////////////*/
-
-    /// @notice deposits to single vault on the same chain
-    /// @dev calls `_directDeposit`
-    function _directSingleDeposit(address srcSender_, InitSingleVaultData memory vaultData_) internal {
-        address superform;
-        uint256 dstAmount;
-
-        /// @dev decode superforms
-        (superform,,) = vaultData_.superformId.getSuperform();
-
-        /// @dev deposits collateral to a given vault and mint vault positions.
-        dstAmount = _directDeposit(
-            superform,
-            vaultData_.payloadId,
-            vaultData_.superformId,
-            vaultData_.amount,
-            vaultData_.maxSlippage,
-            vaultData_.liqData,
-            vaultData_.extraFormData,
-            vaultData_.liqData.nativeAmount,
-            srcSender_
-        );
-
-        /// @dev mint super positions at the end of the deposit action
-        ISuperPositions(superRegistry.getAddress(keccak256("SUPER_POSITIONS"))).mintSingleSP(
-            srcSender_, vaultData_.superformId, dstAmount
-        );
-    }
-
-    /// @notice deposits to multiple vaults on the same chain
-    /// @dev loops and call `_directDeposit`
-    function _directMultiDeposit(address srcSender_, InitMultiVaultData memory vaultData_) internal {
-        uint256 len = vaultData_.superformIds.length;
-
-        address[] memory superforms = new address[](len);
-        uint256[] memory dstAmounts = new uint256[](len);
-
-        /// @dev decode superforms
-        (superforms,,) = DataLib.getSuperforms(vaultData_.superformIds);
-
-        for (uint256 i; i < len;) {
-            /// @dev deposits collateral to a given vault and mint vault positions.
-            dstAmounts[i] = _directDeposit(
-                superforms[i],
-                vaultData_.payloadId,
-                vaultData_.superformIds[i],
-                vaultData_.amounts[i],
-                vaultData_.maxSlippage[i],
-                vaultData_.liqData[i],
-                vaultData_.extraFormData,
-                vaultData_.liqData[i].nativeAmount,
-                srcSender_
-            );
-
-            unchecked {
-                ++i;
-            }
-        }
-
-        /// @dev in direct deposits, SuperPositions are minted right after depositing to vaults
-        ISuperPositions(superRegistry.getAddress(keccak256("SUPER_POSITIONS"))).mintBatchSP(
-            srcSender_, vaultData_.superformIds, dstAmounts
-        );
-    }
-
-    /// @notice fulfils the final stage of same chain deposit action
-    function _directDeposit(
-        address superform,
-        uint256 payloadId_,
-        uint256 superformId_,
-        uint256 amount_,
-        uint256 maxSlippage_,
-        LiqRequest memory liqData_,
-        bytes memory extraFormData_,
-        uint256 msgValue_,
-        address srcSender_
-    )
-        internal
-        returns (uint256 dstAmount)
-    {
-        /// @dev validates if superformId exists on factory
-        (,, uint64 chainId) =
-            ISuperformFactory(superRegistry.getAddress(keccak256("SUPERFORM_FACTORY"))).getSuperform(superformId_);
-
-        if (amount_ == 0) {
-            revert Error.ZERO_AMOUNT();
-        }
-
-        if (chainId != superRegistry.chainId()) {
-            revert Error.INVALID_CHAIN_ID();
-        }
-
-        /// @dev deposits collateral to a given vault and mint vault positions directly through the form
-        dstAmount = IBaseForm(superform).directDepositIntoVault{ value: msgValue_ }(
-            InitSingleVaultData(payloadId_, superformId_, amount_, maxSlippage_, liqData_, extraFormData_), srcSender_
-        );
-    }
-
-    /*///////////////////////////////////////////////////////////////
-                            WITHDRAW HELPERS
-    //////////////////////////////////////////////////////////////*/
-
-    /// @notice withdraws from single vault on the same chain
-    /// @dev call `_directWithdraw`
-    function _directSingleWithdraw(InitSingleVaultData memory vaultData_, address srcSender_) internal {
-        /// @dev decode superforms
-        (address superform,,) = vaultData_.superformId.getSuperform();
-
-        _directWithdraw(
-            superform,
-            vaultData_.payloadId,
-            vaultData_.superformId,
-            vaultData_.amount,
-            vaultData_.maxSlippage,
-            vaultData_.liqData,
-            vaultData_.extraFormData,
-            srcSender_
-        );
-    }
-
-    /// @notice withdraws from multiple vaults on the same chain
-    /// @dev loops and call `_directWithdraw`
-    function _directMultiWithdraw(InitMultiVaultData memory vaultData_, address srcSender_) internal {
-        /// @dev decode superforms
-        (address[] memory superforms,,) = DataLib.getSuperforms(vaultData_.superformIds);
-
-        for (uint256 i; i < superforms.length;) {
-            /// @dev deposits collateral to a given vault and mint vault positions.
-            _directWithdraw(
-                superforms[i],
-                vaultData_.payloadId,
-                vaultData_.superformIds[i],
-                vaultData_.amounts[i],
-                vaultData_.maxSlippage[i],
-                vaultData_.liqData[i],
-                vaultData_.extraFormData,
-                srcSender_
-            );
-
-            unchecked {
-                ++i;
-            }
-        }
-    }
-
-    /// @notice fulfils the final stage of same chain withdrawal action
-    function _directWithdraw(
-        address superform,
-        uint256 txData_,
-        uint256 superformId_,
-        uint256 amount_,
-        uint256 maxSlippage_,
-        LiqRequest memory liqData_,
-        bytes memory extraFormData_,
-        address srcSender_
-    )
-        internal
-    {
-        /// @dev validates if superformId exists on factory
-        (,, uint64 chainId) =
-            ISuperformFactory(superRegistry.getAddress(keccak256("SUPERFORM_FACTORY"))).getSuperform(superformId_);
-
-        if (chainId != superRegistry.chainId()) {
-            revert Error.INVALID_CHAIN_ID();
-        }
-
-        /// @dev in direct withdraws, form is called directly
-        IBaseForm(superform).directWithdrawFromVault(
-            InitSingleVaultData(txData_, superformId_, amount_, maxSlippage_, liqData_, extraFormData_), srcSender_
-        );
-    }
-
-    /*///////////////////////////////////////////////////////////////
-                            VALIDATION HELPERS
-    //////////////////////////////////////////////////////////////*/
-
-    function _validateSuperformData(
-        uint64 dstChainId_,
-        SingleVaultSFData memory superformData_
-    )
-        internal
-        view
-        returns (bool)
-    {
-        /// @dev the dstChainId_ (in the state request) must match the superforms' chainId (superform must exist on
-        /// destinatiom)
-        if (dstChainId_ != DataLib.getDestinationChain(superformData_.superformId)) return false;
-
-        /// @dev 10000 = 100% slippage
-        if (superformData_.maxSlippage > 10_000) return false;
-
-        (, uint32 formBeaconId_,) = superformData_.superformId.getSuperform();
-
-        return !IFormBeacon(
-            ISuperformFactory(superRegistry.getAddress(keccak256("SUPERFORM_FACTORY"))).getFormBeacon(formBeaconId_)
-        ).paused();
-    }
-
-    function _validateSuperformsDepositData(
-        MultiVaultSFData memory superformsData_,
-        uint64 dstChainId
-    )
-        internal
-        view
-        returns (bool)
-    {
-        uint256 len = superformsData_.amounts.length;
-        uint256 liqRequestsLen = superformsData_.liqRequests.length;
-
-        /// @dev empty requests are not allowed, as well as requests with length mismatch
-        if (len == 0 || liqRequestsLen == 0) return false;
-        if (len != liqRequestsLen) return false;
-
-        /// @dev superformIds/amounts/slippages array sizes validation
-        if (
-            !(
-                superformsData_.superformIds.length == superformsData_.amounts.length
-                    && superformsData_.superformIds.length == superformsData_.maxSlippages.length
-            )
-        ) {
-            return false;
-        }
-
-        /// @dev slippage, amounts and paused status validation
-        bool txDataAmountValid;
-        for (uint256 i = 0; i < len;) {
-            /// @dev 10000 = 100% slippage
-            if (superformsData_.maxSlippages[i] > 10_000) return false;
-            (, uint32 formBeaconId_, uint64 sfDstChainId) = superformsData_.superformIds[i].getSuperform();
-            if (dstChainId != sfDstChainId) return false;
-
-            if (
-                IFormBeacon(
-                    ISuperformFactory(superRegistry.getAddress(keccak256("SUPERFORM_FACTORY"))).getFormBeacon(
-                        formBeaconId_
-                    )
-                ).paused()
-            ) return false;
-
-            /// @dev amounts in liqRequests must match amounts in superformsData_
-            txDataAmountValid = IBridgeValidator(
-                superRegistry.getBridgeValidator(superformsData_.liqRequests[i].bridgeId)
-            ).validateTxDataAmount(superformsData_.liqRequests[i].txData, superformsData_.amounts[i]);
-
-            if (!txDataAmountValid) return false;
-
-            unchecked {
-                ++i;
-            }
-        }
-
-        return true;
-    }
-
-    function _validateSuperformsWithdrawData(
-        MultiVaultSFData memory superformsData_,
-        uint64 dstChainId
-    )
-        internal
-        view
-        returns (bool)
-    {
-        uint256 len = superformsData_.amounts.length;
-        uint256 liqRequestsLen = superformsData_.liqRequests.length;
-
-        /// @dev empty requests are not allowed, as well as requests with length mismatch
-        if (len == 0 || liqRequestsLen == 0) return false;
-
-        if (liqRequestsLen != len) {
-            return false;
-        }
-
-        /// @dev superformIds/amounts/slippages array sizes validation
-        if (
-            !(
-                superformsData_.superformIds.length == superformsData_.amounts.length
-                    && superformsData_.superformIds.length == superformsData_.maxSlippages.length
-            )
-        ) {
-            return false;
-        }
-
-        /// @dev slippage and paused status validation
-        for (uint256 i; i < len;) {
-            /// @dev 10000 = 100% slippage
-            if (superformsData_.maxSlippages[i] > 10_000) return false;
-            (, uint32 formBeaconId_, uint64 sfDstChainId) = superformsData_.superformIds[i].getSuperform();
-            if (dstChainId != sfDstChainId) return false;
-
-            if (
-                IFormBeacon(
-                    ISuperformFactory(superRegistry.getAddress(keccak256("SUPERFORM_FACTORY"))).getFormBeacon(
-                        formBeaconId_
-                    )
-                ).paused()
-            ) return false;
-
-            unchecked {
-                ++i;
-            }
-        }
-
-        return true;
-    }
-
-    /*///////////////////////////////////////////////////////////////
-                        FEE FORWARDING HELPERS
-    //////////////////////////////////////////////////////////////*/
-
-    /// @dev forwards the residual payment to payment collector
-    function _forwardPayment(uint256 _balanceBefore) internal {
-        /// @dev deducts what's already available sends what's left in msg.value to payment collector
-        uint256 residualPayment = address(this).balance - _balanceBefore;
-
-        if (residualPayment > 0) {
-            IPayMaster(superRegistry.getAddress(keccak256("PAYMASTER"))).makePayment{ value: residualPayment }(
-                msg.sender
-            );
-        }
-    }
-
-    /*///////////////////////////////////////////////////////////////
-                            EMERGENCY FUNCTIONS
-    //////////////////////////////////////////////////////////////*/
-
-    /// @dev EMERGENCY_ADMIN ONLY FUNCTION.
-    /// @dev allows admin to withdraw lost tokens in the smart contract.
-    function emergencyWithdrawToken(address tokenContract_, uint256 amount_) external onlyEmergencyAdmin {
-        IERC20 tokenContract = IERC20(tokenContract_);
-
-        /// note: transfer the token from address of this contract
-        /// note: to address of the user (executing the withdrawToken() function)
-        tokenContract.safeTransfer(msg.sender, amount_);
-    }
-
-    /// @dev EMERGENCY_ADMIN ONLY FUNCTION.
-    /// @dev allows admin to withdraw lost native tokens in the smart contract.
-    function emergencyWithdrawNativeToken(uint256 amount_) external onlyEmergencyAdmin {
-        (bool success,) = payable(msg.sender).call{ value: amount_ }("");
-        if (!success) revert Error.NATIVE_TOKEN_TRANSFER_FAILURE();
-    }
->>>>>>> c7a06a1d
 }