// SPDX-License-Identifer: Apache-2.0
pragma solidity 0.8.19;

import { Broadcaster } from "../utils/Broadcaster.sol";
import { ISuperformFactory } from "../../interfaces/ISuperformFactory.sol";
import { PayloadState } from "../../types/DataTypes.sol";
import { ISuperRegistry } from "../../interfaces/ISuperRegistry.sol";
import { Error } from "../../utils/Error.sol";
import { ISuperRBAC } from "../../interfaces/ISuperRBAC.sol";

/// @title FactoryStateRegistry
/// @author Zeropoint Labs
/// @dev enables communication between SuperformFactory deployed on all supported networks
contract FactoryStateRegistry is Broadcaster {
    /*///////////////////////////////////////////////////////////////
                                MODIFIERS
    //////////////////////////////////////////////////////////////*/
    modifier onlySender() override {
        if (superRegistry.getAddress(keccak256("SUPERFORM_FACTORY")) != msg.sender) revert Error.NOT_SUPER_ROUTER();
        _;
    }

    modifier onlyFactoryStateRegistryProcessor() {
        if (
            !ISuperRBAC(superRegistry.getAddress(keccak256("SUPER_RBAC"))).hasFactoryStateRegistryProcessorRole(
                msg.sender
            )
        ) revert Error.NOT_PROCESSOR();
        _;
    }

    /*///////////////////////////////////////////////////////////////
                            CONSTRUCTOR
    //////////////////////////////////////////////////////////////*/
    constructor(ISuperRegistry superRegistry_) Broadcaster(superRegistry_) { }

    /*///////////////////////////////////////////////////////////////
                            EXTERNAL FUNCTIONS
    //////////////////////////////////////////////////////////////*/
    function processPayload(
<<<<<<< HEAD
        uint256 payloadId_,
        bytes memory
    )
        /// not useful here
        external
        payable
        virtual
        override
        onlyFactoryStateRegistryProcessor
    {
=======
        uint256 payloadId_
    ) external payable virtual override onlyFactoryStateRegistryProcessor returns (bytes memory, bytes memory) {
>>>>>>> f9e1365e
        if (payloadId_ > payloadsCount) {
            revert Error.INVALID_PAYLOAD_ID();
        }

        if (payloadTracking[payloadId_] == PayloadState.PROCESSED) {
            revert Error.PAYLOAD_ALREADY_PROCESSED();
        }

        payloadTracking[payloadId_] = PayloadState.PROCESSED;
        ISuperformFactory(superRegistry.getAddress(keccak256("SUPERFORM_FACTORY"))).stateSync(payloadBody[payloadId_]);
    }
}<|MERGE_RESOLUTION|>--- conflicted
+++ resolved
@@ -37,11 +37,7 @@
     /*///////////////////////////////////////////////////////////////
                             EXTERNAL FUNCTIONS
     //////////////////////////////////////////////////////////////*/
-    function processPayload(
-<<<<<<< HEAD
-        uint256 payloadId_,
-        bytes memory
-    )
+    function processPayload(uint256 payloadId_)
         /// not useful here
         external
         payable
@@ -49,10 +45,6 @@
         override
         onlyFactoryStateRegistryProcessor
     {
-=======
-        uint256 payloadId_
-    ) external payable virtual override onlyFactoryStateRegistryProcessor returns (bytes memory, bytes memory) {
->>>>>>> f9e1365e
         if (payloadId_ > payloadsCount) {
             revert Error.INVALID_PAYLOAD_ID();
         }
