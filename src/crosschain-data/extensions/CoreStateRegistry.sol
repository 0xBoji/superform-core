--- conflicted
+++ resolved
@@ -922,18 +922,7 @@
         return "";
     }
 
-<<<<<<< HEAD
     function _processAck(uint256 payloadId_, uint64 srcChainId_, bytes memory returnMessage_) internal {
-=======
-    function _processAck(
-        uint256 payloadId_,
-        bytes32 proof_,
-        uint64 srcChainId_,
-        bytes memory returnMessage_
-    )
-        internal
-    {
->>>>>>> b5a886a7
         /// @dev if deposits succeeded or some withdrawal failed, dispatch a callback
         if (returnMessage_.length > 0) {
             uint8[] memory ambIds = msgAMBs[payloadId_];
