// SPDX-License-Identifier: Apache-2.0
pragma solidity ^0.8.21;

import { IERC20 } from "openzeppelin-contracts/contracts/token/ERC20/IERC20.sol";
import { SafeERC20 } from "openzeppelin-contracts/contracts/token/ERC20/utils/SafeERC20.sol";
import { BaseStateRegistry } from "../BaseStateRegistry.sol";
import { ISuperRBAC } from "../../interfaces/ISuperRBAC.sol";
import { IStateSyncer } from "../../interfaces/IStateSyncer.sol";
import { ISuperRegistry } from "../../interfaces/ISuperRegistry.sol";
import { IQuorumManager } from "../../interfaces/IQuorumManager.sol";
import { IPaymentHelper } from "../../interfaces/IPaymentHelper.sol";
import { IBaseForm } from "../../interfaces/IBaseForm.sol";
import { IDstSwapper } from "../../interfaces/IDstSwapper.sol";
import { DataLib } from "../../libraries/DataLib.sol";
import { ProofLib } from "../../libraries/ProofLib.sol";
import { IERC4626Form } from "../../forms/interfaces/IERC4626Form.sol";
import { PayloadUpdaterLib } from "../../libraries/PayloadUpdaterLib.sol";
import { Error } from "../../utils/Error.sol";
import "../../interfaces/ICoreStateRegistry.sol";

/// @title CoreStateRegistry
/// @author Zeropoint Labs
/// @dev enables communication between Superform Core Contracts deployed on all supported networks
contract CoreStateRegistry is BaseStateRegistry, ICoreStateRegistry {
    using SafeERC20 for IERC20;
    using DataLib for uint256;
    using ProofLib for AMBMessage;

    /*///////////////////////////////////////////////////////////////
                    Constants
    //////////////////////////////////////////////////////////////*/
    address constant NATIVE = 0xEeeeeEeeeEeEeeEeEeEeeEEEeeeeEeeeeeeeEEeE;

    /*///////////////////////////////////////////////////////////////
                            STATE VARIABLES
    //////////////////////////////////////////////////////////////*/

    /// @dev just stores the superformIds that failed in a specific payload id
    mapping(uint256 payloadId => FailedDeposit) internal failedDeposits;

    /*///////////////////////////////////////////////////////////////
                                MODIFIERS
    //////////////////////////////////////////////////////////////*/

    modifier onlyCoreStateRegistryProcessor() {
        if (!_hasRole(keccak256("CORE_STATE_REGISTRY_PROCESSOR_ROLE"), msg.sender)) revert Error.NOT_PROCESSOR();
        _;
    }

    modifier onlyCoreStateRegistryUpdater() {
        if (!_hasRole(keccak256("CORE_STATE_REGISTRY_UPDATER_ROLE"), msg.sender)) {
            revert Error.NOT_UPDATER();
        }
        _;
    }

    modifier onlyCoreStateRegistryRescuer() {
        if (!_hasRole(keccak256("CORE_STATE_REGISTRY_RESCUER_ROLE"), msg.sender)) {
            revert Error.NOT_RESCUER();
        }
        _;
    }

    modifier onlySender() override {
        if (superRegistry.getSuperformRouterId(msg.sender) == 0) revert Error.NOT_SUPER_ROUTER();
        _;
    }

    modifier isValidPayloadId(uint256 payloadId_) {
        if (payloadId_ > payloadsCount) {
            revert Error.INVALID_PAYLOAD_ID();
        }
        _;
    }

    /*///////////////////////////////////////////////////////////////
                                CONSTRUCTOR
    //////////////////////////////////////////////////////////////*/
    constructor(ISuperRegistry superRegistry_) BaseStateRegistry(superRegistry_) { }

    /*///////////////////////////////////////////////////////////////
                            EXTERNAL FUNCTIONS
    //////////////////////////////////////////////////////////////*/

    /// @inheritdoc ICoreStateRegistry
    function updateDepositPayload(
        uint256 payloadId_,
        uint256[] calldata finalAmounts_
    )
        external
        virtual
        override
        onlyCoreStateRegistryUpdater
        isValidPayloadId(payloadId_)
    {
        (uint256 prevPayloadHeader, bytes memory prevPayloadBody,, bytes32 prevPayloadProof,,, uint8 isMulti,,,) =
            _retrievePayloadHeaderAndBody(payloadId_);

        PayloadUpdaterLib.validateDepositPayloadUpdate(prevPayloadHeader, payloadTracking[payloadId_], isMulti);

        bytes memory newPayloadBody;
        PayloadState finalState;
        if (isMulti != 0) {
            (newPayloadBody, finalState) = _updateMultiVaultDepositPayload(payloadId_, prevPayloadBody, finalAmounts_);
        } else {
            (newPayloadBody, finalState) =
                _updateSingleVaultDepositPayload(payloadId_, prevPayloadBody, finalAmounts_[0]);
        }

        /// @dev set the new payload body
        payloadBody[payloadId_] = newPayloadBody;
        bytes32 newPayloadProof = AMBMessage(prevPayloadHeader, newPayloadBody).computeProof();

        if (newPayloadProof != prevPayloadProof) {
            /// @dev set new message quorum
            messageQuorum[newPayloadProof] = messageQuorum[prevPayloadProof];
            proofAMB[newPayloadProof] = proofAMB[prevPayloadProof];

            /// @dev re-set previous message quorum to 0
            delete messageQuorum[prevPayloadProof];
            delete proofAMB[prevPayloadProof];
        }

        payloadTracking[payloadId_] = finalState;
        emit PayloadUpdated(payloadId_);

        /// @dev if payload is processed at this stage then it is failing
        if (finalState == PayloadState.PROCESSED) {
            emit PayloadProcessed(payloadId_);
            emit FailedXChainDeposits(payloadId_);
        }
    }

    /// @inheritdoc ICoreStateRegistry
    function updateWithdrawPayload(
        uint256 payloadId_,
        bytes[] calldata txData_
    )
        external
        virtual
        override
        onlyCoreStateRegistryUpdater
        isValidPayloadId(payloadId_)
    {
        (
            uint256 prevPayloadHeader,
            bytes memory prevPayloadBody,
            ,
            bytes32 prevPayloadProof,
            ,
            ,
            uint8 isMulti,
            ,
            address srcSender,
            uint64 srcChainId
        ) = _retrievePayloadHeaderAndBody(payloadId_);

        /// @dev validate payload update
        PayloadUpdaterLib.validateWithdrawPayloadUpdate(prevPayloadHeader, payloadTracking[payloadId_], isMulti);

        bytes memory newPayloadBody = _updateWithdrawPayload(prevPayloadBody, srcSender, srcChainId, txData_, isMulti);

        /// @dev set the new payload body
        payloadBody[payloadId_] = newPayloadBody;
        bytes32 newPayloadProof = AMBMessage(prevPayloadHeader, newPayloadBody).computeProof();

        if (newPayloadProof != prevPayloadProof) {
            /// @dev set new message quorum
            messageQuorum[newPayloadProof] = messageQuorum[prevPayloadProof];
            proofAMB[newPayloadProof] = proofAMB[prevPayloadProof];

            /// @dev re-set previous message quorum to 0
            delete messageQuorum[prevPayloadProof];
            delete proofAMB[prevPayloadProof];
        }

        /// @dev define the payload status as updated
        payloadTracking[payloadId_] = PayloadState.UPDATED;

        emit PayloadUpdated(payloadId_);
    }

    /// @inheritdoc BaseStateRegistry
    function processPayload(uint256 payloadId_)
        external
        payable
        virtual
        override
        onlyCoreStateRegistryProcessor
        isValidPayloadId(payloadId_)
    {
        if (payloadTracking[payloadId_] == PayloadState.PROCESSED) {
            revert Error.PAYLOAD_ALREADY_PROCESSED();
        }

        PayloadState initialState;
        initialState = payloadTracking[payloadId_];
        /// @dev sets status as processed to prevent re-entrancy
        payloadTracking[payloadId_] = PayloadState.PROCESSED;
        bytes memory payloadBody__;
        bytes32 proof;
        CoreProcessPayloadLocalVars memory v;
        AMBMessage memory message;
        (, payloadBody__, message, proof, v.txType, v.callbackType, v.multi,, v.srcSender, v.srcChainId) =
            _retrievePayloadHeaderAndBody(payloadId_);

        /// @dev mint superPositions for successful deposits or remint for failed withdraws
        if (v.callbackType == uint256(CallbackType.RETURN) || v.callbackType == uint256(CallbackType.FAIL)) {
            v.multi == 1
                ? IStateSyncer(_getStateSyncer(abi.decode(payloadBody__, (ReturnMultiData)).superformRouterId))
                    .stateMultiSync(message)
                : IStateSyncer(_getStateSyncer(abi.decode(payloadBody__, (ReturnSingleData)).superformRouterId)).stateSync(
                    message
                );
        }

        bytes memory returnMessage;
        /// @dev for initial payload processing
        if (v.callbackType == uint8(CallbackType.INIT)) {
            if (v.txType == uint8(TransactionType.WITHDRAW)) {
                returnMessage = v.multi == 1
                    ? _processMultiWithdrawal(payloadId_, payloadBody__, v.srcSender, v.srcChainId)
                    : _processSingleWithdrawal(payloadId_, payloadBody__, v.srcSender, v.srcChainId);
            }

            if (v.txType == uint8(TransactionType.DEPOSIT)) {
                if (initialState != PayloadState.UPDATED) {
                    revert Error.PAYLOAD_NOT_UPDATED();
                }

                returnMessage = v.multi == 1
                    ? _processMultiDeposit(payloadId_, payloadBody__, v.srcSender, v.srcChainId)
                    : _processSingleDeposit(payloadId_, payloadBody__, v.srcSender, v.srcChainId);
            }
        }

        _processAcknowledgement(payloadId_, proof, v.srcChainId, returnMessage);

        emit PayloadProcessed(payloadId_);
    }

    /// @inheritdoc ICoreStateRegistry
    function proposeRescueFailedDeposits(
        uint256 payloadId_,
        uint256[] memory proposedAmounts_
    )
        external
        override
        onlyCoreStateRegistryRescuer
        isValidPayloadId(payloadId_)
    {
        FailedDeposit memory failedDeposits_ = failedDeposits[payloadId_];

        if (
            failedDeposits_.superformIds.length == 0 || proposedAmounts_.length == 0
                || failedDeposits_.superformIds.length != proposedAmounts_.length
        ) {
            revert Error.INVALID_RESCUE_DATA();
        }

        if (failedDeposits_.lastProposedTimestamp != 0) {
            revert Error.RESCUE_ALREADY_PROPOSED();
        }

        /// @dev note: should set this value to dstSwapper.failedSwap().amount for interim rescue
        failedDeposits[payloadId_].amounts = proposedAmounts_;
        failedDeposits[payloadId_].lastProposedTimestamp = block.timestamp;

        (,, uint8 multi,,,) = DataLib.decodeTxInfo(payloadHeader[payloadId_]);

        if (multi == 1) {
            InitMultiVaultData memory data = abi.decode(payloadBody[payloadId_], (InitMultiVaultData));
            failedDeposits[payloadId_].refundAddress = data.dstRefundAddress;
        } else {
            InitSingleVaultData memory data = abi.decode(payloadBody[payloadId_], (InitSingleVaultData));
            failedDeposits[payloadId_].refundAddress = data.dstRefundAddress;
        }

        emit RescueProposed(payloadId_, failedDeposits_.superformIds, proposedAmounts_, block.timestamp);
    }

    /// @inheritdoc ICoreStateRegistry
    function disputeRescueFailedDeposits(
        uint256 payloadId_
        ) 
        external 
        override
        isValidPayloadId(payloadId_) 
    {
        FailedDeposit memory failedDeposits_ = failedDeposits[payloadId_];

        /// @dev the msg sender should be the refund address (or) the disputer
        if (
            !(
                msg.sender == failedDeposits_.refundAddress
                    || _hasRole(keccak256("CORE_STATE_REGISTRY_DISPUTER_ROLE"), msg.sender)
            )
        ) {
            revert Error.INVALID_DISUPTER();
        }

        /// @dev the timelock is already elapsed to dispute
        if (
            failedDeposits_.lastProposedTimestamp == 0
                || block.timestamp > failedDeposits_.lastProposedTimestamp + _getDelay()
        ) {
            revert Error.DISPUTE_TIME_ELAPSED();
        }

        /// @dev just can reset last proposed time here, since amounts should be updated again to
        /// pass the lastProposedTimestamp zero check in finalize
        failedDeposits[payloadId_].lastProposedTimestamp = 0;

        emit RescueDisputed(payloadId_);
    }

    /// @inheritdoc ICoreStateRegistry
    /// @notice is an open function & can be executed by anyone
<<<<<<< HEAD
    function finalizeRescueFailedDeposits(uint256 payloadId_, bool rescueInterim_) external override {
=======
    function finalizeRescueFailedDeposits(
        uint256 payloadId_
        ) 
        external
        override
        isValidPayloadId(payloadId_) 
    {
>>>>>>> e07c0d0b
        uint256 lastProposedTimestamp = failedDeposits[payloadId_].lastProposedTimestamp;

        /// @dev the timelock is elapsed
        if (lastProposedTimestamp == 0 || block.timestamp < lastProposedTimestamp + _getDelay()) {
            revert Error.RESCUE_LOCKED();
        }

        uint256[] memory superformIds = failedDeposits[payloadId_].superformIds;
        uint256[] memory amounts = failedDeposits[payloadId_].amounts;
        address refundAddress = failedDeposits[payloadId_].refundAddress;

        /// @dev deleted to prevent re-entrancy
        delete failedDeposits[payloadId_];

        for (uint256 i; i < superformIds.length;) {
            (address form_,,) = DataLib.getSuperform(superformIds[i]);
            /// @dev refunds the amount to user specified refund address
            if (rescueInterim_) {
                IDstSwapper dstSwapper = IDstSwapper(_getAddress(keccak256("DST_SWAPPER")));
                (address interimToken,) = dstSwapper.getFailedSwap(payloadId_, superformIds[i]);

                if (interimToken == NATIVE) {
                    (bool success,) = payable(refundAddress).call{ value: amounts[i] }("");
                    if (!success) revert Error.NATIVE_TOKEN_TRANSFER_FAILURE();
                } else {
                    IERC20(interimToken).safeTransfer(refundAddress, amounts[i]);
                }
            } else {
                IERC20(IERC4626Form(form_).getVaultAsset()).safeTransfer(refundAddress, amounts[i]);
            }
            unchecked {
                ++i;
            }
        }

        emit RescueFinalized(payloadId_);
    }

    /// @inheritdoc ICoreStateRegistry
    function getFailedDeposits(uint256 payloadId_)
        external
        view
        override
        returns (uint256[] memory superformIds, uint256[] memory amounts)
    {
        superformIds = failedDeposits[payloadId_].superformIds;
        amounts = failedDeposits[payloadId_].amounts;
    }

    /*///////////////////////////////////////////////////////////////
                            INTERNAL FUNCTIONS
    //////////////////////////////////////////////////////////////*/

    /// @dev returns if an address has a specific role
    function _hasRole(bytes32 id_, address addressToCheck_) internal view returns (bool) {
        return ISuperRBAC(_getSuperRBAC()).hasRole(id_, addressToCheck_);
    }

    /// @dev returns the state syncer address for id
    function _getStateSyncer(uint8 id_) internal view returns (address stateSyncer) {
        return superRegistry.getStateSyncer(id_);
    }

    /// @dev returns the registry address for id
    function _getStateRegistryId(address registryAddress_) internal view returns (uint8 id) {
        return superRegistry.getStateRegistryId(registryAddress_);
    }

    /// @dev returns the address from super registry
    function _getAddress(bytes32 id_) internal view returns (address) {
        return superRegistry.getAddress(id_);
    }

    /// @dev returns the current timelock delay
    function _getDelay() internal view returns (uint256) {
        return superRegistry.delay();
    }

    /// @dev returns the superRBAC address
    function _getSuperRBAC() internal view returns (address) {
        return _getAddress(keccak256("SUPER_RBAC"));
    }

    /// @dev returns the required quorum for the src chain id from super registry
    /// @param chainId_ is the src chain id
    /// @return the quorum configured for the chain id
    function _getRequiredMessagingQuorum(uint64 chainId_) internal view returns (uint256) {
        return IQuorumManager(address(superRegistry)).getRequiredMessagingQuorum(chainId_);
    }

    /// @dev returns the required quorum for the src chain id from super registry
    /// @param bridgeId_ is the bridge id
    /// @return validator is the address of the validator contract
    function _getBridgeValidator(uint8 bridgeId_) internal view returns (IBridgeValidator validator) {
        return IBridgeValidator(superRegistry.getBridgeValidator(bridgeId_));
    }

    /// @dev retrieves information associated with the payload and validates quorum
    /// @param payloadId_ is the payload id
    /// @return payloadHeader_ is the payload header
    /// @return payloadBody_ is the payload body
    /// @return message is the AMBMessage struct
    /// @return payloadProof is the payload proof
    /// @return txType is the transaction type
    /// @return callbackType is the callback type
    /// @return isMulti is the multi flag
    /// @return registryId is the registry id
    /// @return srcSender is the source sender
    /// @return srcChainId is the source chain id
    function _retrievePayloadHeaderAndBody(uint256 payloadId_)
        internal
        view
        returns (
            uint256 payloadHeader_,
            bytes memory payloadBody_,
            AMBMessage memory message,
            bytes32 payloadProof,
            uint8 txType,
            uint8 callbackType,
            uint8 isMulti,
            uint8 registryId,
            address srcSender,
            uint64 srcChainId
        )
    {
        payloadHeader_ = payloadHeader[payloadId_];
        payloadBody_ = payloadBody[payloadId_];
        message = AMBMessage(payloadHeader_, payloadBody_);
        payloadProof = message.computeProof();
        (txType, callbackType, isMulti, registryId, srcSender, srcChainId) = payloadHeader_.decodeTxInfo();

        if (messageQuorum[payloadProof] < _getRequiredMessagingQuorum(srcChainId)) {
            revert Error.QUORUM_NOT_REACHED();
        }
    }

    /// @dev helper function to update multi vault deposit payload
    function _updateMultiVaultDepositPayload(
        uint256 payloadId_,
        bytes memory prevPayloadBody_,
        uint256[] calldata finalAmounts_
    )
        internal
        returns (bytes memory newPayloadBody_, PayloadState finalState_)
    {
        InitMultiVaultData memory multiVaultData = abi.decode(prevPayloadBody_, (InitMultiVaultData));
        IDstSwapper dstSwapper = IDstSwapper(_getAddress(keccak256("DST_SWAPPER")));

        /// @dev compare number of vaults to update with provided finalAmounts length
        if (multiVaultData.amounts.length != finalAmounts_.length) {
            revert Error.DIFFERENT_PAYLOAD_UPDATE_AMOUNTS_LENGTH();
        }

        uint256 validLen;
        uint256 arrLen = finalAmounts_.length;

        for (uint256 i; i < arrLen;) {
            if (finalAmounts_[i] == 0) {
                revert Error.ZERO_AMOUNT();
            }

            /// @dev observe not consuming the second return value
            (multiVaultData.amounts[i],, validLen) = _updateAmountOrQueueFailedDeposit(
                dstSwapper,
                multiVaultData.hasDstSwaps[i],
                payloadId_,
                i,
                finalAmounts_[i],
                multiVaultData.superformIds[i],
                multiVaultData.amounts[i],
                multiVaultData.maxSlippage[i],
                finalState_,
                validLen
            );

            unchecked {
                ++i;
            }
        }

        if (validLen > 0) {
            uint256[] memory finalSuperformIds = new uint256[](validLen);
            uint256[] memory finalAmounts = new uint256[](validLen);
            uint256[] memory maxSlippage = new uint256[](validLen);
            bool[] memory hasDstSwaps = new bool[](validLen);

            uint256 currLen;
            for (uint256 i; i < arrLen;) {
                if (multiVaultData.amounts[i] != 0) {
                    finalSuperformIds[currLen] = multiVaultData.superformIds[i];
                    finalAmounts[currLen] = multiVaultData.amounts[i];
                    maxSlippage[currLen] = multiVaultData.maxSlippage[i];
                    hasDstSwaps[currLen] = multiVaultData.hasDstSwaps[i];
                    ++currLen;
                }
                unchecked {
                    ++i;
                }
            }

            multiVaultData.amounts = finalAmounts;
            multiVaultData.superformIds = finalSuperformIds;
            multiVaultData.maxSlippage = maxSlippage;
            multiVaultData.hasDstSwaps = hasDstSwaps;
            finalState_ = PayloadState.UPDATED;
        } else {
            finalState_ = PayloadState.PROCESSED;
        }

        newPayloadBody_ = abi.encode(multiVaultData);
    }

    /// @dev helper function to update single vault deposit payload
    function _updateSingleVaultDepositPayload(
        uint256 payloadId_,
        bytes memory prevPayloadBody_,
        uint256 finalAmount_
    )
        internal
        returns (bytes memory newPayloadBody_, PayloadState finalState_)
    {
        InitSingleVaultData memory singleVaultData = abi.decode(prevPayloadBody_, (InitSingleVaultData));
        IDstSwapper dstSwapper = IDstSwapper(_getAddress(keccak256("DST_SWAPPER")));

        if (finalAmount_ == 0) {
            revert Error.ZERO_AMOUNT();
        }

        /// @dev observe not consuming the third return value
        (singleVaultData.amount, finalState_,) = _updateAmountOrQueueFailedDeposit(
            dstSwapper,
            singleVaultData.hasDstSwap,
            payloadId_,
            0,
            finalAmount_,
            singleVaultData.superformId,
            singleVaultData.amount,
            singleVaultData.maxSlippage,
            finalState_,
            0
        );

        newPayloadBody_ = abi.encode(singleVaultData);
    }

    function _updateAmountOrQueueFailedDeposit(
        IDstSwapper dstSwapper,
        bool hasDstSwap_,
        uint256 payloadId_,
        uint256 index_,
        uint256 finalAmount_,
        uint256 superformId_,
        uint256 amount_,
        uint256 maxSlippage_,
        PayloadState finalState_,
        uint256 validLen_
    )
        internal
        returns (uint256, PayloadState, uint256)
    {
        bool failedSwapQueued;
        if (hasDstSwap_) {
            if (dstSwapper.swappedAmount(payloadId_, index_) != finalAmount_) {
                (, uint256 amount) = dstSwapper.getFailedSwap(payloadId_, superformId_);

                if (amount != finalAmount_) {
                    revert Error.INVALID_DST_SWAP_AMOUNT();
                } else {
                    failedSwapQueued = true;
                    failedDeposits[payloadId_].superformIds.push(superformId_);

                    /// @dev sets amount to zero and will mark the payload as PROCESSED
                    amount_ = 0;
                    finalState_ = PayloadState.PROCESSED;
                }
            }
        }

        /// @dev validate payload update
        if (!failedSwapQueued) {
            if (PayloadUpdaterLib.validateSlippage(finalAmount_, amount_, maxSlippage_)) {
                /// @dev sets amount to zero and will mark the payload as UPDATED
                amount_ = finalAmount_;
                finalState_ = PayloadState.UPDATED;
                ++validLen_;
            } else {
                failedDeposits[payloadId_].superformIds.push(superformId_);

                /// @dev sets amount to zero and will mark the payload as PROCESSED
                amount_ = 0;
                finalState_ = PayloadState.PROCESSED;
            }
        }

        return (amount_, finalState_, validLen_);
    }

    /// @dev helper function to update multi vault withdraw payload
    function _updateWithdrawPayload(
        bytes memory prevPayloadBody_,
        address srcSender_,
        uint64 srcChainId_,
        bytes[] calldata txData_,
        uint8 multi
    )
        internal
        view
        returns (bytes memory)
    {
        UpdateMultiVaultWithdrawPayloadLocalVars memory lV;
        if (multi == 1) {
            lV.multiVaultData = abi.decode(prevPayloadBody_, (InitMultiVaultData));
        } else {
            lV.singleVaultData = abi.decode(prevPayloadBody_, (InitSingleVaultData));

            lV.tSuperFormIds = new uint256[](1);
            lV.tSuperFormIds[0] = lV.singleVaultData.superformId;

            lV.tAmounts = new uint256[](1);
            lV.tAmounts[0] = lV.singleVaultData.amount;

            lV.tMaxSlippage = new uint256[](1);
            lV.tMaxSlippage[0] = lV.singleVaultData.maxSlippage;

            lV.tLiqData = new LiqRequest[](1);
            lV.tLiqData[0] = lV.singleVaultData.liqData;

            lV.multiVaultData = InitMultiVaultData(
                lV.singleVaultData.superformRouterId,
                lV.singleVaultData.payloadId,
                lV.tSuperFormIds,
                lV.tAmounts,
                lV.tMaxSlippage,
                new bool[](lV.tSuperFormIds.length),
                lV.tLiqData,
                lV.singleVaultData.dstRefundAddress,
                lV.singleVaultData.extraFormData
            );
        }

        if (lV.multiVaultData.liqData.length != txData_.length) {
            revert Error.DIFFERENT_PAYLOAD_UPDATE_TX_DATA_LENGTH();
        }

        lV.multiVaultData = _validateAndUpdateTxData(txData_, lV.multiVaultData, srcSender_, srcChainId_, CHAIN_ID);

        if (multi == 0) {
            lV.singleVaultData.liqData.txData = txData_[0];
            return abi.encode(lV.singleVaultData);
        }

        return abi.encode(lV.multiVaultData);
    }

    /// @dev validates the incoming update data
    function _validateAndUpdateTxData(
        bytes[] calldata txData_,
        InitMultiVaultData memory multiVaultData_,
        address srcSender_,
        uint64 srcChainId_,
        uint64 dstChainId_
    )
        internal
        view
        returns (InitMultiVaultData memory)
    {
        for (uint256 i; i < multiVaultData_.liqData.length;) {
            if (txData_[i].length != 0 && multiVaultData_.liqData[i].txData.length == 0) {
                (address superform,,) = multiVaultData_.superformIds[i].getSuperform();

                if (IBaseForm(superform).getStateRegistryId() == _getStateRegistryId(address(this))) {
                    PayloadUpdaterLib.validateLiqReq(multiVaultData_.liqData[i]);

                    IBridgeValidator bridgeValidator = _getBridgeValidator(multiVaultData_.liqData[i].bridgeId);

                    bridgeValidator.validateTxData(
                        IBridgeValidator.ValidateTxDataArgs(
                            txData_[i],
                            dstChainId_,
                            srcChainId_,
                            multiVaultData_.liqData[i].liqDstChainId,
                            false,
                            superform,
                            srcSender_,
                            multiVaultData_.liqData[i].token
                        )
                    );

                    uint256 finalAmount = bridgeValidator.decodeAmountIn(txData_[i], false);
                    PayloadUpdaterLib.strictValidateSlippage(
                        finalAmount,
                        IBaseForm(superform).previewRedeemFrom(multiVaultData_.amounts[i]),
                        multiVaultData_.maxSlippage[i]
                    );

                    multiVaultData_.liqData[i].txData = txData_[i];
                }
            }

            unchecked {
                ++i;
            }
        }

        return multiVaultData_;
    }

    function _processMultiWithdrawal(
        uint256 payloadId_,
        bytes memory payload_,
        address srcSender_,
        uint64 srcChainId_
    )
        internal
        returns (bytes memory)
    {
        InitMultiVaultData memory multiVaultData = abi.decode(payload_, (InitMultiVaultData));

        InitSingleVaultData memory singleVaultData;
        bool errors;

        uint256 len = multiVaultData.superformIds.length;

        for (uint256 i; i < len;) {
            /// @dev it is critical to validate that the action is being performed to the correct chainId coming from
            /// the superform
            DataLib.validateSuperformChainId(multiVaultData.superformIds[i], CHAIN_ID);

            singleVaultData = InitSingleVaultData({
                superformRouterId: multiVaultData.superformRouterId,
                payloadId: multiVaultData.payloadId,
                superformId: multiVaultData.superformIds[i],
                amount: multiVaultData.amounts[i],
                maxSlippage: multiVaultData.maxSlippage[i],
                hasDstSwap: false,
                liqData: multiVaultData.liqData[i],
                dstRefundAddress: multiVaultData.dstRefundAddress,
                extraFormData: abi.encode(payloadId_, i)
            });

            /// @dev Store destination payloadId_ & index in extraFormData (tbd: 1-step flow doesnt need this)
            (address superform_,,) = singleVaultData.superformId.getSuperform();

            try IBaseForm(superform_).xChainWithdrawFromVault(singleVaultData, srcSender_, srcChainId_) {
                /// @dev marks the indexes that don't require a callback re-mint of shares (successful
                /// withdraws)
                multiVaultData.amounts[i] = 0;
            } catch {
                /// @dev detect if there is at least one failed withdraw
                if (!errors) errors = true;
            }

            unchecked {
                ++i;
            }
        }

        /// @dev if at least one error happens, the shares will be re-minted for the affected superformIds
        if (errors) {
            return _constructMultiReturnData(
                srcSender_,
                multiVaultData.payloadId,
                multiVaultData.superformRouterId,
                TransactionType.WITHDRAW,
                CallbackType.FAIL,
                multiVaultData.superformIds,
                multiVaultData.amounts
            );
        }

        return "";
    }

    function _processMultiDeposit(
        uint256 payloadId_,
        bytes memory payload_,
        address srcSender_,
        uint64 srcChainId_
    )
        internal
        returns (bytes memory)
    {
        InitMultiVaultData memory multiVaultData = abi.decode(payload_, (InitMultiVaultData));

        (address[] memory superforms,,) = DataLib.getSuperforms(multiVaultData.superformIds);

        IERC20 underlying;
        uint256 numberOfVaults = multiVaultData.superformIds.length;
        uint256[] memory dstAmounts = new uint256[](numberOfVaults);

        bool fulfilment;
        bool errors;

        for (uint256 i; i < numberOfVaults;) {
            /// @dev if updating the deposit payload fails because of slippage, multiVaultData.amounts[i] is set to 0
            /// @dev this means that this amount was already added to the failedDeposits state variable and should not
            /// be re-added (or processed here)
            if (multiVaultData.amounts[i] > 0) {
                underlying = IERC20(IBaseForm(superforms[i]).getVaultAsset());

                if (underlying.balanceOf(address(this)) >= multiVaultData.amounts[i]) {
                    underlying.safeIncreaseAllowance(superforms[i], multiVaultData.amounts[i]);
                    LiqRequest memory emptyRequest;

                    /// @dev it is critical to validate that the action is being performed to the correct chainId coming
                    /// from the superform
                    DataLib.validateSuperformChainId(multiVaultData.superformIds[i], CHAIN_ID);

                    /// @notice dstAmounts has same size of the number of vaults. If a given deposit fails, we are
                    /// minting 0
                    /// SPs back on source (slight gas waste)
                    try IBaseForm(superforms[i]).xChainDepositIntoVault(
                        InitSingleVaultData({
                            superformRouterId: multiVaultData.superformRouterId,
                            payloadId: multiVaultData.payloadId,
                            superformId: multiVaultData.superformIds[i],
                            amount: multiVaultData.amounts[i],
                            maxSlippage: multiVaultData.maxSlippage[i],
                            liqData: emptyRequest,
                            hasDstSwap: false,
                            dstRefundAddress: multiVaultData.dstRefundAddress,
                            extraFormData: multiVaultData.extraFormData
                        }),
                        srcSender_,
                        srcChainId_
                    ) returns (uint256 dstAmount) {
                        if (dstAmount > 0) {
                            if (!fulfilment) fulfilment = true;
                            /// @dev marks the indexes that require a callback mint of shares (successful)
                            dstAmounts[i] = dstAmount;
                        }
                    } catch {
                        /// @dev cleaning unused approval
                        underlying.safeDecreaseAllowance(superforms[i], multiVaultData.amounts[i]);

                        /// @dev if any deposit fails, we mark errors as true and add it to failedDepositSuperformIds
                        /// mapping for future rescuing
                        if (!errors) errors = true;

                        failedDeposits[payloadId_].superformIds.push(multiVaultData.superformIds[i]);
                    }
                } else {
                    revert Error.BRIDGE_TOKENS_PENDING();
                }
                unchecked {
                    ++i;
                }
            }
        }

        /// @dev issue superPositions if at least one vault deposit passed
        if (fulfilment) {
            return _constructMultiReturnData(
                srcSender_,
                multiVaultData.payloadId,
                multiVaultData.superformRouterId,
                TransactionType.DEPOSIT,
                CallbackType.RETURN,
                multiVaultData.superformIds,
                dstAmounts
            );
        }

        if (errors) {
            emit FailedXChainDeposits(payloadId_);
        }

        return "";
    }

    function _processSingleWithdrawal(
        uint256 payloadId_,
        bytes memory payload_,
        address srcSender_,
        uint64 srcChainId_
    )
        internal
        returns (bytes memory)
    {
        InitSingleVaultData memory singleVaultData = abi.decode(payload_, (InitSingleVaultData));
        singleVaultData.extraFormData = abi.encode(payloadId_, 0);

        DataLib.validateSuperformChainId(singleVaultData.superformId, CHAIN_ID);

        (address superform_,,) = singleVaultData.superformId.getSuperform();
        /// @dev Withdraw from superform
        try IBaseForm(superform_).xChainWithdrawFromVault(singleVaultData, srcSender_, srcChainId_) {
            // Handle the case when the external call succeeds
        } catch {
            // Handle the case when the external call reverts for whatever reason
            /// https://solidity-by-example.org/try-catch/
            return _constructSingleReturnData(
                srcSender_,
                singleVaultData.payloadId,
                singleVaultData.superformRouterId,
                TransactionType.WITHDRAW,
                CallbackType.FAIL,
                singleVaultData.superformId,
                singleVaultData.amount
            );
        }

        return "";
    }

    function _processSingleDeposit(
        uint256 payloadId_,
        bytes memory payload_,
        address srcSender_,
        uint64 srcChainId_
    )
        internal
        returns (bytes memory)
    {
        InitSingleVaultData memory singleVaultData = abi.decode(payload_, (InitSingleVaultData));

        DataLib.validateSuperformChainId(singleVaultData.superformId, CHAIN_ID);

        (address superform_,,) = singleVaultData.superformId.getSuperform();

        IERC20 underlying = IERC20(IBaseForm(superform_).getVaultAsset());

        if (underlying.balanceOf(address(this)) >= singleVaultData.amount) {
            underlying.safeIncreaseAllowance(superform_, singleVaultData.amount);

            /// @dev deposit to superform
            try IBaseForm(superform_).xChainDepositIntoVault(singleVaultData, srcSender_, srcChainId_) returns (
                uint256 dstAmount
            ) {
                if (dstAmount > 0) {
                    return _constructSingleReturnData(
                        srcSender_,
                        singleVaultData.payloadId,
                        singleVaultData.superformRouterId,
                        TransactionType.DEPOSIT,
                        CallbackType.RETURN,
                        singleVaultData.superformId,
                        dstAmount
                    );
                }
            } catch {
                /// @dev cleaning unused approval
                underlying.safeDecreaseAllowance(superform_, singleVaultData.amount);

                /// @dev if any deposit fails, add it to failedDepositSuperformIds mapping for future rescuing
                failedDeposits[payloadId_].superformIds.push(singleVaultData.superformId);

                emit FailedXChainDeposits(payloadId_);
            }
        } else {
            revert Error.BRIDGE_TOKENS_PENDING();
        }

        return "";
    }

    function _processAcknowledgement(
        uint256 payloadId_,
        bytes32 proof_,
        uint64 srcChainId_,
        bytes memory returnMessage_
    )
        internal
    {
        uint8[] memory proofIds = proofAMB[proof_];

        /// @dev if deposits succeeded or some withdrawal failed, dispatch a callback
        if (returnMessage_.length > 0) {
            uint8[] memory ambIds = new uint8[](proofIds.length + 1);

            ambIds[0] = msgAMB[payloadId_];

            uint256 len = proofIds.length;
            for (uint256 i; i < len;) {
                ambIds[i + 1] = proofIds[i];

                unchecked {
                    ++i;
                }
            }

            _dispatchAcknowledgement(srcChainId_, ambIds, returnMessage_);
        }
    }

    /// @notice depositSync and withdrawSync internal method for sending message back to the source chain
    function _constructMultiReturnData(
        address srcSender_,
        uint256 payloadId_,
        uint8 superformRouterId_,
        TransactionType txType,
        CallbackType returnType_,
        uint256[] memory superformIds_,
        uint256[] memory amounts_
    )
        internal
        view
        returns (bytes memory)
    {
        /// @dev Send Data to Source to issue superform positions (failed withdraws and successful deposits)
        return abi.encode(
            AMBMessage(
                DataLib.packTxInfo(
                    uint8(txType), uint8(returnType_), 1, _getStateRegistryId(address(this)), srcSender_, CHAIN_ID
                ),
                abi.encode(ReturnMultiData(superformRouterId_, payloadId_, superformIds_, amounts_))
            )
        );
    }

    /// @notice depositSync and withdrawSync internal method for sending message back to the source chain
    function _constructSingleReturnData(
        address srcSender_,
        uint256 payloadId_,
        uint8 superformRouterId_,
        TransactionType txType,
        CallbackType returnType_,
        uint256 superformId_,
        uint256 amount_
    )
        internal
        view
        returns (bytes memory)
    {
        /// @dev Send Data to Source to issue superform positions (failed withdraws and successful deposits)
        return abi.encode(
            AMBMessage(
                DataLib.packTxInfo(
                    uint8(txType), uint8(returnType_), 0, _getStateRegistryId(address(this)), srcSender_, CHAIN_ID
                ),
                abi.encode(ReturnSingleData(superformRouterId_, payloadId_, superformId_, amount_))
            )
        );
    }

    /// @dev calls the appropriate dispatch function according to the ackExtraData the keeper fed initially
    function _dispatchAcknowledgement(uint64 dstChainId_, uint8[] memory ambIds_, bytes memory message_) internal {
        (, bytes memory extraData) =
            IPaymentHelper(_getAddress(keccak256("PAYMENT_HELPER"))).calculateAMBData(dstChainId_, ambIds_, message_);

        AMBExtraData memory d = abi.decode(extraData, (AMBExtraData));

        _dispatchPayload(msg.sender, ambIds_[0], dstChainId_, d.gasPerAMB[0], message_, d.extraDataPerAMB[0]);

        if (ambIds_.length > 1) {
            _dispatchProof(msg.sender, ambIds_, dstChainId_, d.gasPerAMB, message_, d.extraDataPerAMB);
        }
    }
}<|MERGE_RESOLUTION|>--- conflicted
+++ resolved
@@ -280,13 +280,7 @@
     }
 
     /// @inheritdoc ICoreStateRegistry
-    function disputeRescueFailedDeposits(
-        uint256 payloadId_
-        ) 
-        external 
-        override
-        isValidPayloadId(payloadId_) 
-    {
+    function disputeRescueFailedDeposits(uint256 payloadId_) external override isValidPayloadId(payloadId_) {
         FailedDeposit memory failedDeposits_ = failedDeposits[payloadId_];
 
         /// @dev the msg sender should be the refund address (or) the disputer
@@ -316,17 +310,7 @@
 
     /// @inheritdoc ICoreStateRegistry
     /// @notice is an open function & can be executed by anyone
-<<<<<<< HEAD
     function finalizeRescueFailedDeposits(uint256 payloadId_, bool rescueInterim_) external override {
-=======
-    function finalizeRescueFailedDeposits(
-        uint256 payloadId_
-        ) 
-        external
-        override
-        isValidPayloadId(payloadId_) 
-    {
->>>>>>> e07c0d0b
         uint256 lastProposedTimestamp = failedDeposits[payloadId_].lastProposedTimestamp;
 
         /// @dev the timelock is elapsed
