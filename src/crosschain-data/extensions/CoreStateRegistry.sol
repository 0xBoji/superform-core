// SPDX-License-Identifier: Apache-2.0
pragma solidity 0.8.21;

import { IERC20 } from "openzeppelin-contracts/contracts/token/ERC20/IERC20.sol";
import { SafeERC20 } from "openzeppelin-contracts/contracts/token/ERC20/utils/SafeERC20.sol";
import { BaseStateRegistry } from "../BaseStateRegistry.sol";
import { IStateSyncer } from "../../interfaces/IStateSyncer.sol";
import { ISuperRegistry } from "../../interfaces/ISuperRegistry.sol";
import { IQuorumManager } from "../../interfaces/IQuorumManager.sol";
import { IPaymentHelper } from "../../interfaces/IPaymentHelper.sol";
import { IBaseForm } from "../../interfaces/IBaseForm.sol";
import { ISuperRBAC } from "../../interfaces/ISuperRBAC.sol";
import { IDstSwapper } from "../../interfaces/IDstSwapper.sol";
import { DataLib } from "../../libraries/DataLib.sol";
import { ProofLib } from "../../libraries/ProofLib.sol";
import { IERC4626Form } from "../../forms/interfaces/IERC4626Form.sol";
import { PayloadUpdaterLib } from "../../libraries/PayloadUpdaterLib.sol";
import { Error } from "../../utils/Error.sol";
import "../../interfaces/ICoreStateRegistry.sol";

/// @title CoreStateRegistry
/// @author Zeropoint Labs
/// @dev enables communication between Superform Core Contracts deployed on all supported networks
contract CoreStateRegistry is BaseStateRegistry, ICoreStateRegistry {
    using SafeERC20 for IERC20;
    using DataLib for uint256;
    using ProofLib for AMBMessage;

    /*///////////////////////////////////////////////////////////////
                            STATE VARIABLES
    //////////////////////////////////////////////////////////////*/

    /// @dev just stores the superformIds that failed in a specific payload id
    mapping(uint256 payloadId => FailedDeposit) internal failedDeposits;

    /*///////////////////////////////////////////////////////////////
                                MODIFIERS
    //////////////////////////////////////////////////////////////*/

    modifier onlyCoreStateRegistryProcessor() {
        if (!ISuperRBAC(_getSuperRBAC()).hasCoreStateRegistryProcessorRole(msg.sender)) revert Error.NOT_PROCESSOR();
        _;
    }

    modifier onlyCoreStateRegistryUpdater() {
        if (!ISuperRBAC(_getSuperRBAC()).hasCoreStateRegistryUpdaterRole(msg.sender)) {
            revert Error.NOT_UPDATER();
        }
        _;
    }

    modifier onlySender() override {
        if (superRegistry.getSuperformRouterId(msg.sender) == 0) revert Error.NOT_SUPER_ROUTER();
        _;
    }

    modifier isValidPayloadId(uint256 payloadId_) {
        if (payloadId_ > payloadsCount) {
            revert Error.INVALID_PAYLOAD_ID();
        }
        _;
    }

    /*///////////////////////////////////////////////////////////////
                                CONSTRUCTOR
    //////////////////////////////////////////////////////////////*/
    constructor(ISuperRegistry superRegistry_) BaseStateRegistry(superRegistry_) { }

    /*///////////////////////////////////////////////////////////////
                            EXTERNAL FUNCTIONS
    //////////////////////////////////////////////////////////////*/

    /// @inheritdoc ICoreStateRegistry
    function updateDepositPayload(
        uint256 payloadId_,
        uint256[] calldata finalAmounts_
    )
        external
        virtual
        override
        onlyCoreStateRegistryUpdater
        isValidPayloadId(payloadId_)
    {
        UpdateDepositPayloadVars memory v;

        v.prevPayloadHeader = payloadHeader[payloadId_];
        v.prevPayloadBody = payloadBody[payloadId_];

        v.prevPayloadProof = AMBMessage(v.prevPayloadHeader, v.prevPayloadBody).computeProof();

        (,, v.isMulti,,, v.srcChainId) = v.prevPayloadHeader.decodeTxInfo();

        if (messageQuorum[v.prevPayloadProof] < _getRequiredMessagingQuorum(v.srcChainId)) {
            revert Error.QUORUM_NOT_REACHED();
        }

        PayloadUpdaterLib.validateDepositPayloadUpdate(v.prevPayloadHeader, payloadTracking[payloadId_], v.isMulti);

        bytes memory newPayloadBody;
        if (v.isMulti != 0) {
            (newPayloadBody, v.finalState) =
                _updateMultiVaultDepositPayload(payloadId_, v.prevPayloadBody, finalAmounts_);
        } else {
            (newPayloadBody, v.finalState) =
                _updateSingleVaultDepositPayload(payloadId_, v.prevPayloadBody, finalAmounts_[0]);
        }

        /// @dev set the new payload body
        payloadBody[payloadId_] = newPayloadBody;
        bytes32 newPayloadProof = AMBMessage(v.prevPayloadHeader, newPayloadBody).computeProof();

        if (newPayloadProof != v.prevPayloadProof) {
            /// @dev set new message quorum
            messageQuorum[newPayloadProof] = messageQuorum[v.prevPayloadProof];
            proofAMB[newPayloadProof] = proofAMB[v.prevPayloadProof];

            /// @dev re-set previous message quorum to 0
            delete messageQuorum[v.prevPayloadProof];
            delete proofAMB[v.prevPayloadProof];
        }

        payloadTracking[payloadId_] = v.finalState;
        emit PayloadUpdated(payloadId_);

        /// @dev if payload is processed at this stage then it is failing
        if (v.finalState == PayloadState.PROCESSED) {
            emit PayloadProcessed(payloadId_);
            emit FailedXChainDeposits(payloadId_);
        }
    }

    /// @inheritdoc ICoreStateRegistry
    function updateWithdrawPayload(
        uint256 payloadId_,
        bytes[] calldata txData_
    )
        external
        virtual
        override
        onlyCoreStateRegistryUpdater
        isValidPayloadId(payloadId_)
    {
        UpdateWithdrawPayloadVars memory v;

        /// @dev load header and body of payload
        v.prevPayloadHeader = payloadHeader[payloadId_];
        v.prevPayloadBody = payloadBody[payloadId_];

        v.prevPayloadProof = AMBMessage(v.prevPayloadHeader, v.prevPayloadBody).computeProof();
        (,, v.isMulti,, v.srcSender, v.srcChainId) = v.prevPayloadHeader.decodeTxInfo();

        if (messageQuorum[v.prevPayloadProof] < _getRequiredMessagingQuorum(v.srcChainId)) {
            revert Error.QUORUM_NOT_REACHED();
        }

        /// @dev validate payload update
        PayloadUpdaterLib.validateWithdrawPayloadUpdate(v.prevPayloadHeader, payloadTracking[payloadId_], v.isMulti);
        v.dstChainId = uint64(block.chainid);

        bytes memory newPayloadBody = _updateWithdrawPayload(v, txData_, v.isMulti);

        /// @dev set the new payload body
        payloadBody[payloadId_] = newPayloadBody;
        bytes32 newPayloadProof = AMBMessage(v.prevPayloadHeader, newPayloadBody).computeProof();

        if (newPayloadProof != v.prevPayloadProof) {
            /// @dev set new message quorum
            messageQuorum[newPayloadProof] = messageQuorum[v.prevPayloadProof];
            proofAMB[newPayloadProof] = proofAMB[v.prevPayloadProof];

            /// @dev re-set previous message quorum to 0
            delete messageQuorum[v.prevPayloadProof];
            delete proofAMB[v.prevPayloadProof];
        }

        /// @dev define the payload status as updated
        payloadTracking[payloadId_] = PayloadState.UPDATED;

        emit PayloadUpdated(payloadId_);
    }

    /// @inheritdoc BaseStateRegistry
    function processPayload(uint256 payloadId_)
        external
        payable
        virtual
        override
        onlyCoreStateRegistryProcessor
        isValidPayloadId(payloadId_)
    {
        if (payloadTracking[payloadId_] == PayloadState.PROCESSED) {
            revert Error.PAYLOAD_ALREADY_PROCESSED();
        }

        CoreProcessPayloadLocalVars memory v;
        v.initialState = payloadTracking[payloadId_];

        /// @dev sets status as processed to prevent re-entrancy
        payloadTracking[payloadId_] = PayloadState.PROCESSED;

        v._payloadBody = payloadBody[payloadId_];
        v._payloadHeader = payloadHeader[payloadId_];

        (v.txType, v.callbackType, v.multi,, v.srcSender, v.srcChainId) = v._payloadHeader.decodeTxInfo();
        v._message = AMBMessage(v._payloadHeader, v._payloadBody);

        /// @dev validates quorum
        v._proof = v._message.computeProof();

        /// @dev The number of valid proofs (quorum) must be equal to the required messaging quorum
        if (messageQuorum[v._proof] < _getRequiredMessagingQuorum(v.srcChainId)) {
            revert Error.QUORUM_NOT_REACHED();
        }

        /// @dev mint superPositions for successful deposits or remint for failed withdraws
        if (v.callbackType == uint256(CallbackType.RETURN) || v.callbackType == uint256(CallbackType.FAIL)) {
            v.multi == 1
                ? IStateSyncer(
                    superRegistry.getStateSyncer(abi.decode(v._payloadBody, (ReturnMultiData)).superformRouterId)
                ).stateMultiSync(v._message)
                : IStateSyncer(
                    superRegistry.getStateSyncer(abi.decode(v._payloadBody, (ReturnSingleData)).superformRouterId)
                ).stateSync(v._message);
        }

        bytes memory returnMessage;
        /// @dev for initial payload processing
        if (v.callbackType == uint8(CallbackType.INIT)) {
            if (v.txType == uint8(TransactionType.WITHDRAW)) {
                returnMessage = v.multi == 1
                    ? _processMultiWithdrawal(payloadId_, v._payloadBody, v.srcSender, v.srcChainId)
                    : _processSingleWithdrawal(payloadId_, v._payloadBody, v.srcSender, v.srcChainId);
            }

            if (v.txType == uint8(TransactionType.DEPOSIT)) {
                if (v.initialState != PayloadState.UPDATED) {
                    revert Error.PAYLOAD_NOT_UPDATED();
                }

                returnMessage = v.multi == 1
                    ? _processMultiDeposit(payloadId_, v._payloadBody, v.srcSender, v.srcChainId)
                    : _processSingleDeposit(payloadId_, v._payloadBody, v.srcSender, v.srcChainId);
            }
        }

        uint8[] memory proofIds = proofAMB[v._proof];

        /// @dev if deposits succeeded or some withdrawal failed, dispatch a callback
        if (returnMessage.length > 0) {
            uint8[] memory ambIds = new uint8[](proofIds.length + 1);

            ambIds[0] = msgAMB[payloadId_];

            uint256 len = proofIds.length;
            for (uint256 i; i < len;) {
                ambIds[i + 1] = proofIds[i];

                unchecked {
                    ++i;
                }
            }

            _dispatchAcknowledgement(v.srcChainId, ambIds, returnMessage);
        }

        emit PayloadProcessed(payloadId_);
    }

    /// @inheritdoc ICoreStateRegistry
    function proposeRescueFailedDeposits(
        uint256 payloadId_,
        uint256[] memory proposedAmounts_
    )
        external
        override
        onlyCoreStateRegistryProcessor //// FIXME: should be a new role
    {
        RescueFailedDepositsLocalVars memory v;
        FailedDeposit storage failedDeposits_ = failedDeposits[payloadId_];
        v.superformIds = failedDeposits_.superformIds;

        v.l1 = v.superformIds.length;
        v.l2 = proposedAmounts_.length;

        if (v.l1 == 0 || v.l2 == 0 || v.l1 != v.l2) {
            revert Error.INVALID_RESCUE_DATA();
        }

        if (failedDeposits_.lastProposedTimestamp != 0) {
            revert Error.RESCUE_ALREADY_PROPOSED();
        }

        failedDeposits_.amounts = proposedAmounts_;
        failedDeposits_.lastProposedTimestamp = block.timestamp;

        (,, uint8 multi,,,) = DataLib.decodeTxInfo(payloadHeader[payloadId_]);

        if (multi == 1) {
            InitMultiVaultData memory data = abi.decode(payloadBody[payloadId_], (InitMultiVaultData));
            failedDeposits_.refundAddress = data.dstRefundAddress;
        } else {
            InitSingleVaultData memory data = abi.decode(payloadBody[payloadId_], (InitSingleVaultData));
            failedDeposits_.refundAddress = data.dstRefundAddress;
        }

        emit RescueProposed(payloadId_, failedDeposits_.superformIds, proposedAmounts_, block.timestamp);
    }

    /// @inheritdoc ICoreStateRegistry
    function disputeRescueFailedDeposits(uint256 payloadId_) external {
        FailedDeposit storage failedDeposits_ = failedDeposits[payloadId_];

        if (msg.sender != failedDeposits_.refundAddress) {
            revert Error.INVALID_DISUPTER();
        }

        /// @dev the timelock is already elapsed to dispute
        if (
            failedDeposits_.lastProposedTimestamp == 0
                || block.timestamp > failedDeposits_.lastProposedTimestamp + superRegistry.delay()
        ) {
            revert Error.DISPUTE_TIME_ELAPSED();
        }

        /// @dev just can reset last proposed time here, since amounts should be updated again to
        /// pass the lastProposedTimestamp zero check in finalize
        failedDeposits_.lastProposedTimestamp = 0;

        emit RescueDisputed(payloadId_);
    }

    /// @inheritdoc ICoreStateRegistry
    /// @notice is an open function & can be executed by anyone
    function finalizeRescueFailedDeposits(uint256 payloadId_) external {
        FailedDeposit storage failedDeposits_ = failedDeposits[payloadId_];

        /// @dev the timelock is elapsed
        if (
            failedDeposits_.lastProposedTimestamp == 0
                || block.timestamp < failedDeposits_.lastProposedTimestamp + superRegistry.delay()
        ) {
            revert Error.RESCUE_TIMELOCKED();
        }

        uint256[] memory superformIds = failedDeposits_.superformIds;
        uint256[] memory amounts = failedDeposits_.amounts;
        address refundAddress = failedDeposits_.refundAddress;

        /// @dev deleted to prevent re-entrancy
        delete failedDeposits[payloadId_];

        for (uint256 i; i < superformIds.length; ++i) {
            (address form_,,) = DataLib.getSuperform(superformIds[i]);
            /// @dev refunds the amount to user specified refund address
            IERC20(IERC4626Form(form_).getVaultAsset()).transfer(refundAddress, amounts[i]);
        }

        emit RescueFinalized(payloadId_);
    }

    /// @inheritdoc ICoreStateRegistry
    function getFailedDeposits(uint256 payloadId_)
        external
        view
        override
        returns (uint256[] memory superformIds, uint256[] memory amounts, address refundAddress, uint256 proposedTime)
    {
        FailedDeposit memory failedDeposit = failedDeposits[payloadId_];
        superformIds = failedDeposit.superformIds;
        amounts = failedDeposit.amounts;
        refundAddress = failedDeposit.refundAddress;
        proposedTime = failedDeposit.lastProposedTimestamp;
    }

    /*///////////////////////////////////////////////////////////////
                            INTERNAL FUNCTIONS
    //////////////////////////////////////////////////////////////*/

    /// @dev returns the superRBAC address
    function _getSuperRBAC() internal view returns (address) {
        return superRegistry.getAddress(keccak256("SUPER_RBAC"));
    }

    /// @dev returns the required quorum for the src chain id from super registry
    /// @param chainId is the src chain id
    /// @return the quorum configured for the chain id
    function _getRequiredMessagingQuorum(uint64 chainId) internal view returns (uint256) {
        return IQuorumManager(address(superRegistry)).getRequiredMessagingQuorum(chainId);
    }

    /// @dev returns the required quorum for the src chain id from super registry
    /// @param bridgeId is the bridge id
    /// @return validator_ is the address of the validator contract
    function _getBridgeValidator(uint8 bridgeId) internal view returns (IBridgeValidator validator_) {
        return IBridgeValidator(superRegistry.getBridgeValidator(bridgeId));
    }

    /// @dev helper function to update multi vault deposit payload
    function _updateMultiVaultDepositPayload(
        uint256 payloadId_,
        bytes memory prevPayloadBody_,
        uint256[] calldata finalAmounts_
    )
        internal
        returns (bytes memory newPayloadBody_, PayloadState finalState_)
    {
        InitMultiVaultData memory multiVaultData = abi.decode(prevPayloadBody_, (InitMultiVaultData));
        IDstSwapper dstSwapper = IDstSwapper(superRegistry.getAddress(keccak256("DST_SWAPPER")));

        /// @dev compare number of vaults to update with provided finalAmounts length
        if (multiVaultData.amounts.length != finalAmounts_.length) {
            revert Error.DIFFERENT_PAYLOAD_UPDATE_AMOUNTS_LENGTH();
        }

        uint256 validLen;
        uint256 arrLen = finalAmounts_.length;
        FailedDeposit storage failedDeposits_ = failedDeposits[payloadId_];

        for (uint256 i; i < arrLen;) {
            if (multiVaultData.hasDstSwaps[i]) {
                if (dstSwapper.swappedAmount(payloadId_, i) != finalAmounts_[i]) {
                    revert Error.INVALID_DST_SWAP_AMOUNT();
                }
            }

            /// @dev validate payload update
            if (
                PayloadUpdaterLib.validateSlippage(
                    finalAmounts_[i], multiVaultData.amounts[i], multiVaultData.maxSlippage[i]
                )
            ) {
                multiVaultData.amounts[i] = finalAmounts_[i];
                validLen++;
            } else {
                multiVaultData.amounts[i] = 0;
                failedDeposits_.superformIds.push(multiVaultData.superformIds[i]);
            }

            unchecked {
                ++i;
            }
        }

        if (validLen > 0) {
            uint256[] memory finalSuperformIds = new uint256[](validLen);
            uint256[] memory finalAmounts = new uint256[](validLen);
            uint256[] memory maxSlippage = new uint256[](validLen);
            bool[] memory hasDstSwaps = new bool[](validLen);

            uint256 currLen;
            for (uint256 i; i < arrLen;) {
                if (multiVaultData.amounts[i] != 0) {
                    finalSuperformIds[currLen] = multiVaultData.superformIds[i];
                    finalAmounts[currLen] = multiVaultData.amounts[i];
                    maxSlippage[currLen] = multiVaultData.maxSlippage[i];
                    hasDstSwaps[currLen] = multiVaultData.hasDstSwaps[i];
                    ++currLen;
                }
                unchecked {
                    ++i;
                }
            }

            multiVaultData.amounts = finalAmounts;
            multiVaultData.superformIds = finalSuperformIds;
            multiVaultData.maxSlippage = maxSlippage;
            multiVaultData.hasDstSwaps = hasDstSwaps;
            finalState_ = PayloadState.UPDATED;
        } else {
            finalState_ = PayloadState.PROCESSED;
        }

        newPayloadBody_ = abi.encode(multiVaultData);
    }

    /// @dev helper function to update single vault deposit payload
    function _updateSingleVaultDepositPayload(
        uint256 payloadId_,
        bytes memory prevPayloadBody_,
        uint256 finalAmount_
    )
        internal
        returns (bytes memory newPayloadBody_, PayloadState finalState_)
    {
        InitSingleVaultData memory singleVaultData = abi.decode(prevPayloadBody_, (InitSingleVaultData));
        IDstSwapper dstSwapper = IDstSwapper(superRegistry.getAddress(keccak256("DST_SWAPPER")));

        if (singleVaultData.hasDstSwap) {
            if (dstSwapper.swappedAmount(payloadId_, 0) != finalAmount_) {
                revert Error.INVALID_DST_SWAP_AMOUNT();
            }
        }

        /// @dev validate payload update
        if (PayloadUpdaterLib.validateSlippage(finalAmount_, singleVaultData.amount, singleVaultData.maxSlippage)) {
            /// @dev sets amount to zero and will mark the payload as UPDATED
            singleVaultData.amount = finalAmount_;
            finalState_ = PayloadState.UPDATED;
        } else {
            FailedDeposit storage failedDeposits_ = failedDeposits[payloadId_];
            failedDeposits_.superformIds.push(singleVaultData.superformId);

            /// @dev sets amount to zero and will mark the payload as PROCESSED
            singleVaultData.amount = 0;
            finalState_ = PayloadState.PROCESSED;
        }

        newPayloadBody_ = abi.encode(singleVaultData);
    }

    /// @dev helper function to update multi vault withdraw payload
    function _updateWithdrawPayload(
        UpdateWithdrawPayloadVars memory v_,
        bytes[] calldata txData_,
        uint8 multi
    )
        internal
        view
        returns (bytes memory)
    {
        UpdateMultiVaultWithdrawPayloadLocalVars memory lV;
        if (multi == 1) {
            lV.multiVaultData = abi.decode(v_.prevPayloadBody, (InitMultiVaultData));
        } else {
            lV.singleVaultData = abi.decode(v_.prevPayloadBody, (InitSingleVaultData));

            lV.tSuperFormIds = new uint256[](1);
            lV.tSuperFormIds[0] = lV.singleVaultData.superformId;

            lV.tAmounts = new uint256[](1);
            lV.tAmounts[0] = lV.singleVaultData.amount;

            lV.tMaxSlippage = new uint256[](1);
            lV.tMaxSlippage[0] = lV.singleVaultData.maxSlippage;

            lV.tLiqData = new LiqRequest[](1);
            lV.tLiqData[0] = lV.singleVaultData.liqData;

            lV.multiVaultData = InitMultiVaultData(
                lV.singleVaultData.superformRouterId,
                lV.singleVaultData.payloadId,
                lV.tSuperFormIds,
                lV.tAmounts,
                lV.tMaxSlippage,
                new bool[](lV.tSuperFormIds.length),
                lV.tLiqData,
                lV.singleVaultData.dstRefundAddress,
                lV.singleVaultData.extraFormData
            );
        }

        lV.len = lV.multiVaultData.liqData.length;

        if (lV.len != txData_.length) {
            revert Error.DIFFERENT_PAYLOAD_UPDATE_TX_DATA_LENGTH();
        }

        /// @dev validates if the incoming update is valid
        for (lV.i; lV.i < lV.len;) {
            if (txData_[lV.i].length != 0 && lV.multiVaultData.liqData[lV.i].txData.length == 0) {
                (address superform,,) = lV.multiVaultData.superformIds[lV.i].getSuperform();

                if (IBaseForm(superform).getStateRegistryId() == superRegistry.getStateRegistryId(address(this))) {
                    PayloadUpdaterLib.validateLiqReq(lV.multiVaultData.liqData[lV.i]);

                    lV.bridgeValidator = _getBridgeValidator(lV.multiVaultData.liqData[lV.i].bridgeId);

                    lV.bridgeValidator.validateTxData(
                        IBridgeValidator.ValidateTxDataArgs(
                            txData_[lV.i],
                            v_.dstChainId,
                            v_.srcChainId,
                            lV.multiVaultData.liqData[lV.i].liqDstChainId,
                            false,
                            superform,
                            v_.srcSender,
                            lV.multiVaultData.liqData[lV.i].token
                        )
                    );
                    /// payload with 1000 USDC SP being withdrawn (amounts)
                    /// finalAmount (that will be dispatched) is amount in
                    /// how can we compare an amount of underlying against superPositions? This seems invalid

                    lV.finalAmount = lV.bridgeValidator.decodeAmountIn(txData_[lV.i], false);
<<<<<<< HEAD
                    PayloadUpdaterLib.strictValidateSlippage(
=======

                    /// @dev if finalAmount is > previewRedeem now this will always fail. Vault can suffer variations in
                    /// between off-chain and onchain call
                    PayloadUpdaterLib.validateSlippage(
>>>>>>> 7f83fc45
                        lV.finalAmount,
                        IBaseForm(superform).previewRedeemFrom(lV.multiVaultData.amounts[lV.i]),
                        lV.multiVaultData.maxSlippage[lV.i]
                    );

                    lV.multiVaultData.liqData[lV.i].txData = txData_[lV.i];
                }
            }

            unchecked {
                ++lV.i;
            }
        }

        if (multi == 0) {
            lV.singleVaultData.liqData.txData = txData_[0];
            return abi.encode(lV.singleVaultData);
        }

        return abi.encode(lV.multiVaultData);
    }

    function _processMultiWithdrawal(
        uint256 payloadId_,
        bytes memory payload_,
        address srcSender_,
        uint64 srcChainId_
    )
        internal
        returns (bytes memory)
    {
        InitMultiVaultData memory multiVaultData = abi.decode(payload_, (InitMultiVaultData));

        InitSingleVaultData memory singleVaultData;
        bool errors;

        uint256 len = multiVaultData.superformIds.length;

        for (uint256 i; i < len;) {
            /// @dev it is critical to validate that the action is being performed to the correct chainId coming from
            /// the superform
            DataLib.validateSuperformChainId(multiVaultData.superformIds[i], uint64(block.chainid));

            singleVaultData = InitSingleVaultData({
                superformRouterId: multiVaultData.superformRouterId,
                payloadId: multiVaultData.payloadId,
                superformId: multiVaultData.superformIds[i],
                amount: multiVaultData.amounts[i],
                maxSlippage: multiVaultData.maxSlippage[i],
                hasDstSwap: false,
                liqData: multiVaultData.liqData[i],
                dstRefundAddress: multiVaultData.dstRefundAddress,
                extraFormData: abi.encode(payloadId_, i)
            });

            /// @dev Store destination payloadId_ & index in extraFormData (tbd: 1-step flow doesnt need this)
            (address superform_,,) = singleVaultData.superformId.getSuperform();

            try IBaseForm(superform_).xChainWithdrawFromVault(singleVaultData, srcSender_, srcChainId_) {
                /// @dev marks the indexes that don't require a callback re-mint of shares (successful
                /// withdraws)
                multiVaultData.amounts[i] = 0;
            } catch {
                /// @dev detect if there is at least one failed withdraw
                if (!errors) errors = true;
            }

            unchecked {
                ++i;
            }
        }

        /// @dev if at least one error happens, the shares will be re-minted for the affected superformIds
        if (errors) {
            return _constructMultiReturnData(
                srcSender_,
                multiVaultData.payloadId,
                multiVaultData.superformRouterId,
                TransactionType.WITHDRAW,
                CallbackType.FAIL,
                multiVaultData.superformIds,
                multiVaultData.amounts
            );
        }

        return "";
    }

    function _processMultiDeposit(
        uint256 payloadId_,
        bytes memory payload_,
        address srcSender_,
        uint64 srcChainId_
    )
        internal
        returns (bytes memory)
    {
        InitMultiVaultData memory multiVaultData = abi.decode(payload_, (InitMultiVaultData));

        (address[] memory superforms,,) = DataLib.getSuperforms(multiVaultData.superformIds);

        IERC20 underlying;
        uint256 numberOfVaults = multiVaultData.superformIds.length;
        uint256[] memory dstAmounts = new uint256[](numberOfVaults);

        bool fulfilment;
        bool errors;

        for (uint256 i; i < numberOfVaults;) {
            underlying = IERC20(IBaseForm(superforms[i]).getVaultAsset());

            if (underlying.balanceOf(address(this)) >= multiVaultData.amounts[i]) {
                underlying.safeIncreaseAllowance(superforms[i], multiVaultData.amounts[i]);
                LiqRequest memory emptyRequest;

                /// @dev it is critical to validate that the action is being performed to the correct chainId coming
                /// from the superform
                DataLib.validateSuperformChainId(multiVaultData.superformIds[i], uint64(block.chainid));

                /// @notice dstAmounts has same size of the number of vaults. If a given deposit fails, we are minting 0
                /// SPs back on source (slight gas waste)
                try IBaseForm(superforms[i]).xChainDepositIntoVault(
                    InitSingleVaultData({
                        superformRouterId: multiVaultData.superformRouterId,
                        payloadId: multiVaultData.payloadId,
                        superformId: multiVaultData.superformIds[i],
                        amount: multiVaultData.amounts[i],
                        maxSlippage: multiVaultData.maxSlippage[i],
                        liqData: emptyRequest,
                        hasDstSwap: false,
                        dstRefundAddress: multiVaultData.dstRefundAddress,
                        extraFormData: multiVaultData.extraFormData
                    }),
                    srcSender_,
                    srcChainId_
                ) returns (uint256 dstAmount) {
                    if (!fulfilment) fulfilment = true;
                    /// @dev marks the indexes that require a callback mint of shares (successful)
                    dstAmounts[i] = dstAmount;
                } catch {
                    /// @dev cleaning unused approval
                    underlying.safeDecreaseAllowance(superforms[i], multiVaultData.amounts[i]);

                    /// @dev if any deposit fails, we mark errors as true and add it to failedDepositSuperformIds
                    /// mapping for future rescuing
                    if (!errors) errors = true;

                    failedDeposits[payloadId_].superformIds.push(multiVaultData.superformIds[i]);
                }
            } else {
                revert Error.BRIDGE_TOKENS_PENDING();
            }
            unchecked {
                ++i;
            }
        }

        /// @dev issue superPositions if at least one vault deposit passed
        if (fulfilment) {
            return _constructMultiReturnData(
                srcSender_,
                multiVaultData.payloadId,
                multiVaultData.superformRouterId,
                TransactionType.DEPOSIT,
                CallbackType.RETURN,
                multiVaultData.superformIds,
                dstAmounts
            );
        }

        if (errors) {
            emit FailedXChainDeposits(payloadId_);
        }

        return "";
    }

    function _processSingleWithdrawal(
        uint256 payloadId_,
        bytes memory payload_,
        address srcSender_,
        uint64 srcChainId_
    )
        internal
        returns (bytes memory)
    {
        InitSingleVaultData memory singleVaultData = abi.decode(payload_, (InitSingleVaultData));
        singleVaultData.extraFormData = abi.encode(payloadId_, 0);

        DataLib.validateSuperformChainId(singleVaultData.superformId, uint64(block.chainid));

        (address superform_,,) = singleVaultData.superformId.getSuperform();
        /// @dev Withdraw from superform
        try IBaseForm(superform_).xChainWithdrawFromVault(singleVaultData, srcSender_, srcChainId_) {
            // Handle the case when the external call succeeds
        } catch {
            // Handle the case when the external call reverts for whatever reason
            /// https://solidity-by-example.org/try-catch/
            return _constructSingleReturnData(
                srcSender_,
                singleVaultData.payloadId,
                singleVaultData.superformRouterId,
                TransactionType.WITHDRAW,
                CallbackType.FAIL,
                singleVaultData.superformId,
                singleVaultData.amount
            );
        }

        return "";
    }

    function _processSingleDeposit(
        uint256 payloadId_,
        bytes memory payload_,
        address srcSender_,
        uint64 srcChainId_
    )
        internal
        returns (bytes memory)
    {
        InitSingleVaultData memory singleVaultData = abi.decode(payload_, (InitSingleVaultData));

        DataLib.validateSuperformChainId(singleVaultData.superformId, uint64(block.chainid));

        (address superform_,,) = singleVaultData.superformId.getSuperform();

        IERC20 underlying = IERC20(IBaseForm(superform_).getVaultAsset());

        if (underlying.balanceOf(address(this)) >= singleVaultData.amount) {
            underlying.safeIncreaseAllowance(superform_, singleVaultData.amount);

            /// @dev deposit to superform
            try IBaseForm(superform_).xChainDepositIntoVault(singleVaultData, srcSender_, srcChainId_) returns (
                uint256 dstAmount
            ) {
                return _constructSingleReturnData(
                    srcSender_,
                    singleVaultData.payloadId,
                    singleVaultData.superformRouterId,
                    TransactionType.DEPOSIT,
                    CallbackType.RETURN,
                    singleVaultData.superformId,
                    dstAmount
                );
            } catch {
                /// @dev cleaning unused approval
                underlying.safeDecreaseAllowance(superform_, singleVaultData.amount);

                /// @dev if any deposit fails, add it to failedDepositSuperformIds mapping for future rescuing
                failedDeposits[payloadId_].superformIds.push(singleVaultData.superformId);

                emit FailedXChainDeposits(payloadId_);
            }
        } else {
            revert Error.BRIDGE_TOKENS_PENDING();
        }

        return "";
    }

    /// @notice depositSync and withdrawSync internal method for sending message back to the source chain
    function _constructMultiReturnData(
        address srcSender_,
        uint256 payloadId_,
        uint8 superformRouterId_,
        TransactionType txType,
        CallbackType returnType,
        uint256[] memory superformIds_,
        uint256[] memory amounts
    )
        internal
        view
        returns (bytes memory)
    {
        /// @dev Send Data to Source to issue superform positions (failed withdraws and successful deposits)
        return abi.encode(
            AMBMessage(
                DataLib.packTxInfo(
                    uint8(txType),
                    uint8(returnType),
                    1,
                    superRegistry.getStateRegistryId(address(this)),
                    srcSender_,
                    uint64(block.chainid)
                ),
                abi.encode(ReturnMultiData(superformRouterId_, payloadId_, superformIds_, amounts))
            )
        );
    }

    /// @notice depositSync and withdrawSync internal method for sending message back to the source chain
    function _constructSingleReturnData(
        address srcSender_,
        uint256 payloadId_,
        uint8 superformRouterId_,
        TransactionType txType,
        CallbackType returnType,
        uint256 superformId_,
        uint256 amount
    )
        internal
        view
        returns (bytes memory)
    {
        /// @dev Send Data to Source to issue superform positions (failed withdraws and successful deposits)
        return abi.encode(
            AMBMessage(
                DataLib.packTxInfo(
                    uint8(txType),
                    uint8(returnType),
                    0,
                    superRegistry.getStateRegistryId(address(this)),
                    srcSender_,
                    uint64(block.chainid)
                ),
                abi.encode(ReturnSingleData(superformRouterId_, payloadId_, superformId_, amount))
            )
        );
    }

    /// @dev calls the appropriate dispatch function according to the ackExtraData the keeper fed initially
    function _dispatchAcknowledgement(uint64 dstChainId_, uint8[] memory ambIds_, bytes memory message_) internal {
        (, bytes memory extraData) = IPaymentHelper(superRegistry.getAddress(keccak256("PAYMENT_HELPER")))
            .calculateAMBData(dstChainId_, ambIds_, message_);

        AMBExtraData memory d = abi.decode(extraData, (AMBExtraData));

        _dispatchPayload(msg.sender, ambIds_[0], dstChainId_, d.gasPerAMB[0], message_, d.extraDataPerAMB[0]);

        if (ambIds_.length > 1) {
            _dispatchProof(msg.sender, ambIds_, dstChainId_, d.gasPerAMB, message_, d.extraDataPerAMB);
        }
    }
}<|MERGE_RESOLUTION|>--- conflicted
+++ resolved
@@ -582,14 +582,7 @@
                     /// how can we compare an amount of underlying against superPositions? This seems invalid
 
                     lV.finalAmount = lV.bridgeValidator.decodeAmountIn(txData_[lV.i], false);
-<<<<<<< HEAD
                     PayloadUpdaterLib.strictValidateSlippage(
-=======
-
-                    /// @dev if finalAmount is > previewRedeem now this will always fail. Vault can suffer variations in
-                    /// between off-chain and onchain call
-                    PayloadUpdaterLib.validateSlippage(
->>>>>>> 7f83fc45
                         lV.finalAmount,
                         IBaseForm(superform).previewRedeemFrom(lV.multiVaultData.amounts[lV.i]),
                         lV.multiVaultData.maxSlippage[lV.i]
