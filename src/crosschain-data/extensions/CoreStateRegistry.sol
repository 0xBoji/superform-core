// SPDX-License-Identifier: Apache-2.0
pragma solidity ^0.8.21;

import { IERC20 } from "openzeppelin-contracts/contracts/token/ERC20/IERC20.sol";
import { SafeERC20 } from "openzeppelin-contracts/contracts/token/ERC20/utils/SafeERC20.sol";
import { BaseStateRegistry } from "../BaseStateRegistry.sol";
import { ISuperRBAC } from "../../interfaces/ISuperRBAC.sol";
import { IStateSyncer } from "../../interfaces/IStateSyncer.sol";
import { ISuperRegistry } from "../../interfaces/ISuperRegistry.sol";
import { IQuorumManager } from "../../interfaces/IQuorumManager.sol";
import { IPaymentHelper } from "../../interfaces/IPaymentHelper.sol";
import { IBaseForm } from "../../interfaces/IBaseForm.sol";
import { IDstSwapper } from "../../interfaces/IDstSwapper.sol";
import { DataLib } from "../../libraries/DataLib.sol";
import { ProofLib } from "../../libraries/ProofLib.sol";
import { ArrayCastLib } from "../../libraries/ArrayCastLib.sol";
import { IERC4626Form } from "../../forms/interfaces/IERC4626Form.sol";
import { PayloadUpdaterLib } from "../../libraries/PayloadUpdaterLib.sol";
import { Error } from "../../utils/Error.sol";
import "../../interfaces/ICoreStateRegistry.sol";

import "forge-std/console.sol";

/// @title CoreStateRegistry
/// @author Zeropoint Labs
/// @dev enables communication between Superform Core Contracts deployed on all supported networks
contract CoreStateRegistry is BaseStateRegistry, ICoreStateRegistry {
    using SafeERC20 for IERC20;
    using DataLib for uint256;
    using ProofLib for AMBMessage;

    /*///////////////////////////////////////////////////////////////
                            STATE VARIABLES
    //////////////////////////////////////////////////////////////*/

    /// @dev just stores the superformIds that failed in a specific payload id
    mapping(uint256 payloadId => FailedDeposit) internal failedDeposits;

    /*///////////////////////////////////////////////////////////////
                                MODIFIERS
    //////////////////////////////////////////////////////////////*/

    modifier onlyAllowedCaller(bytes32 role_) {
        if (!_hasRole(role_, msg.sender)) revert Error.NOT_PREVILAGED_CALLER(role_);
        _;
    }

    modifier onlySender() override {
        if (superRegistry.getSuperformRouterId(msg.sender) == 0) revert Error.NOT_SUPER_ROUTER();
        _;
    }

    /*///////////////////////////////////////////////////////////////
                                CONSTRUCTOR
    //////////////////////////////////////////////////////////////*/
    constructor(ISuperRegistry superRegistry_) BaseStateRegistry(superRegistry_) { }

    /*///////////////////////////////////////////////////////////////
                            EXTERNAL FUNCTIONS
    //////////////////////////////////////////////////////////////*/

    /// @inheritdoc ICoreStateRegistry
    function updateDepositPayload(
        uint256 payloadId_,
        uint256[] calldata finalAmounts_
    )
        external
        virtual
        override
        onlyAllowedCaller(keccak256("CORE_STATE_REGISTRY_UPDATER_ROLE"))
    {
        /// @dev validates the payload id
        _validatePayloadId(payloadId_);

        (uint256 prevPayloadHeader, bytes memory prevPayloadBody, bytes32 prevPayloadProof,,, uint8 isMulti,,,) =
            _getPayload(payloadId_);

        PayloadUpdaterLib.validateDepositPayloadUpdate(prevPayloadHeader, payloadTracking[payloadId_], isMulti);

        PayloadState finalState;
        if (isMulti != 0) {
            (prevPayloadBody, finalState) = _updateMultiDeposit(payloadId_, prevPayloadBody, finalAmounts_);
        } else {
            (prevPayloadBody, finalState) = _updateSingleDeposit(payloadId_, prevPayloadBody, finalAmounts_[0]);
        }

        payloadBody[payloadId_] = prevPayloadBody;

        /// @dev updates the payload proof
        _updateProof(prevPayloadProof, prevPayloadBody, prevPayloadHeader);

        payloadTracking[payloadId_] = finalState;
        emit PayloadUpdated(payloadId_);

        /// @dev if payload is processed at this stage then it is failing
        if (finalState == PayloadState.PROCESSED) {
            emit PayloadProcessed(payloadId_);
            emit FailedXChainDeposits(payloadId_);
        }
    }

    /// @inheritdoc ICoreStateRegistry
    function updateWithdrawPayload(
        uint256 payloadId_,
        bytes[] calldata txData_
    )
        external
        virtual
        override
        onlyAllowedCaller(keccak256("CORE_STATE_REGISTRY_UPDATER_ROLE"))
    {
        /// @dev validates the payload id
        _validatePayloadId(payloadId_);

        (
            uint256 prevPayloadHeader,
            bytes memory prevPayloadBody,
            bytes32 prevPayloadProof,
            ,
            ,
            uint8 isMulti,
            ,
            address srcSender,
            uint64 srcChainId
        ) = _getPayload(payloadId_);

        /// @dev validate payload update
        PayloadUpdaterLib.validateWithdrawPayloadUpdate(prevPayloadHeader, payloadTracking[payloadId_], isMulti);

        prevPayloadBody = _updateWithdrawPayload(prevPayloadBody, srcSender, srcChainId, txData_, isMulti);
        payloadBody[payloadId_] = prevPayloadBody;

        /// @dev updates the payload proof
        _updateProof(prevPayloadProof, prevPayloadBody, prevPayloadHeader);

        /// @dev define the payload status as updated
        payloadTracking[payloadId_] = PayloadState.UPDATED;

        emit PayloadUpdated(payloadId_);
    }

    /// @inheritdoc BaseStateRegistry
    function processPayload(uint256 payloadId_)
        external
        payable
        virtual
        override
        onlyAllowedCaller(keccak256("CORE_STATE_REGISTRY_PROCESSOR_ROLE"))
    {
        /// @dev validates the payload id
        _validatePayloadId(payloadId_);

        if (payloadTracking[payloadId_] == PayloadState.PROCESSED) {
            revert Error.PAYLOAD_ALREADY_PROCESSED();
        }

        PayloadState initialState = payloadTracking[payloadId_];
        /// @dev sets status as processed to prevent re-entrancy
        payloadTracking[payloadId_] = PayloadState.PROCESSED;

        (
            uint256 payloadHeader_,
            bytes memory payloadBody_,
            ,
            uint8 txType,
            uint8 callbackType,
            uint8 isMulti,
            ,
            address srcSender,
            uint64 srcChainId
        ) = _getPayload(payloadId_);

        AMBMessage memory message_ = AMBMessage(payloadHeader_, payloadBody_);

        /// @dev mint superPositions for successful deposits or remint for failed withdraws
        if (callbackType == uint256(CallbackType.RETURN) || callbackType == uint256(CallbackType.FAIL)) {
            isMulti == 1
                ? IStateSyncer(_getStateSyncer(abi.decode(payloadBody_, (ReturnMultiData)).superformRouterId))
                    .stateMultiSync(message_)
                : IStateSyncer(_getStateSyncer(abi.decode(payloadBody_, (ReturnSingleData)).superformRouterId)).stateSync(
                    message_
                );
        } else if (callbackType == uint8(CallbackType.INIT)) {
            /// @dev for initial payload processing
            bytes memory returnMessage;

            if (txType == uint8(TransactionType.WITHDRAW)) {
                returnMessage = isMulti == 1
                    ? _multiWithdrawal(payloadId_, payloadBody_, srcSender, srcChainId)
                    : _singleWithdrawal(payloadId_, payloadBody_, srcSender, srcChainId);
            } else if (txType == uint8(TransactionType.DEPOSIT)) {
                if (initialState != PayloadState.UPDATED) {
                    revert Error.PAYLOAD_NOT_UPDATED();
                }

                returnMessage = isMulti == 1
                    ? _multiDeposit(payloadId_, payloadBody_, srcSender, srcChainId)
                    : _singleDeposit(payloadId_, payloadBody_, srcSender, srcChainId);
            }

            _processAck(payloadId_, message_.computeProof(), srcChainId, returnMessage);
        }

        emit PayloadProcessed(payloadId_);
    }

    /// @inheritdoc ICoreStateRegistry
    function proposeRescueFailedDeposits(
        uint256 payloadId_,
        uint256[] calldata proposedAmounts_
    )
        external
        override
        onlyAllowedCaller(keccak256("CORE_STATE_REGISTRY_RESCUER_ROLE"))
    {
        /// @dev validates the payload id
        _validatePayloadId(payloadId_);

        FailedDeposit storage failedDeposits_ = failedDeposits[payloadId_];

        if (
            failedDeposits_.superformIds.length == 0 || proposedAmounts_.length == 0
                || failedDeposits_.superformIds.length != proposedAmounts_.length
        ) {
            revert Error.INVALID_RESCUE_DATA();
        }

        if (failedDeposits_.lastProposedTimestamp != 0) {
            revert Error.RESCUE_ALREADY_PROPOSED();
        }

        /// @dev note: should set this value to dstSwapper.failedSwap().amount for interim rescue
        failedDeposits[payloadId_].amounts = proposedAmounts_;
        failedDeposits[payloadId_].lastProposedTimestamp = block.timestamp;

        (,, uint8 multi,, address srcSender,) = DataLib.decodeTxInfo(payloadHeader[payloadId_]);

        address refundAddress;
        if (multi == 1) {
<<<<<<< HEAD
            failedDeposits[payloadId_].refundAddress =
                abi.decode(payloadBody[payloadId_], (InitMultiVaultData)).dstRefundAddress;
        } else {
            failedDeposits[payloadId_].refundAddress =
                abi.decode(payloadBody[payloadId_], (InitSingleVaultData)).dstRefundAddress;
=======
            InitMultiVaultData memory data = abi.decode(payloadBody[payloadId_], (InitMultiVaultData));
            refundAddress = data.dstRefundAddress;
        } else {
            InitSingleVaultData memory data = abi.decode(payloadBody[payloadId_], (InitSingleVaultData));
            refundAddress = data.dstRefundAddress;
>>>>>>> 7a6129b2
        }

        failedDeposits[payloadId_].refundAddress = refundAddress == address(0) ? srcSender : refundAddress;
        emit RescueProposed(payloadId_, failedDeposits_.superformIds, proposedAmounts_, block.timestamp);
    }

    /// @inheritdoc ICoreStateRegistry
<<<<<<< HEAD
    function disputeRescueFailedDeposits(uint256 payloadId_) external override {
        FailedDeposit storage failedDeposits_ = failedDeposits[payloadId_];
=======
    function disputeRescueFailedDeposits(uint256 payloadId_) external override isValidPayloadId(payloadId_) {
        FailedDeposit memory failedDeposits_ = failedDeposits[payloadId_];
>>>>>>> 7a6129b2

        /// @dev the msg sender should be the refund address (or) the disputer
        if (
            !(
                msg.sender == failedDeposits_.refundAddress
                    || _hasRole(keccak256("CORE_STATE_REGISTRY_DISPUTER_ROLE"), msg.sender)
            )
        ) {
            revert Error.INVALID_DISUPTER();
        }

        /// @dev the timelock is already elapsed to dispute
        if (
            failedDeposits_.lastProposedTimestamp == 0
                || block.timestamp > failedDeposits_.lastProposedTimestamp + _getDelay()
        ) {
            revert Error.DISPUTE_TIME_ELAPSED();
        }

        /// @dev just can reset last proposed time here, since amounts should be updated again to
        /// pass the lastProposedTimestamp zero check in finalize
        failedDeposits[payloadId_].lastProposedTimestamp = 0;

        emit RescueDisputed(payloadId_);
    }

    /// @inheritdoc ICoreStateRegistry
    /// @notice is an open function & can be executed by anyone
<<<<<<< HEAD
    function finalizeRescueFailedDeposits(uint256 payloadId_) external override {
        FailedDeposit storage failedDeposits_ = failedDeposits[payloadId_];
=======
    function finalizeRescueFailedDeposits(uint256 payloadId_) external override isValidPayloadId(payloadId_) {
        uint256 lastProposedTimestamp = failedDeposits[payloadId_].lastProposedTimestamp;
>>>>>>> 7a6129b2

        /// @dev the timelock is elapsed
        if (
            failedDeposits_.lastProposedTimestamp == 0
                || block.timestamp < failedDeposits_.lastProposedTimestamp + _getDelay()
        ) {
            revert Error.RESCUE_LOCKED();
        }

        /// @dev set to zero to prevent re-entrancy
        failedDeposits_.lastProposedTimestamp = 0;

        for (uint256 i; i < failedDeposits_.amounts.length;) {
            /// @dev refunds the amount to user specified refund address
            if (failedDeposits_.settleFromDstSwapper[i]) {
                IDstSwapper dstSwapper = IDstSwapper(_getAddress(keccak256("DST_SWAPPER")));
                dstSwapper.processFailedTx(
                    failedDeposits_.refundAddress, failedDeposits_.settlementToken[i], failedDeposits_.amounts[i]
                );
            } else {
                IERC20(failedDeposits_.settlementToken[i]).safeTransfer(
                    failedDeposits_.refundAddress, failedDeposits_.amounts[i]
                );
            }
            unchecked {
                ++i;
            }
        }

        delete failedDeposits[payloadId_];
        emit RescueFinalized(payloadId_);
    }

    /// @inheritdoc ICoreStateRegistry
    function getFailedDeposits(uint256 payloadId_)
        external
        view
        override
        returns (uint256[] memory superformIds, uint256[] memory amounts)
    {
        superformIds = failedDeposits[payloadId_].superformIds;
        amounts = failedDeposits[payloadId_].amounts;
    }

    /*///////////////////////////////////////////////////////////////
                            INTERNAL FUNCTIONS
    //////////////////////////////////////////////////////////////*/

    /// @dev returns if an address has a specific role
    function _hasRole(bytes32 id_, address addressToCheck_) internal view returns (bool) {
        return ISuperRBAC(_getAddress(keccak256("SUPER_RBAC"))).hasRole(id_, addressToCheck_);
    }

    /// @dev returns the state syncer address for id
    function _getStateSyncer(uint8 id_) internal view returns (address stateSyncer) {
        return superRegistry.getStateSyncer(id_);
    }

    /// @dev returns the registry address for id
    function _getStateRegistryId(address registryAddress_) internal view returns (uint8 id) {
        return superRegistry.getStateRegistryId(registryAddress_);
    }

    /// @dev returns the address from super registry
    function _getAddress(bytes32 id_) internal view returns (address) {
        return superRegistry.getAddress(id_);
    }

    /// @dev returns the current timelock delay
    function _getDelay() internal view returns (uint256) {
        uint256 delay = superRegistry.delay();
        if (delay == 0) {
            revert Error.DELAY_NOT_SET();
        }
        return delay;
    }

    /// @dev returns the required quorum for the src chain id from super registry
    /// @param chainId_ is the src chain id
    /// @return the quorum configured for the chain id
    function _getQuorum(uint64 chainId_) internal view returns (uint256) {
        return IQuorumManager(address(superRegistry)).getRequiredMessagingQuorum(chainId_);
    }

    function _validatePayloadId(uint256 payloadId_) internal view {
        if (payloadId_ > payloadsCount) {
            revert Error.INVALID_PAYLOAD_ID();
        }
    }

    /// @dev retrieves information associated with the payload and validates quorum
    /// @param payloadId_ is the payload id
    /// @return payloadHeader_ is the payload header
    /// @return payloadBody_ is the payload body
    /// @return payloadProof is the payload proof
    /// @return txType is the transaction type
    /// @return callbackType is the callback type
    /// @return isMulti is the multi flag
    /// @return registryId is the registry id
    /// @return srcSender is the source sender
    /// @return srcChainId is the source chain id
    function _getPayload(uint256 payloadId_)
        internal
        view
        returns (
            uint256 payloadHeader_,
            bytes memory payloadBody_,
            bytes32 payloadProof,
            uint8 txType,
            uint8 callbackType,
            uint8 isMulti,
            uint8 registryId,
            address srcSender,
            uint64 srcChainId
        )
    {
        payloadHeader_ = payloadHeader[payloadId_];
        payloadBody_ = payloadBody[payloadId_];
        payloadProof = AMBMessage(payloadHeader_, payloadBody_).computeProof();
        (txType, callbackType, isMulti, registryId, srcSender, srcChainId) = payloadHeader_.decodeTxInfo();

        if (messageQuorum[payloadProof] < _getQuorum(srcChainId)) {
            revert Error.QUORUM_NOT_REACHED();
        }
    }

    /// @dev helper function to update multi vault deposit payload
    function _updateMultiDeposit(
        uint256 payloadId_,
        bytes memory prevPayloadBody_,
        uint256[] calldata finalAmounts_
    )
        internal
        returns (bytes memory newPayloadBody_, PayloadState finalState_)
    {
        InitMultiVaultData memory multiVaultData = abi.decode(prevPayloadBody_, (InitMultiVaultData));
        IDstSwapper dstSwapper = IDstSwapper(_getAddress(keccak256("DST_SWAPPER")));

        /// @dev compare number of vaults to update with provided finalAmounts length
        if (multiVaultData.amounts.length != finalAmounts_.length) {
            revert Error.DIFFERENT_PAYLOAD_UPDATE_AMOUNTS_LENGTH();
        }

        uint256 validLen;
        uint256 arrLen = finalAmounts_.length;

        for (uint256 i; i < arrLen;) {
            if (finalAmounts_[i] == 0) {
                revert Error.ZERO_AMOUNT();
            }

            /// @dev observe not consuming the second return value
            (multiVaultData.amounts[i],, validLen) = _updateAmount(
                dstSwapper,
                multiVaultData.hasDstSwaps[i],
                payloadId_,
                i,
                finalAmounts_[i],
                multiVaultData.superformIds[i],
                multiVaultData.amounts[i],
                multiVaultData.maxSlippage[i],
                finalState_,
                validLen
            );

            unchecked {
                ++i;
            }
        }

        if (validLen > 0) {
            uint256[] memory finalSuperformIds = new uint256[](validLen);
            uint256[] memory finalAmounts = new uint256[](validLen);
            uint256[] memory maxSlippage = new uint256[](validLen);
            bool[] memory hasDstSwaps = new bool[](validLen);

            uint256 currLen;
            for (uint256 i; i < arrLen;) {
                if (multiVaultData.amounts[i] != 0) {
                    finalSuperformIds[currLen] = multiVaultData.superformIds[i];
                    finalAmounts[currLen] = multiVaultData.amounts[i];
                    maxSlippage[currLen] = multiVaultData.maxSlippage[i];
                    hasDstSwaps[currLen] = multiVaultData.hasDstSwaps[i];
                    unchecked {
                        ++currLen;
                    }
                }
                unchecked {
                    ++i;
                }
            }

            multiVaultData.amounts = finalAmounts;
            multiVaultData.superformIds = finalSuperformIds;
            multiVaultData.maxSlippage = maxSlippage;
            multiVaultData.hasDstSwaps = hasDstSwaps;
            finalState_ = PayloadState.UPDATED;
        } else {
            finalState_ = PayloadState.PROCESSED;
        }

        newPayloadBody_ = abi.encode(multiVaultData);
    }

    /// @dev helper function to update single vault deposit payload
    function _updateSingleDeposit(
        uint256 payloadId_,
        bytes memory prevPayloadBody_,
        uint256 finalAmount_
    )
        internal
        returns (bytes memory newPayloadBody_, PayloadState finalState_)
    {
        InitSingleVaultData memory singleVaultData = abi.decode(prevPayloadBody_, (InitSingleVaultData));
        IDstSwapper dstSwapper = IDstSwapper(_getAddress(keccak256("DST_SWAPPER")));

        if (finalAmount_ == 0) {
            revert Error.ZERO_AMOUNT();
        }

        /// @dev observe not consuming the third return value
        (singleVaultData.amount, finalState_,) = _updateAmount(
            dstSwapper,
            singleVaultData.hasDstSwap,
            payloadId_,
            0,
            finalAmount_,
            singleVaultData.superformId,
            singleVaultData.amount,
            singleVaultData.maxSlippage,
            finalState_,
            0
        );

        newPayloadBody_ = abi.encode(singleVaultData);
    }

    function _updateAmount(
        IDstSwapper dstSwapper,
        bool hasDstSwap_,
        uint256 payloadId_,
        uint256 index_,
        uint256 finalAmount_,
        uint256 superformId_,
        uint256 amount_,
        uint256 maxSlippage_,
        PayloadState finalState_,
        uint256 validLen_
    )
        internal
        returns (uint256, PayloadState, uint256)
    {
        bool failedSwapQueued;
        if (hasDstSwap_) {
            if (dstSwapper.swappedAmount(payloadId_, index_) != finalAmount_) {
                (address interimToken, uint256 amount) = dstSwapper.getFailedSwap(payloadId_, index_);

                if (amount != finalAmount_) {
                    revert Error.INVALID_DST_SWAP_AMOUNT();
                } else {
                    failedSwapQueued = true;
                    failedDeposits[payloadId_].superformIds.push(superformId_);
                    failedDeposits[payloadId_].settlementToken.push(interimToken);
                    failedDeposits[payloadId_].settleFromDstSwapper.push(true);

                    /// @dev sets amount to zero and will mark the payload as PROCESSED
                    amount_ = 0;
                    finalState_ = PayloadState.PROCESSED;
                }
            }
        }

        /// @dev validate payload update
        if (!failedSwapQueued) {
            if (PayloadUpdaterLib.validateSlippage(finalAmount_, amount_, maxSlippage_)) {
                /// @dev sets amount to finalAmount_ and will mark the payload as UPDATED
                amount_ = finalAmount_;
                finalState_ = PayloadState.UPDATED;
                ++validLen_;
            } else {
                (address superform,,) = superformId_.getSuperform();
                failedDeposits[payloadId_].superformIds.push(superformId_);
                failedDeposits[payloadId_].settlementToken.push(IBaseForm(superform).getVaultAsset());
                failedDeposits[payloadId_].settleFromDstSwapper.push(false);

                /// @dev sets amount to zero and will mark the payload as PROCESSED
                amount_ = 0;
                finalState_ = PayloadState.PROCESSED;
            }
        }

        return (amount_, finalState_, validLen_);
    }

    /// @dev helper function to update multi vault withdraw payload
    function _updateWithdrawPayload(
        bytes memory prevPayloadBody_,
        address srcSender_,
        uint64 srcChainId_,
        bytes[] calldata txData_,
        uint8 multi
    )
        internal
        view
        returns (bytes memory)
    {
        InitMultiVaultData memory multiVaultData;
        InitSingleVaultData memory singleVaultData;
        if (multi == 1) {
            multiVaultData = abi.decode(prevPayloadBody_, (InitMultiVaultData));
        } else {
            singleVaultData = abi.decode(prevPayloadBody_, (InitSingleVaultData));
            multiVaultData = ArrayCastLib.castToMultiVaultData(singleVaultData);
        }

        if (multiVaultData.liqData.length != txData_.length) {
            revert Error.DIFFERENT_PAYLOAD_UPDATE_TX_DATA_LENGTH();
        }

        multiVaultData = _updateTxData(txData_, multiVaultData, srcSender_, srcChainId_, CHAIN_ID);

        if (multi == 0) {
            singleVaultData.liqData.txData = txData_[0];
            return abi.encode(singleVaultData);
        }

        return abi.encode(multiVaultData);
    }

    /// @dev validates the incoming update data
    function _updateTxData(
        bytes[] calldata txData_,
        InitMultiVaultData memory multiVaultData_,
        address srcSender_,
        uint64 srcChainId_,
        uint64 dstChainId_
    )
        internal
        view
        returns (InitMultiVaultData memory)
    {
        for (uint256 i; i < multiVaultData_.liqData.length;) {
            if (txData_[i].length != 0 && multiVaultData_.liqData[i].txData.length == 0) {
                (address superform,,) = multiVaultData_.superformIds[i].getSuperform();

                if (IBaseForm(superform).getStateRegistryId() == _getStateRegistryId(address(this))) {
                    PayloadUpdaterLib.validateLiqReq(multiVaultData_.liqData[i]);

                    IBridgeValidator bridgeValidator =
                        IBridgeValidator(superRegistry.getBridgeValidator(multiVaultData_.liqData[i].bridgeId));

                    bridgeValidator.validateTxData(
                        IBridgeValidator.ValidateTxDataArgs(
                            txData_[i],
                            dstChainId_,
                            srcChainId_,
                            multiVaultData_.liqData[i].liqDstChainId,
                            false,
                            superform,
                            srcSender_,
                            multiVaultData_.liqData[i].token
                        )
                    );

                    uint256 finalAmount = bridgeValidator.decodeAmountIn(txData_[i], false);
                    PayloadUpdaterLib.strictValidateSlippage(
                        finalAmount,
                        IBaseForm(superform).previewRedeemFrom(multiVaultData_.amounts[i]),
                        multiVaultData_.maxSlippage[i]
                    );

                    multiVaultData_.liqData[i].txData = txData_[i];
                }
            }

            unchecked {
                ++i;
            }
        }

        return multiVaultData_;
    }

    function _multiWithdrawal(
        uint256 payloadId_,
        bytes memory payload_,
        address srcSender_,
        uint64 srcChainId_
    )
        internal
        returns (bytes memory)
    {
        InitMultiVaultData memory multiVaultData = abi.decode(payload_, (InitMultiVaultData));

        bool errors;
        uint256 len = multiVaultData.superformIds.length;

        for (uint256 i; i < len;) {
            /// @dev it is critical to validate that the action is being performed to the correct chainId coming from
            /// the superform
            DataLib.validateSuperformChainId(multiVaultData.superformIds[i], CHAIN_ID);

            /// @dev Store destination payloadId_ & index in extraFormData (tbd: 1-step flow doesnt need this)
            (address superform_,,) = multiVaultData.superformIds[i].getSuperform();

            try IBaseForm(superform_).xChainWithdrawFromVault(
                InitSingleVaultData({
                    superformRouterId: multiVaultData.superformRouterId,
                    payloadId: multiVaultData.payloadId,
                    superformId: multiVaultData.superformIds[i],
                    amount: multiVaultData.amounts[i],
                    maxSlippage: multiVaultData.maxSlippage[i],
                    hasDstSwap: false,
                    liqData: multiVaultData.liqData[i],
                    dstRefundAddress: multiVaultData.dstRefundAddress,
                    extraFormData: abi.encode(payloadId_, i)
                }),
                srcSender_,
                srcChainId_
            ) {
                /// @dev marks the indexes that don't require a callback re-mint of shares (successful
                /// withdraws)
                multiVaultData.amounts[i] = 0;
            } catch {
                /// @dev detect if there is at least one failed withdraw
                if (!errors) errors = true;
            }

            unchecked {
                ++i;
            }
        }

        /// @dev if at least one error happens, the shares will be re-minted for the affected superformIds
        if (errors) {
            return _multiReturnData(
                srcSender_,
                multiVaultData.payloadId,
                multiVaultData.superformRouterId,
                TransactionType.WITHDRAW,
                CallbackType.FAIL,
                multiVaultData.superformIds,
                multiVaultData.amounts
            );
        }

        return "";
    }

    function _multiDeposit(
        uint256 payloadId_,
        bytes memory payload_,
        address srcSender_,
        uint64 srcChainId_
    )
        internal
        returns (bytes memory)
    {
        InitMultiVaultData memory multiVaultData = abi.decode(payload_, (InitMultiVaultData));

        (address[] memory superforms,,) = DataLib.getSuperforms(multiVaultData.superformIds);

        IERC20 underlying;
        uint256 numberOfVaults = multiVaultData.superformIds.length;
        uint256[] memory dstAmounts = new uint256[](numberOfVaults);

        bool fulfilment;
        bool errors;

        for (uint256 i; i < numberOfVaults;) {
            /// @dev if updating the deposit payload fails because of slippage, multiVaultData.amounts[i] is set to 0
            /// @dev this means that this amount was already added to the failedDeposits state variable and should not
            /// be re-added (or processed here)
            if (multiVaultData.amounts[i] > 0) {
                underlying = IERC20(IBaseForm(superforms[i]).getVaultAsset());

                if (underlying.balanceOf(address(this)) >= multiVaultData.amounts[i]) {
                    underlying.safeIncreaseAllowance(superforms[i], multiVaultData.amounts[i]);
                    LiqRequest memory emptyRequest;

                    /// @dev it is critical to validate that the action is being performed to the correct chainId coming
                    /// from the superform
                    DataLib.validateSuperformChainId(multiVaultData.superformIds[i], CHAIN_ID);

                    /// @notice dstAmounts has same size of the number of vaults. If a given deposit fails, we are
                    /// minting 0
                    /// SPs back on source (slight gas waste)
                    try IBaseForm(superforms[i]).xChainDepositIntoVault(
                        InitSingleVaultData({
                            superformRouterId: multiVaultData.superformRouterId,
                            payloadId: multiVaultData.payloadId,
                            superformId: multiVaultData.superformIds[i],
                            amount: multiVaultData.amounts[i],
                            maxSlippage: multiVaultData.maxSlippage[i],
                            liqData: emptyRequest,
                            hasDstSwap: false,
                            dstRefundAddress: multiVaultData.dstRefundAddress,
                            extraFormData: multiVaultData.extraFormData
                        }),
                        srcSender_,
                        srcChainId_
                    ) returns (uint256 dstAmount) {
                        if (dstAmount > 0) {
                            fulfilment = true;
                            /// @dev marks the indexes that require a callback mint of shares (successful)
                            dstAmounts[i] = dstAmount;
                        }
                    } catch {
                        /// @dev cleaning unused approval
                        underlying.safeDecreaseAllowance(superforms[i], multiVaultData.amounts[i]);

                        /// @dev if any deposit fails, we mark errors as true and add it to failedDepositSuperformIds
                        /// mapping for future rescuing
                        errors = true;

                        failedDeposits[payloadId_].superformIds.push(multiVaultData.superformIds[i]);
                        failedDeposits[payloadId_].settlementToken.push(IBaseForm(superforms[i]).getVaultAsset());
                        failedDeposits[payloadId_].settleFromDstSwapper.push(false);
                    }
                } else {
                    revert Error.BRIDGE_TOKENS_PENDING();
                }
                unchecked {
                    ++i;
                }
            }
        }

        /// @dev issue superPositions if at least one vault deposit passed
        if (fulfilment) {
            return _multiReturnData(
                srcSender_,
                multiVaultData.payloadId,
                multiVaultData.superformRouterId,
                TransactionType.DEPOSIT,
                CallbackType.RETURN,
                multiVaultData.superformIds,
                dstAmounts
            );
        }

        if (errors) {
            emit FailedXChainDeposits(payloadId_);
        }

        return "";
    }

    function _singleWithdrawal(
        uint256 payloadId_,
        bytes memory payload_,
        address srcSender_,
        uint64 srcChainId_
    )
        internal
        returns (bytes memory)
    {
        InitSingleVaultData memory singleVaultData = abi.decode(payload_, (InitSingleVaultData));
        singleVaultData.extraFormData = abi.encode(payloadId_, 0);

        DataLib.validateSuperformChainId(singleVaultData.superformId, CHAIN_ID);

        (address superform_,,) = singleVaultData.superformId.getSuperform();
        /// @dev Withdraw from superform
        try IBaseForm(superform_).xChainWithdrawFromVault(singleVaultData, srcSender_, srcChainId_) {
            // Handle the case when the external call succeeds
        } catch {
            // Handle the case when the external call reverts for whatever reason
            /// https://solidity-by-example.org/try-catch/
            return _singleReturnData(
                srcSender_,
                singleVaultData.payloadId,
                singleVaultData.superformRouterId,
                TransactionType.WITHDRAW,
                CallbackType.FAIL,
                singleVaultData.superformId,
                singleVaultData.amount
            );
        }

        return "";
    }

    function _singleDeposit(
        uint256 payloadId_,
        bytes memory payload_,
        address srcSender_,
        uint64 srcChainId_
    )
        internal
        returns (bytes memory)
    {
        InitSingleVaultData memory singleVaultData = abi.decode(payload_, (InitSingleVaultData));

        DataLib.validateSuperformChainId(singleVaultData.superformId, CHAIN_ID);

        (address superform_,,) = singleVaultData.superformId.getSuperform();

        IERC20 underlying = IERC20(IBaseForm(superform_).getVaultAsset());

        if (underlying.balanceOf(address(this)) >= singleVaultData.amount) {
            underlying.safeIncreaseAllowance(superform_, singleVaultData.amount);

            /// @dev deposit to superform
            try IBaseForm(superform_).xChainDepositIntoVault(singleVaultData, srcSender_, srcChainId_) returns (
                uint256 dstAmount
            ) {
                if (dstAmount > 0) {
                    return _singleReturnData(
                        srcSender_,
                        singleVaultData.payloadId,
                        singleVaultData.superformRouterId,
                        TransactionType.DEPOSIT,
                        CallbackType.RETURN,
                        singleVaultData.superformId,
                        dstAmount
                    );
                }
            } catch {
                /// @dev cleaning unused approval
                underlying.safeDecreaseAllowance(superform_, singleVaultData.amount);

                /// @dev if any deposit fails, add it to failedDepositSuperformIds mapping for future rescuing
                failedDeposits[payloadId_].superformIds.push(singleVaultData.superformId);
                failedDeposits[payloadId_].settlementToken.push(IBaseForm(superform_).getVaultAsset());
                failedDeposits[payloadId_].settleFromDstSwapper.push(false);

                emit FailedXChainDeposits(payloadId_);
            }
        } else {
            revert Error.BRIDGE_TOKENS_PENDING();
        }

        return "";
    }

    function _processAck(
        uint256 payloadId_,
        bytes32 proof_,
        uint64 srcChainId_,
        bytes memory returnMessage_
    )
        internal
    {
        uint8[] memory proofIds = proofAMB[proof_];

        /// @dev if deposits succeeded or some withdrawal failed, dispatch a callback
        if (returnMessage_.length > 0) {
            uint256 len = proofIds.length;
            uint8[] memory ambIds = new uint8[](len + 1);
            ambIds[0] = msgAMB[payloadId_];

            for (uint256 i; i < len;) {
                ambIds[i + 1] = proofIds[i];

                unchecked {
                    ++i;
                }
            }

            (, bytes memory extraData) = IPaymentHelper(_getAddress(keccak256("PAYMENT_HELPER"))).calculateAMBData(
                srcChainId_, ambIds, returnMessage_
            );

            _dispatchPayload(msg.sender, ambIds, srcChainId_, returnMessage_, extraData);
        }
    }

    /// @notice depositSync and withdrawSync internal method for sending message back to the source chain
    function _multiReturnData(
        address srcSender_,
        uint256 payloadId_,
        uint8 superformRouterId_,
        TransactionType txType,
        CallbackType returnType_,
        uint256[] memory superformIds_,
        uint256[] memory amounts_
    )
        internal
        view
        returns (bytes memory)
    {
        console.log("CHAIN_ID", CHAIN_ID);
        /// @dev Send Data to Source to issue superform positions (failed withdraws and successful deposits)
        return abi.encode(
            AMBMessage(
                DataLib.packTxInfo(
                    uint8(txType), uint8(returnType_), 1, _getStateRegistryId(address(this)), srcSender_, CHAIN_ID
                ),
                abi.encode(ReturnMultiData(superformRouterId_, payloadId_, superformIds_, amounts_))
            )
        );
    }

    /// @notice depositSync and withdrawSync internal method for sending message back to the source chain
    function _singleReturnData(
        address srcSender_,
        uint256 payloadId_,
        uint8 superformRouterId_,
        TransactionType txType,
        CallbackType returnType_,
        uint256 superformId_,
        uint256 amount_
    )
        internal
        view
        returns (bytes memory)
    {
        /// @dev Send Data to Source to issue superform positions (failed withdraws and successful deposits)
        return abi.encode(
            AMBMessage(
                DataLib.packTxInfo(
                    uint8(txType), uint8(returnType_), 0, _getStateRegistryId(address(this)), srcSender_, CHAIN_ID
                ),
                abi.encode(ReturnSingleData(superformRouterId_, payloadId_, superformId_, amount_))
            )
        );
    }

    /// @dev calls the function to update the proof during payload update
    function _updateProof(bytes32 prevPayloadProof, bytes memory newPayloadBody, uint256 prevPayloadHeader) internal {
        bytes32 newPayloadProof = AMBMessage(prevPayloadHeader, newPayloadBody).computeProof();
        if (newPayloadProof != prevPayloadProof) {
            messageQuorum[newPayloadProof] = messageQuorum[prevPayloadProof];
            proofAMB[newPayloadProof] = proofAMB[prevPayloadProof];

            delete messageQuorum[prevPayloadProof];
            delete proofAMB[prevPayloadProof];
        }
    }
}<|MERGE_RESOLUTION|>--- conflicted
+++ resolved
@@ -237,19 +237,9 @@
 
         address refundAddress;
         if (multi == 1) {
-<<<<<<< HEAD
-            failedDeposits[payloadId_].refundAddress =
-                abi.decode(payloadBody[payloadId_], (InitMultiVaultData)).dstRefundAddress;
+            refundAddress = abi.decode(payloadBody[payloadId_], (InitMultiVaultData)).dstRefundAddress;
         } else {
-            failedDeposits[payloadId_].refundAddress =
-                abi.decode(payloadBody[payloadId_], (InitSingleVaultData)).dstRefundAddress;
-=======
-            InitMultiVaultData memory data = abi.decode(payloadBody[payloadId_], (InitMultiVaultData));
-            refundAddress = data.dstRefundAddress;
-        } else {
-            InitSingleVaultData memory data = abi.decode(payloadBody[payloadId_], (InitSingleVaultData));
-            refundAddress = data.dstRefundAddress;
->>>>>>> 7a6129b2
+            refundAddress = abi.decode(payloadBody[payloadId_], (InitSingleVaultData)).dstRefundAddress;
         }
 
         failedDeposits[payloadId_].refundAddress = refundAddress == address(0) ? srcSender : refundAddress;
@@ -257,13 +247,8 @@
     }
 
     /// @inheritdoc ICoreStateRegistry
-<<<<<<< HEAD
     function disputeRescueFailedDeposits(uint256 payloadId_) external override {
         FailedDeposit storage failedDeposits_ = failedDeposits[payloadId_];
-=======
-    function disputeRescueFailedDeposits(uint256 payloadId_) external override isValidPayloadId(payloadId_) {
-        FailedDeposit memory failedDeposits_ = failedDeposits[payloadId_];
->>>>>>> 7a6129b2
 
         /// @dev the msg sender should be the refund address (or) the disputer
         if (
@@ -292,13 +277,8 @@
 
     /// @inheritdoc ICoreStateRegistry
     /// @notice is an open function & can be executed by anyone
-<<<<<<< HEAD
     function finalizeRescueFailedDeposits(uint256 payloadId_) external override {
         FailedDeposit storage failedDeposits_ = failedDeposits[payloadId_];
-=======
-    function finalizeRescueFailedDeposits(uint256 payloadId_) external override isValidPayloadId(payloadId_) {
-        uint256 lastProposedTimestamp = failedDeposits[payloadId_].lastProposedTimestamp;
->>>>>>> 7a6129b2
 
         /// @dev the timelock is elapsed
         if (
