// SPDX-License-Identifier: Apache-2.0
pragma solidity ^0.8.21;

import { IERC20 } from "openzeppelin-contracts/contracts/token/ERC20/IERC20.sol";
import { SafeERC20 } from "openzeppelin-contracts/contracts/token/ERC20/utils/SafeERC20.sol";
import { BaseStateRegistry } from "../BaseStateRegistry.sol";
import { ISuperRBAC } from "../../interfaces/ISuperRBAC.sol";
import { IStateSyncer } from "../../interfaces/IStateSyncer.sol";
import { ISuperRegistry } from "../../interfaces/ISuperRegistry.sol";
import { IQuorumManager } from "../../interfaces/IQuorumManager.sol";
import { IPaymentHelper } from "../../interfaces/IPaymentHelper.sol";
import { IBaseForm } from "../../interfaces/IBaseForm.sol";
import { IDstSwapper } from "../../interfaces/IDstSwapper.sol";
import { ISuperformFactory } from "../../interfaces/ISuperformFactory.sol";
import { DataLib } from "../../libraries/DataLib.sol";
import { ProofLib } from "../../libraries/ProofLib.sol";
import { ArrayCastLib } from "../../libraries/ArrayCastLib.sol";
import { IERC4626Form } from "../../forms/interfaces/IERC4626Form.sol";
import { PayloadUpdaterLib } from "../../libraries/PayloadUpdaterLib.sol";
import { Error } from "../../utils/Error.sol";
import "../../interfaces/ICoreStateRegistry.sol";

/// @title CoreStateRegistry
/// @author Zeropoint Labs
/// @dev enables communication between Superform Core Contracts deployed on all supported networks
contract CoreStateRegistry is BaseStateRegistry, ICoreStateRegistry {
    using SafeERC20 for IERC20;
    using DataLib for uint256;
    using ProofLib for AMBMessage;

    /*///////////////////////////////////////////////////////////////
                            STATE VARIABLES
    //////////////////////////////////////////////////////////////*/

    /// @dev just stores the superformIds that failed in a specific payload id
    mapping(uint256 payloadId => FailedDeposit) internal failedDeposits;

    /*///////////////////////////////////////////////////////////////
                                MODIFIERS
    //////////////////////////////////////////////////////////////*/

    modifier onlyAllowedCaller(bytes32 role_) {
        if (!_hasRole(role_, msg.sender)) revert Error.NOT_PREVILAGED_CALLER(role_);
        _;
    }

    modifier onlySender() override {
        if (superRegistry.getSuperformRouterId(msg.sender) == 0) revert Error.NOT_SUPER_ROUTER();
        _;
    }

    /*///////////////////////////////////////////////////////////////
                                CONSTRUCTOR
    //////////////////////////////////////////////////////////////*/
    constructor(ISuperRegistry superRegistry_) BaseStateRegistry(superRegistry_) { }

    /*///////////////////////////////////////////////////////////////
                            EXTERNAL FUNCTIONS
    //////////////////////////////////////////////////////////////*/

    /// @inheritdoc ICoreStateRegistry
    function updateDepositPayload(
        uint256 payloadId_,
        uint256[] calldata finalAmounts_
    )
        external
        virtual
        override
        onlyAllowedCaller(keccak256("CORE_STATE_REGISTRY_UPDATER_ROLE"))
    {
        /// @dev validates the payload id
        _validatePayloadId(payloadId_);

        (uint256 prevPayloadHeader, bytes memory prevPayloadBody, bytes32 prevPayloadProof,,, uint8 isMulti,,,) =
            _getPayload(payloadId_);

        PayloadUpdaterLib.validateDepositPayloadUpdate(prevPayloadHeader, payloadTracking[payloadId_], isMulti);

        PayloadState finalState;
        if (isMulti != 0) {
            (prevPayloadBody, finalState) = _updateMultiDeposit(payloadId_, prevPayloadBody, finalAmounts_);
        } else {
            (prevPayloadBody, finalState) = _updateSingleDeposit(payloadId_, prevPayloadBody, finalAmounts_[0]);
        }

        payloadBody[payloadId_] = prevPayloadBody;

        /// @dev updates the payload proof
        _updateProof(prevPayloadProof, prevPayloadBody, prevPayloadHeader);

        payloadTracking[payloadId_] = finalState;
        emit PayloadUpdated(payloadId_);

        /// @dev if payload is processed at this stage then it is failing
        if (finalState == PayloadState.PROCESSED) {
            emit PayloadProcessed(payloadId_);
            emit FailedXChainDeposits(payloadId_);
        }
    }

    /// @inheritdoc ICoreStateRegistry
    function updateWithdrawPayload(
        uint256 payloadId_,
        bytes[] calldata txData_
    )
        external
        virtual
        override
        onlyAllowedCaller(keccak256("CORE_STATE_REGISTRY_UPDATER_ROLE"))
    {
        /// @dev validates the payload id
        _validatePayloadId(payloadId_);

        (
            uint256 prevPayloadHeader,
            bytes memory prevPayloadBody,
            bytes32 prevPayloadProof,
            ,
            ,
            uint8 isMulti,
            ,
            address srcSender,
            uint64 srcChainId
        ) = _getPayload(payloadId_);

        /// @dev validate payload update
        PayloadUpdaterLib.validateWithdrawPayloadUpdate(prevPayloadHeader, payloadTracking[payloadId_], isMulti);

        prevPayloadBody = _updateWithdrawPayload(prevPayloadBody, srcSender, srcChainId, txData_, isMulti);
        payloadBody[payloadId_] = prevPayloadBody;

        /// @dev updates the payload proof
        _updateProof(prevPayloadProof, prevPayloadBody, prevPayloadHeader);

        /// @dev define the payload status as updated
        payloadTracking[payloadId_] = PayloadState.UPDATED;

        emit PayloadUpdated(payloadId_);
    }

    /// @inheritdoc BaseStateRegistry
    function processPayload(uint256 payloadId_)
        external
        payable
        virtual
        override
        onlyAllowedCaller(keccak256("CORE_STATE_REGISTRY_PROCESSOR_ROLE"))
    {
        /// @dev validates the payload id
        _validatePayloadId(payloadId_);

        if (payloadTracking[payloadId_] == PayloadState.PROCESSED) {
            revert Error.PAYLOAD_ALREADY_PROCESSED();
        }

        PayloadState initialState = payloadTracking[payloadId_];
        /// @dev sets status as processed to prevent re-entrancy
        payloadTracking[payloadId_] = PayloadState.PROCESSED;

        (
            uint256 payloadHeader_,
            bytes memory payloadBody_,
            ,
            uint8 txType,
            uint8 callbackType,
            uint8 isMulti,
            ,
            address srcSender,
            uint64 srcChainId
        ) = _getPayload(payloadId_);

        AMBMessage memory message_ = AMBMessage(payloadHeader_, payloadBody_);

        /// @dev mint superPositions for successful deposits or remint for failed withdraws
        if (callbackType == uint256(CallbackType.RETURN) || callbackType == uint256(CallbackType.FAIL)) {
            isMulti == 1
                ? IStateSyncer(_getStateSyncer(abi.decode(payloadBody_, (ReturnMultiData)).superformRouterId))
                    .stateMultiSync(message_)
                : IStateSyncer(_getStateSyncer(abi.decode(payloadBody_, (ReturnSingleData)).superformRouterId)).stateSync(
                    message_
                );
        } else if (callbackType == uint8(CallbackType.INIT)) {
            /// @dev for initial payload processing
            bytes memory returnMessage;

            if (txType == uint8(TransactionType.WITHDRAW)) {
                returnMessage = isMulti == 1
                    ? _multiWithdrawal(payloadId_, payloadBody_, srcSender, srcChainId)
                    : _singleWithdrawal(payloadId_, payloadBody_, srcSender, srcChainId);
            } else if (txType == uint8(TransactionType.DEPOSIT)) {
                if (initialState != PayloadState.UPDATED) {
                    revert Error.PAYLOAD_NOT_UPDATED();
                }

                returnMessage = isMulti == 1
                    ? _multiDeposit(payloadId_, payloadBody_, srcSender, srcChainId)
                    : _singleDeposit(payloadId_, payloadBody_, srcSender, srcChainId);
            }

            _processAck(payloadId_, message_.computeProof(), srcChainId, returnMessage);
        }

        emit PayloadProcessed(payloadId_);
    }

    /// @inheritdoc ICoreStateRegistry
    function proposeRescueFailedDeposits(
        uint256 payloadId_,
        uint256[] calldata proposedAmounts_
    )
        external
        override
        onlyAllowedCaller(keccak256("CORE_STATE_REGISTRY_RESCUER_ROLE"))
    {
        /// @dev validates the payload id
        _validatePayloadId(payloadId_);

        FailedDeposit storage failedDeposits_ = failedDeposits[payloadId_];

        if (
            failedDeposits_.superformIds.length == 0 || proposedAmounts_.length == 0
                || failedDeposits_.superformIds.length != proposedAmounts_.length
        ) {
            revert Error.INVALID_RESCUE_DATA();
        }

        if (failedDeposits_.lastProposedTimestamp != 0) {
            revert Error.RESCUE_ALREADY_PROPOSED();
        }

        /// @dev note: should set this value to dstSwapper.failedSwap().amount for interim rescue
        failedDeposits[payloadId_].amounts = proposedAmounts_;
        failedDeposits[payloadId_].lastProposedTimestamp = block.timestamp;

        (,, uint8 multi,, address srcSender,) = DataLib.decodeTxInfo(payloadHeader[payloadId_]);

        address refundAddress;
        if (multi == 1) {
            refundAddress = abi.decode(payloadBody[payloadId_], (InitMultiVaultData)).dstRefundAddress;
        } else {
            refundAddress = abi.decode(payloadBody[payloadId_], (InitSingleVaultData)).dstRefundAddress;
        }

        failedDeposits[payloadId_].refundAddress = refundAddress == address(0) ? srcSender : refundAddress;
        emit RescueProposed(payloadId_, failedDeposits_.superformIds, proposedAmounts_, block.timestamp);
    }

    /// @inheritdoc ICoreStateRegistry
<<<<<<< HEAD
    function disputeRescueFailedDeposits(uint256 payloadId_) external override isValidPayloadId(payloadId_) {
        FailedDeposit memory failedDeposits_ = failedDeposits[payloadId_];
=======
    function disputeRescueFailedDeposits(uint256 payloadId_) external override {
        FailedDeposit storage failedDeposits_ = failedDeposits[payloadId_];
>>>>>>> 784c66c3

        /// @dev the msg sender should be the refund address (or) the disputer
        if (
            !(
                msg.sender == failedDeposits_.refundAddress
                    || _hasRole(keccak256("CORE_STATE_REGISTRY_DISPUTER_ROLE"), msg.sender)
            )
        ) {
            revert Error.INVALID_DISUPTER();
        }

        /// @dev the timelock is already elapsed to dispute
        if (
            failedDeposits_.lastProposedTimestamp == 0
                || block.timestamp > failedDeposits_.lastProposedTimestamp + _getDelay()
        ) {
            revert Error.DISPUTE_TIME_ELAPSED();
        }

        /// @dev just can reset last proposed time here, since amounts should be updated again to
        /// pass the lastProposedTimestamp zero check in finalize
        failedDeposits[payloadId_].lastProposedTimestamp = 0;

        emit RescueDisputed(payloadId_);
    }

    /// @inheritdoc ICoreStateRegistry
    /// @notice is an open function & can be executed by anyone
<<<<<<< HEAD
    function finalizeRescueFailedDeposits(uint256 payloadId_) external override isValidPayloadId(payloadId_) {
        uint256 lastProposedTimestamp = failedDeposits[payloadId_].lastProposedTimestamp;
=======
    function finalizeRescueFailedDeposits(uint256 payloadId_) external override {
        FailedDeposit storage failedDeposits_ = failedDeposits[payloadId_];
>>>>>>> 784c66c3

        /// @dev the timelock is elapsed
        if (
            failedDeposits_.lastProposedTimestamp == 0
                || block.timestamp < failedDeposits_.lastProposedTimestamp + _getDelay()
        ) {
            revert Error.RESCUE_LOCKED();
        }

        /// @dev set to zero to prevent re-entrancy
        failedDeposits_.lastProposedTimestamp = 0;

        for (uint256 i; i < failedDeposits_.amounts.length;) {
            /// @dev refunds the amount to user specified refund address
            if (failedDeposits_.settleFromDstSwapper[i]) {
                IDstSwapper dstSwapper = IDstSwapper(_getAddress(keccak256("DST_SWAPPER")));
                dstSwapper.processFailedTx(
                    failedDeposits_.refundAddress, failedDeposits_.settlementToken[i], failedDeposits_.amounts[i]
                );
            } else {
                IERC20(failedDeposits_.settlementToken[i]).safeTransfer(
                    failedDeposits_.refundAddress, failedDeposits_.amounts[i]
                );
            }
            unchecked {
                ++i;
            }
        }

        delete failedDeposits[payloadId_];
        emit RescueFinalized(payloadId_);
    }

    /// @inheritdoc ICoreStateRegistry
    function getFailedDeposits(uint256 payloadId_)
        external
        view
        override
        returns (uint256[] memory superformIds, uint256[] memory amounts)
    {
        superformIds = failedDeposits[payloadId_].superformIds;
        amounts = failedDeposits[payloadId_].amounts;
    }

    /*///////////////////////////////////////////////////////////////
                            INTERNAL FUNCTIONS
    //////////////////////////////////////////////////////////////*/

    /// @dev returns if an address has a specific role
    function _hasRole(bytes32 id_, address addressToCheck_) internal view returns (bool) {
        return ISuperRBAC(_getAddress(keccak256("SUPER_RBAC"))).hasRole(id_, addressToCheck_);
    }

    /// @dev returns the state syncer address for id
    function _getStateSyncer(uint8 id_) internal view returns (address stateSyncer) {
        return superRegistry.getStateSyncer(id_);
    }

    /// @dev returns the registry address for id
    function _getStateRegistryId(address registryAddress_) internal view returns (uint8 id) {
        return superRegistry.getStateRegistryId(registryAddress_);
    }

    /// @dev returns the address from super registry
    function _getAddress(bytes32 id_) internal view returns (address) {
        return superRegistry.getAddress(id_);
    }

    /// @dev returns the current timelock delay
    function _getDelay() internal view returns (uint256) {
        uint256 delay = superRegistry.delay();
        if (delay == 0) {
            revert Error.DELAY_NOT_SET();
        }
        return delay;
    }

    /// @dev returns the required quorum for the src chain id from super registry
    /// @param chainId_ is the src chain id
    /// @return the quorum configured for the chain id
    function _getQuorum(uint64 chainId_) internal view returns (uint256) {
        return IQuorumManager(address(superRegistry)).getRequiredMessagingQuorum(chainId_);
    }

    function _validatePayloadId(uint256 payloadId_) internal view {
        if (payloadId_ > payloadsCount) {
            revert Error.INVALID_PAYLOAD_ID();
        }
    }

    /// @dev retrieves information associated with the payload and validates quorum
    /// @param payloadId_ is the payload id
    /// @return payloadHeader_ is the payload header
    /// @return payloadBody_ is the payload body
    /// @return payloadProof is the payload proof
    /// @return txType is the transaction type
    /// @return callbackType is the callback type
    /// @return isMulti is the multi flag
    /// @return registryId is the registry id
    /// @return srcSender is the source sender
    /// @return srcChainId is the source chain id
    function _getPayload(uint256 payloadId_)
        internal
        view
        returns (
            uint256 payloadHeader_,
            bytes memory payloadBody_,
            bytes32 payloadProof,
            uint8 txType,
            uint8 callbackType,
            uint8 isMulti,
            uint8 registryId,
            address srcSender,
            uint64 srcChainId
        )
    {
        payloadHeader_ = payloadHeader[payloadId_];
        payloadBody_ = payloadBody[payloadId_];
        payloadProof = AMBMessage(payloadHeader_, payloadBody_).computeProof();
        (txType, callbackType, isMulti, registryId, srcSender, srcChainId) = payloadHeader_.decodeTxInfo();

        if (messageQuorum[payloadProof] < _getQuorum(srcChainId)) {
            revert Error.QUORUM_NOT_REACHED();
        }
    }

    /// @dev helper function to update multi vault deposit payload
    function _updateMultiDeposit(
        uint256 payloadId_,
        bytes memory prevPayloadBody_,
        uint256[] calldata finalAmounts_
    )
        internal
        returns (bytes memory newPayloadBody_, PayloadState finalState_)
    {
        InitMultiVaultData memory multiVaultData = abi.decode(prevPayloadBody_, (InitMultiVaultData));
        IDstSwapper dstSwapper = IDstSwapper(_getAddress(keccak256("DST_SWAPPER")));

        /// @dev compare number of vaults to update with provided finalAmounts length
        if (multiVaultData.amounts.length != finalAmounts_.length) {
            revert Error.DIFFERENT_PAYLOAD_UPDATE_AMOUNTS_LENGTH();
        }

        uint256 validLen;
        uint256 arrLen = finalAmounts_.length;

        for (uint256 i; i < arrLen;) {
            if (finalAmounts_[i] == 0) {
                revert Error.ZERO_AMOUNT();
            }

            /// @dev observe not consuming the second return value
            (multiVaultData.amounts[i],, validLen) = _updateAmount(
                dstSwapper,
                multiVaultData.hasDstSwaps[i],
                payloadId_,
                i,
                finalAmounts_[i],
                multiVaultData.superformIds[i],
                multiVaultData.amounts[i],
                multiVaultData.maxSlippage[i],
                finalState_,
                validLen
            );

            unchecked {
                ++i;
            }
        }

        if (validLen > 0) {
            uint256[] memory finalSuperformIds = new uint256[](validLen);
            uint256[] memory finalAmounts = new uint256[](validLen);
            uint256[] memory maxSlippage = new uint256[](validLen);
            bool[] memory hasDstSwaps = new bool[](validLen);

            uint256 currLen;
            for (uint256 i; i < arrLen;) {
                if (multiVaultData.amounts[i] != 0) {
                    finalSuperformIds[currLen] = multiVaultData.superformIds[i];
                    finalAmounts[currLen] = multiVaultData.amounts[i];
                    maxSlippage[currLen] = multiVaultData.maxSlippage[i];
                    hasDstSwaps[currLen] = multiVaultData.hasDstSwaps[i];
                    unchecked {
                        ++currLen;
                    }
                }
                unchecked {
                    ++i;
                }
            }

            multiVaultData.amounts = finalAmounts;
            multiVaultData.superformIds = finalSuperformIds;
            multiVaultData.maxSlippage = maxSlippage;
            multiVaultData.hasDstSwaps = hasDstSwaps;
            finalState_ = PayloadState.UPDATED;
        } else {
            finalState_ = PayloadState.PROCESSED;
        }

        newPayloadBody_ = abi.encode(multiVaultData);
    }

    /// @dev helper function to update single vault deposit payload
    function _updateSingleDeposit(
        uint256 payloadId_,
        bytes memory prevPayloadBody_,
        uint256 finalAmount_
    )
        internal
        returns (bytes memory newPayloadBody_, PayloadState finalState_)
    {
        InitSingleVaultData memory singleVaultData = abi.decode(prevPayloadBody_, (InitSingleVaultData));
        IDstSwapper dstSwapper = IDstSwapper(_getAddress(keccak256("DST_SWAPPER")));

        if (finalAmount_ == 0) {
            revert Error.ZERO_AMOUNT();
        }

        /// @dev observe not consuming the third return value
        (singleVaultData.amount, finalState_,) = _updateAmount(
            dstSwapper,
            singleVaultData.hasDstSwap,
            payloadId_,
            0,
            finalAmount_,
            singleVaultData.superformId,
            singleVaultData.amount,
            singleVaultData.maxSlippage,
            finalState_,
            0
        );

        newPayloadBody_ = abi.encode(singleVaultData);
    }

    function _updateAmount(
        IDstSwapper dstSwapper,
        bool hasDstSwap_,
        uint256 payloadId_,
        uint256 index_,
        uint256 finalAmount_,
        uint256 superformId_,
        uint256 amount_,
        uint256 maxSlippage_,
        PayloadState finalState_,
        uint256 validLen_
    )
        internal
        returns (uint256, PayloadState, uint256)
    {
        bool failedSwapQueued;
        if (hasDstSwap_) {
            if (dstSwapper.swappedAmount(payloadId_, index_) != finalAmount_) {
                (address interimToken, uint256 amount) = dstSwapper.getFailedSwap(payloadId_, index_);

                if (amount != finalAmount_) {
                    revert Error.INVALID_DST_SWAP_AMOUNT();
                } else {
                    failedSwapQueued = true;
                    failedDeposits[payloadId_].superformIds.push(superformId_);
                    failedDeposits[payloadId_].settlementToken.push(interimToken);
                    failedDeposits[payloadId_].settleFromDstSwapper.push(true);

                    /// @dev sets amount to zero and will mark the payload as PROCESSED
                    amount_ = 0;
                    finalState_ = PayloadState.PROCESSED;
                }
            }
        }

        /// @dev validate payload update
        if (!failedSwapQueued) {
            if (PayloadUpdaterLib.validateSlippage(finalAmount_, amount_, maxSlippage_)) {
                /// @dev sets amount to finalAmount_ and will mark the payload as UPDATED
                amount_ = finalAmount_;
                finalState_ = PayloadState.UPDATED;
                ++validLen_;
            } else {
                (address superform,,) = superformId_.getSuperform();
                failedDeposits[payloadId_].superformIds.push(superformId_);
                failedDeposits[payloadId_].settlementToken.push(IBaseForm(superform).getVaultAsset());
                failedDeposits[payloadId_].settleFromDstSwapper.push(false);

                /// @dev sets amount to zero and will mark the payload as PROCESSED
                amount_ = 0;
                finalState_ = PayloadState.PROCESSED;
            }
        }

        return (amount_, finalState_, validLen_);
    }

    /// @dev helper function to update multi vault withdraw payload
    function _updateWithdrawPayload(
        bytes memory prevPayloadBody_,
        address srcSender_,
        uint64 srcChainId_,
        bytes[] calldata txData_,
        uint8 multi
    )
        internal
        view
        returns (bytes memory)
    {
        InitMultiVaultData memory multiVaultData;
        InitSingleVaultData memory singleVaultData;
        if (multi == 1) {
            multiVaultData = abi.decode(prevPayloadBody_, (InitMultiVaultData));
        } else {
            singleVaultData = abi.decode(prevPayloadBody_, (InitSingleVaultData));
            multiVaultData = ArrayCastLib.castToMultiVaultData(singleVaultData);
        }

        if (multiVaultData.liqData.length != txData_.length) {
            revert Error.DIFFERENT_PAYLOAD_UPDATE_TX_DATA_LENGTH();
        }

        multiVaultData = _updateTxData(txData_, multiVaultData, srcSender_, srcChainId_, CHAIN_ID);

        if (multi == 0) {
            singleVaultData.liqData.txData = txData_[0];
            return abi.encode(singleVaultData);
        }

        return abi.encode(multiVaultData);
    }

    /// @dev validates the incoming update data
    function _updateTxData(
        bytes[] calldata txData_,
        InitMultiVaultData memory multiVaultData_,
        address srcSender_,
        uint64 srcChainId_,
        uint64 dstChainId_
    )
        internal
        view
        returns (InitMultiVaultData memory)
    {
        for (uint256 i; i < multiVaultData_.liqData.length;) {
            if (txData_[i].length != 0 && multiVaultData_.liqData[i].txData.length == 0) {
                (address superform,,) = multiVaultData_.superformIds[i].getSuperform();

                if (IBaseForm(superform).getStateRegistryId() == _getStateRegistryId(address(this))) {
                    PayloadUpdaterLib.validateLiqReq(multiVaultData_.liqData[i]);

                    IBridgeValidator bridgeValidator =
                        IBridgeValidator(superRegistry.getBridgeValidator(multiVaultData_.liqData[i].bridgeId));

                    bridgeValidator.validateTxData(
                        IBridgeValidator.ValidateTxDataArgs(
                            txData_[i],
                            dstChainId_,
                            srcChainId_,
                            multiVaultData_.liqData[i].liqDstChainId,
                            false,
                            superform,
                            srcSender_,
                            multiVaultData_.liqData[i].token
                        )
                    );

                    uint256 finalAmount = bridgeValidator.decodeAmountIn(txData_[i], false);
                    PayloadUpdaterLib.strictValidateSlippage(
                        finalAmount,
                        IBaseForm(superform).previewRedeemFrom(multiVaultData_.amounts[i]),
                        multiVaultData_.maxSlippage[i]
                    );

                    multiVaultData_.liqData[i].txData = txData_[i];
                }
            }

            unchecked {
                ++i;
            }
        }

        return multiVaultData_;
    }

    function _multiWithdrawal(
        uint256 payloadId_,
        bytes memory payload_,
        address srcSender_,
        uint64 srcChainId_
    )
        internal
        returns (bytes memory)
    {
        InitMultiVaultData memory multiVaultData = abi.decode(payload_, (InitMultiVaultData));

        bool errors;
        uint256 len = multiVaultData.superformIds.length;
        address superformFactory = superRegistry.getAddress(keccak256("SUPERFORM_FACTORY"));

        for (uint256 i; i < len;) {
            // @dev validates if superformId exists on factory
            if (!ISuperformFactory(superformFactory).isSuperform(multiVaultData.superformIds[i])) {
                revert Error.SUPERFORM_ID_NONEXISTENT();
            }

            /// @dev Store destination payloadId_ & index in extraFormData (tbd: 1-step flow doesnt need this)
            (address superform_,,) = multiVaultData.superformIds[i].getSuperform();

            try IBaseForm(superform_).xChainWithdrawFromVault(
                InitSingleVaultData({
                    superformRouterId: multiVaultData.superformRouterId,
                    payloadId: multiVaultData.payloadId,
                    superformId: multiVaultData.superformIds[i],
                    amount: multiVaultData.amounts[i],
                    maxSlippage: multiVaultData.maxSlippage[i],
                    hasDstSwap: false,
                    liqData: multiVaultData.liqData[i],
                    dstRefundAddress: multiVaultData.dstRefundAddress,
                    extraFormData: abi.encode(payloadId_, i)
                }),
                srcSender_,
                srcChainId_
            ) {
                /// @dev marks the indexes that don't require a callback re-mint of shares (successful
                /// withdraws)
                multiVaultData.amounts[i] = 0;
            } catch {
                /// @dev detect if there is at least one failed withdraw
                if (!errors) errors = true;
            }

            unchecked {
                ++i;
            }
        }

        /// @dev if at least one error happens, the shares will be re-minted for the affected superformIds
        if (errors) {
            return _multiReturnData(
                srcSender_,
                multiVaultData.payloadId,
                multiVaultData.superformRouterId,
                TransactionType.WITHDRAW,
                CallbackType.FAIL,
                multiVaultData.superformIds,
                multiVaultData.amounts
            );
        }

        return "";
    }

    function _multiDeposit(
        uint256 payloadId_,
        bytes memory payload_,
        address srcSender_,
        uint64 srcChainId_
    )
        internal
        returns (bytes memory)
    {
        InitMultiVaultData memory multiVaultData = abi.decode(payload_, (InitMultiVaultData));

        (address[] memory superforms,,) = DataLib.getSuperforms(multiVaultData.superformIds);

        IERC20 underlying;
        uint256 numberOfVaults = multiVaultData.superformIds.length;
        bool fulfilment;
        bool errors;
        address superformFactory = superRegistry.getAddress(keccak256("SUPERFORM_FACTORY"));

        for (uint256 i; i < numberOfVaults;) {
            if (!ISuperformFactory(superformFactory).isSuperform(multiVaultData.superformIds[i])) {
                revert Error.SUPERFORM_ID_NONEXISTENT();
            }
            /// @dev if updating the deposit payload fails because of slippage, multiVaultData.amounts[i] is set to 0
            /// @dev this means that this amount was already added to the failedDeposits state variable and should not
            /// be re-added (or processed here)
            if (multiVaultData.amounts[i] > 0) {
                underlying = IERC20(IBaseForm(superforms[i]).getVaultAsset());

                if (underlying.balanceOf(address(this)) >= multiVaultData.amounts[i]) {
                    underlying.safeIncreaseAllowance(superforms[i], multiVaultData.amounts[i]);
                    LiqRequest memory emptyRequest;

                    /// @notice  If a given deposit fails, we are minting 0 SPs back on source (slight gas waste)
                    try IBaseForm(superforms[i]).xChainDepositIntoVault(
                        InitSingleVaultData({
                            superformRouterId: multiVaultData.superformRouterId,
                            payloadId: multiVaultData.payloadId,
                            superformId: multiVaultData.superformIds[i],
                            amount: multiVaultData.amounts[i],
                            maxSlippage: multiVaultData.maxSlippage[i],
                            liqData: emptyRequest,
                            hasDstSwap: false,
                            dstRefundAddress: multiVaultData.dstRefundAddress,
                            extraFormData: multiVaultData.extraFormData
                        }),
                        srcSender_,
                        srcChainId_
                    ) returns (uint256 dstAmount) {
                        if (dstAmount > 0) {
                            fulfilment = true;
                            /// @dev marks the indexes that require a callback mint of shares (successful)
                            multiVaultData.amounts[i] = dstAmount;
                        } else {
                            multiVaultData.amounts[i] = 0;
                        }
                    } catch {
                        /// @dev cleaning unused approval
                        underlying.safeDecreaseAllowance(superforms[i], multiVaultData.amounts[i]);

                        /// @dev if any deposit fails, we mark errors as true and add it to failedDepositSuperformIds
                        /// mapping for future rescuing
                        errors = true;

                        failedDeposits[payloadId_].superformIds.push(multiVaultData.superformIds[i]);
<<<<<<< HEAD

                        /// @dev clearing multiVaultData.amounts so that in case that fullfilment is true these amounts
                        /// are not minted
                        multiVaultData.amounts[i] = 0;
=======
                        failedDeposits[payloadId_].settlementToken.push(IBaseForm(superforms[i]).getVaultAsset());
                        failedDeposits[payloadId_].settleFromDstSwapper.push(false);
>>>>>>> 784c66c3
                    }
                } else {
                    revert Error.BRIDGE_TOKENS_PENDING();
                }
                unchecked {
                    ++i;
                }
            }
        }

        /// @dev issue superPositions if at least one vault deposit passed
        if (fulfilment) {
            return _multiReturnData(
                srcSender_,
                multiVaultData.payloadId,
                multiVaultData.superformRouterId,
                TransactionType.DEPOSIT,
                CallbackType.RETURN,
                multiVaultData.superformIds,
                multiVaultData.amounts
            );
        }

        if (errors) {
            emit FailedXChainDeposits(payloadId_);
        }

        return "";
    }

    function _singleWithdrawal(
        uint256 payloadId_,
        bytes memory payload_,
        address srcSender_,
        uint64 srcChainId_
    )
        internal
        returns (bytes memory)
    {
        InitSingleVaultData memory singleVaultData = abi.decode(payload_, (InitSingleVaultData));
        singleVaultData.extraFormData = abi.encode(payloadId_, 0);

        if (
            !ISuperformFactory(superRegistry.getAddress(keccak256("SUPERFORM_FACTORY"))).isSuperform(
                singleVaultData.superformId
            )
        ) {
            revert Error.SUPERFORM_ID_NONEXISTENT();
        }

        (address superform_,,) = singleVaultData.superformId.getSuperform();
        /// @dev Withdraw from superform
        try IBaseForm(superform_).xChainWithdrawFromVault(singleVaultData, srcSender_, srcChainId_) {
            // Handle the case when the external call succeeds
        } catch {
            // Handle the case when the external call reverts for whatever reason
            /// https://solidity-by-example.org/try-catch/
            return _singleReturnData(
                srcSender_,
                singleVaultData.payloadId,
                singleVaultData.superformRouterId,
                TransactionType.WITHDRAW,
                CallbackType.FAIL,
                singleVaultData.superformId,
                singleVaultData.amount
            );
        }

        return "";
    }

    function _singleDeposit(
        uint256 payloadId_,
        bytes memory payload_,
        address srcSender_,
        uint64 srcChainId_
    )
        internal
        returns (bytes memory)
    {
        InitSingleVaultData memory singleVaultData = abi.decode(payload_, (InitSingleVaultData));

        if (
            !ISuperformFactory(superRegistry.getAddress(keccak256("SUPERFORM_FACTORY"))).isSuperform(
                singleVaultData.superformId
            )
        ) {
            revert Error.SUPERFORM_ID_NONEXISTENT();
        }

        (address superform_,,) = singleVaultData.superformId.getSuperform();

        IERC20 underlying = IERC20(IBaseForm(superform_).getVaultAsset());

        if (underlying.balanceOf(address(this)) >= singleVaultData.amount) {
            underlying.safeIncreaseAllowance(superform_, singleVaultData.amount);

            /// @dev deposit to superform
            try IBaseForm(superform_).xChainDepositIntoVault(singleVaultData, srcSender_, srcChainId_) returns (
                uint256 dstAmount
            ) {
                if (dstAmount > 0) {
                    return _singleReturnData(
                        srcSender_,
                        singleVaultData.payloadId,
                        singleVaultData.superformRouterId,
                        TransactionType.DEPOSIT,
                        CallbackType.RETURN,
                        singleVaultData.superformId,
                        dstAmount
                    );
                }
            } catch {
                /// @dev cleaning unused approval
                underlying.safeDecreaseAllowance(superform_, singleVaultData.amount);

                /// @dev if any deposit fails, add it to failedDepositSuperformIds mapping for future rescuing
                failedDeposits[payloadId_].superformIds.push(singleVaultData.superformId);
                failedDeposits[payloadId_].settlementToken.push(IBaseForm(superform_).getVaultAsset());
                failedDeposits[payloadId_].settleFromDstSwapper.push(false);

                emit FailedXChainDeposits(payloadId_);
            }
        } else {
            revert Error.BRIDGE_TOKENS_PENDING();
        }

        return "";
    }

    function _processAck(
        uint256 payloadId_,
        bytes32 proof_,
        uint64 srcChainId_,
        bytes memory returnMessage_
    )
        internal
    {
        uint8[] memory proofIds = proofAMB[proof_];

        /// @dev if deposits succeeded or some withdrawal failed, dispatch a callback
        if (returnMessage_.length > 0) {
            uint256 len = proofIds.length;
            uint8[] memory ambIds = new uint8[](len + 1);
            ambIds[0] = msgAMB[payloadId_];

            for (uint256 i; i < len;) {
                ambIds[i + 1] = proofIds[i];

                unchecked {
                    ++i;
                }
            }

            (, bytes memory extraData) = IPaymentHelper(_getAddress(keccak256("PAYMENT_HELPER"))).calculateAMBData(
                srcChainId_, ambIds, returnMessage_
            );

            _dispatchPayload(msg.sender, ambIds, srcChainId_, returnMessage_, extraData);
        }
    }

    /// @notice depositSync and withdrawSync internal method for sending message back to the source chain
    function _multiReturnData(
        address srcSender_,
        uint256 payloadId_,
        uint8 superformRouterId_,
        TransactionType txType,
        CallbackType returnType_,
        uint256[] memory superformIds_,
        uint256[] memory amounts_
    )
        internal
        view
        returns (bytes memory)
    {
        /// @dev Send Data to Source to issue superform positions (failed withdraws and successful deposits)
        return abi.encode(
            AMBMessage(
                DataLib.packTxInfo(
                    uint8(txType), uint8(returnType_), 1, _getStateRegistryId(address(this)), srcSender_, CHAIN_ID
                ),
                abi.encode(ReturnMultiData(superformRouterId_, payloadId_, superformIds_, amounts_))
            )
        );
    }

    /// @notice depositSync and withdrawSync internal method for sending message back to the source chain
    function _singleReturnData(
        address srcSender_,
        uint256 payloadId_,
        uint8 superformRouterId_,
        TransactionType txType,
        CallbackType returnType_,
        uint256 superformId_,
        uint256 amount_
    )
        internal
        view
        returns (bytes memory)
    {
        /// @dev Send Data to Source to issue superform positions (failed withdraws and successful deposits)
        return abi.encode(
            AMBMessage(
                DataLib.packTxInfo(
                    uint8(txType), uint8(returnType_), 0, _getStateRegistryId(address(this)), srcSender_, CHAIN_ID
                ),
                abi.encode(ReturnSingleData(superformRouterId_, payloadId_, superformId_, amount_))
            )
        );
    }

    /// @dev calls the function to update the proof during payload update
    function _updateProof(bytes32 prevPayloadProof, bytes memory newPayloadBody, uint256 prevPayloadHeader) internal {
        bytes32 newPayloadProof = AMBMessage(prevPayloadHeader, newPayloadBody).computeProof();
        if (newPayloadProof != prevPayloadProof) {
            messageQuorum[newPayloadProof] = messageQuorum[prevPayloadProof];
            proofAMB[newPayloadProof] = proofAMB[prevPayloadProof];

            delete messageQuorum[prevPayloadProof];
            delete proofAMB[prevPayloadProof];
        }
    }
}<|MERGE_RESOLUTION|>--- conflicted
+++ resolved
@@ -246,13 +246,11 @@
     }
 
     /// @inheritdoc ICoreStateRegistry
-<<<<<<< HEAD
-    function disputeRescueFailedDeposits(uint256 payloadId_) external override isValidPayloadId(payloadId_) {
-        FailedDeposit memory failedDeposits_ = failedDeposits[payloadId_];
-=======
     function disputeRescueFailedDeposits(uint256 payloadId_) external override {
+        /// @dev validates the payload id
+        _validatePayloadId(payloadId_);
+
         FailedDeposit storage failedDeposits_ = failedDeposits[payloadId_];
->>>>>>> 784c66c3
 
         /// @dev the msg sender should be the refund address (or) the disputer
         if (
@@ -281,13 +279,11 @@
 
     /// @inheritdoc ICoreStateRegistry
     /// @notice is an open function & can be executed by anyone
-<<<<<<< HEAD
-    function finalizeRescueFailedDeposits(uint256 payloadId_) external override isValidPayloadId(payloadId_) {
-        uint256 lastProposedTimestamp = failedDeposits[payloadId_].lastProposedTimestamp;
-=======
     function finalizeRescueFailedDeposits(uint256 payloadId_) external override {
+        /// @dev validates the payload id
+        _validatePayloadId(payloadId_);
+
         FailedDeposit storage failedDeposits_ = failedDeposits[payloadId_];
->>>>>>> 784c66c3
 
         /// @dev the timelock is elapsed
         if (
@@ -804,15 +800,12 @@
                         errors = true;
 
                         failedDeposits[payloadId_].superformIds.push(multiVaultData.superformIds[i]);
-<<<<<<< HEAD
 
                         /// @dev clearing multiVaultData.amounts so that in case that fullfilment is true these amounts
                         /// are not minted
                         multiVaultData.amounts[i] = 0;
-=======
                         failedDeposits[payloadId_].settlementToken.push(IBaseForm(superforms[i]).getVaultAsset());
                         failedDeposits[payloadId_].settleFromDstSwapper.push(false);
->>>>>>> 784c66c3
                     }
                 } else {
                     revert Error.BRIDGE_TOKENS_PENDING();
