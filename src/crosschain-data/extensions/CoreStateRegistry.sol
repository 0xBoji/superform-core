--- conflicted
+++ resolved
@@ -663,12 +663,7 @@
         IERC20 underlying = IERC20(IBaseForm(superform_).getVaultAsset());
 
         if (underlying.balanceOf(address(this)) >= singleVaultData.amount) {
-<<<<<<< HEAD
             underlying.approve(superform_, singleVaultData.amount);
-=======
-            underlying.transfer(superform_, singleVaultData.amount);
-            console.log("COORE", underlying.balanceOf(address(this)));
->>>>>>> e0bb220d
 
             /// @dev deposit to superform
             try IBaseForm(superform_).xChainDepositIntoVault(singleVaultData, srcSender_, srcChainId_) returns (
