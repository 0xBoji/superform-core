// SPDX-License-Identifer: Apache-2.0
pragma solidity 0.8.19;

import { Broadcaster } from "../utils/Broadcaster.sol";
import { ISuperRBAC } from "../../interfaces/ISuperRBAC.sol";
import { PayloadState } from "../../types/DataTypes.sol";
import { ISuperRegistry } from "../../interfaces/ISuperRegistry.sol";
import { Error } from "../../utils/Error.sol";

/// @title RolesStateRegistry
/// @author Zeropoint Labs
/// @dev enables communication between SuperRBAC deployed on all supported networks
contract RolesStateRegistry is Broadcaster {
    /*///////////////////////////////////////////////////////////////
                                MODIFIERS
    //////////////////////////////////////////////////////////////*/

    modifier onlySender() override {
        if (superRegistry.getAddress(keccak256("SUPER_RBAC")) != msg.sender) revert Error.NOT_SUPER_ROUTER();
        _;
    }

    modifier onlyRolesStateRegistryProcessor() {
        if (
            !ISuperRBAC(superRegistry.getAddress(keccak256("SUPER_RBAC"))).hasRolesStateRegistryProcessorRole(msg.sender)
        ) revert Error.NOT_PROCESSOR();
        _;
    }

    /*///////////////////////////////////////////////////////////////
                            CONSTRUCTOR
    //////////////////////////////////////////////////////////////*/
    constructor(ISuperRegistry superRegistry_) Broadcaster(superRegistry_) { }

    /*///////////////////////////////////////////////////////////////
                            EXTERNAL FUNCTIONS
    //////////////////////////////////////////////////////////////*/

    function processPayload(
<<<<<<< HEAD
        uint256 payloadId_,
        bytes memory
    )
        /// not useful here
        external
        payable
        virtual
        override
        onlyRolesStateRegistryProcessor
    {
=======
        uint256 payloadId_
    ) external payable virtual override onlyRolesStateRegistryProcessor returns (bytes memory, bytes memory) {
>>>>>>> f9e1365e
        if (payloadId_ > payloadsCount) {
            revert Error.INVALID_PAYLOAD_ID();
        }

        if (payloadTracking[payloadId_] == PayloadState.PROCESSED) {
            revert Error.PAYLOAD_ALREADY_PROCESSED();
        }

        payloadTracking[payloadId_] = PayloadState.PROCESSED;
        ISuperRBAC(superRegistry.getAddress(keccak256("SUPER_RBAC"))).stateSync(payloadBody[payloadId_]);
    }
}<|MERGE_RESOLUTION|>--- conflicted
+++ resolved
@@ -36,11 +36,7 @@
                             EXTERNAL FUNCTIONS
     //////////////////////////////////////////////////////////////*/
 
-    function processPayload(
-<<<<<<< HEAD
-        uint256 payloadId_,
-        bytes memory
-    )
+    function processPayload(uint256 payloadId_)
         /// not useful here
         external
         payable
@@ -48,10 +44,6 @@
         override
         onlyRolesStateRegistryProcessor
     {
-=======
-        uint256 payloadId_
-    ) external payable virtual override onlyRolesStateRegistryProcessor returns (bytes memory, bytes memory) {
->>>>>>> f9e1365e
         if (payloadId_ > payloadsCount) {
             revert Error.INVALID_PAYLOAD_ID();
         }
