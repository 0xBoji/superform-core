--- conflicted
+++ resolved
@@ -100,40 +100,40 @@
             superRegistry.factoryStateRegistry()
         );
 
-<<<<<<< HEAD
         if (
             msg.sender != address(coreRegistry) ||
             msg.sender != address(factoryRegistry)
         ) {
-            revert INVALID_CALLER();
-=======
-        if (msg.sender != address(coreRegistry)) {
             revert Error.INVALID_CALLER();
->>>>>>> 5ba011f4
-        }
-        bytes memory payload = abi.encode(msg.sender, dstChainId_, message_);
-        ExtraData memory eData = abi.decode(extraData_, (ExtraData));
-
-        /// FIXME: nonce is externally generated. can also be moved inside our contracts
-        uint32 nonce = abi.decode(extraData_, (uint32));
-
-        bridge.publishMessage{value: eData.messageFee}(
-            nonce,
-            payload,
-            CONSISTENCY_LEVEL
-        );
-
-        /// @dev call relayers to publish the message
-        /// @note refund and delivery always fail if CREATE3 / CREATE2 is not used
-
-        relayer.send{value: eData.relayerFee}(
-            ambChainId[dstChainId_],
-            castAddr(address(this)),
-            castAddr(address(this)),
-            eData.relayerFee,
-            eData.airdrop,
-            nonce
-        );
+
+            bytes memory payload = abi.encode(
+                msg.sender,
+                dstChainId_,
+                message_
+            );
+            ExtraData memory eData = abi.decode(extraData_, (ExtraData));
+
+            /// FIXME: nonce is externally generated. can also be moved inside our contracts
+            uint32 nonce = abi.decode(extraData_, (uint32));
+
+            bridge.publishMessage{value: eData.messageFee}(
+                nonce,
+                payload,
+                CONSISTENCY_LEVEL
+            );
+
+            /// @dev call relayers to publish the message
+            /// @note refund and delivery always fail if CREATE3 / CREATE2 is not used
+
+            relayer.send{value: eData.relayerFee}(
+                ambChainId[dstChainId_],
+                castAddr(address(this)),
+                castAddr(address(this)),
+                eData.relayerFee,
+                eData.airdrop,
+                nonce
+            );
+        }
     }
 
     function broadcastPayload(
