--- conflicted
+++ resolved
@@ -80,29 +80,11 @@
     ) external payable override onlySender {
         AMBExtraData memory d = abi.decode(extraData_, (AMBExtraData));
 
-<<<<<<< HEAD
-        _dispatchPayload(
-            ambIds_[0],
-            dstChainId_,
-            d.gasPerAMB[0],
-            message_,
-            d.extraDataPerAMB[0]
-        );
+        _dispatchPayload(ambIds_[0], dstChainId_, d.gasPerAMB[0], message_, d.extraDataPerAMB[0]);
 
         if (ambIds_.length > 1) {
-            _dispatchProof(
-                ambIds_,
-                dstChainId_,
-                d.gasPerAMB,
-                message_,
-                d.extraDataPerAMB
-            );
-        }
-=======
-        _dispatchPayload(ambIds_[0], dstChainId_, d.gasPerAMB[0], message_, d.extraDataPerAMB[0]);
-
-        _dispatchProof(ambIds_, dstChainId_, d.gasPerAMB, message_, d.extraDataPerAMB);
->>>>>>> cd7f4136
+            _dispatchProof(ambIds_, dstChainId_, d.gasPerAMB, message_, d.extraDataPerAMB);
+        }
     }
 
     /// @inheritdoc IBaseStateRegistry
@@ -113,21 +95,11 @@
     ) external payable override onlySender {
         AMBExtraData memory d = abi.decode(extraData_, (AMBExtraData));
 
-<<<<<<< HEAD
-        _broadcastPayload(
-            ambIds_[0],
-            d.gasPerAMB[0],
-            message_,
-            d.extraDataPerAMB[0]
-        );
+        _broadcastPayload(ambIds_[0], d.gasPerAMB[0], message_, d.extraDataPerAMB[0]);
 
         if (ambIds_.length > 1) {
             _broadcastProof(ambIds_, d.gasPerAMB, message_, d.extraDataPerAMB);
         }
-=======
-        _broadcastPayload(ambIds_[0], d.gasPerAMB[0], message_, d.extraDataPerAMB[0]);
-        _broadcastProof(ambIds_, d.gasPerAMB, message_, d.extraDataPerAMB);
->>>>>>> cd7f4136
     }
 
     /// @inheritdoc IBaseStateRegistry
