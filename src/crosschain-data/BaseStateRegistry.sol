--- conflicted
+++ resolved
@@ -8,10 +8,6 @@
 import {ISuperRegistry} from "../interfaces/ISuperRegistry.sol";
 import {Error} from "../utils/Error.sol";
 import "../utils/DataPacking.sol";
-<<<<<<< HEAD
-=======
-import "forge-std/console.sol";
->>>>>>> aa0510d5
 
 /// @title Cross-Chain AMB (Arbitrary Message Bridge) Aggregator Base
 /// @author Zeropoint Labs
@@ -199,12 +195,8 @@
         if (address(ambImplementation) == address(0)) {
             revert Error.INVALID_BRIDGE_ID();
         }
-<<<<<<< HEAD
-        ambImplementation.dispatchPayload{value: msg.value / 2}(
-=======
 
         ambImplementation.dispatchPayload{value: gasToPay_}(
->>>>>>> aa0510d5
             dstChainId_,
             message_,
             overrideData_
