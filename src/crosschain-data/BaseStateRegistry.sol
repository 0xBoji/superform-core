--- conflicted
+++ resolved
@@ -4,12 +4,8 @@
 import "@openzeppelin-contracts/contracts/access/AccessControl.sol";
 import {IBaseStateRegistry} from "../interfaces/IBaseStateRegistry.sol";
 import {IAmbImplementation} from "../interfaces/IAmbImplementation.sol";
-<<<<<<< HEAD
 import {PayloadState, AMBMessage, AMBFactoryMessage} from "../types/DataTypes.sol";
-=======
-import {PayloadState} from "../types/DataTypes.sol";
 import {ISuperRegistry} from "../interfaces/ISuperRegistry.sol";
->>>>>>> 56a4f010
 
 /// @title Cross-Chain AMB (Arbitrary Message Bridge) Aggregator Base
 /// @author Zeropoint Labs
@@ -50,6 +46,8 @@
 
     ///@dev set up admin during deployment.
     constructor(uint16 chainId_) {
+        if (chainId_ == 0) revert INVALID_INPUT_CHAIN_ID();
+
         chainId = chainId_;
         _setupRole(DEFAULT_ADMIN_ROLE, msg.sender);
     }
@@ -225,16 +223,15 @@
         uint8[] memory secAmbId_,
         bytes memory message_,
         bytes memory extraData_
-<<<<<<< HEAD
     ) internal {
         /// @dev generates the proof
         bytes memory proof = abi.encode(keccak256(message_));
 
-        AMBFactoryMessage memory data = abi.decode(message_, (AMBFactoryMessage));
-        AMBMessage memory newData = AMBMessage(
-            data.superFormId,
-            proof
+        AMBFactoryMessage memory data = abi.decode(
+            message_,
+            (AMBFactoryMessage)
         );
+        AMBMessage memory newData = AMBMessage(data.superFormId, proof);
 
         for (uint8 i = 0; i < secAmbId_.length; i++) {
             uint8 tempAmbId = secAmbId_[i];
@@ -256,8 +253,7 @@
                 extraData_
             );
         }
-=======
-    ) external payable virtual override onlyRole(PROCESSOR_ROLE) {}
+    }
 
     /// @dev PREVILEGED admin ONLY FUNCTION.
     /// @param superRegistry_    represents the address of the superRegistry
@@ -267,6 +263,5 @@
         superRegistry = ISuperRegistry(superRegistry_);
 
         emit SuperRegistryUpdated(superRegistry_);
->>>>>>> 56a4f010
     }
 }