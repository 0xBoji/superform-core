--- conflicted
+++ resolved
@@ -38,14 +38,9 @@
         uint256[] slippages;
         uint256[] superformIds;
         bool[] hasDstSwaps;
-<<<<<<< HEAD
-        uint256 srcPayloadId;
-        address receiverAddress;
-=======
         address receiverAddress;
         uint256 srcPayloadId;
         bytes extraFormData;
->>>>>>> 6bf04115
         uint8 multi;
         ReturnMultiData rd;
         ReturnSingleData rsd;
@@ -91,7 +86,6 @@
         view
         override
         returns (
-<<<<<<< HEAD
             uint8 txType,
             uint8 callbackType,
             address srcSender,
@@ -99,22 +93,10 @@
             uint256[] memory amounts,
             uint256[] memory slippages,
             uint256[] memory superformIds,
-            uint256 srcPayloadId,
             bool[] memory hasDstSwaps,
-            address receiverAddress
-=======
-            uint8,
-            uint8,
-            address,
-            uint64,
-            uint256[] memory,
-            uint256[] memory,
-            uint256[] memory,
-            bool[] memory,
-            bytes memory,
-            address,
-            uint256
->>>>>>> 6bf04115
+            bytes memory extraFormData,
+            address receiverAddress,
+            uint256 srcPayloadId
         )
     {
         IBaseStateRegistry coreStateRegistry = _getCoreStateRegistry();
@@ -127,15 +109,10 @@
         if (v.callbackType == uint256(CallbackType.RETURN) || v.callbackType == uint256(CallbackType.FAIL)) {
             (v.amounts, v.srcPayloadId) = _decodeReturnData(dstPayloadId_, v.multi, coreStateRegistry);
         } else if (v.callbackType == uint256(CallbackType.INIT)) {
-<<<<<<< HEAD
-            (v.amounts, v.slippages, v.superformIds, v.srcPayloadId, v.hasDstSwaps, v.receiverAddress) =
-                _decodeInitData(dstPayloadId_, v.multi, coreStateRegistry);
-=======
             (v.amounts, v.slippages, v.superformIds, v.hasDstSwaps, v.extraFormData, v.receiverAddress, v.srcPayloadId)
             = _decodeInitData(dstPayloadId_, v.multi, coreStateRegistry);
         } else {
             revert Error.INVALID_PAYLOAD();
->>>>>>> 6bf04115
         }
 
         return (
@@ -146,16 +123,10 @@
             v.amounts,
             v.slippages,
             v.superformIds,
-<<<<<<< HEAD
-            v.srcPayloadId,
-            v.hasDstSwaps,
-            v.receiverAddress
-=======
             v.hasDstSwaps,
             v.extraFormData,
             v.receiverAddress,
             v.srcPayloadId
->>>>>>> 6bf04115
         );
     }
 
@@ -313,16 +284,10 @@
             uint256[] memory amounts,
             uint256[] memory slippages,
             uint256[] memory superformIds,
-<<<<<<< HEAD
-            uint256 srcPayloadId,
-            bool[] memory hasDstSwaps,
-            address receiverAddress
-=======
             bool[] memory hasDstSwaps,
             bytes memory extraFormData,
             address receiverAddress,
             uint256 srcPayloadId
->>>>>>> 6bf04115
         )
     {
         if (multi_ == 1) {
@@ -333,16 +298,10 @@
                 imvd.amounts,
                 imvd.maxSlippages,
                 imvd.superformIds,
-<<<<<<< HEAD
-                imvd.payloadId,
-                imvd.hasDstSwaps,
-                imvd.receiverAddress
-=======
                 imvd.hasDstSwaps,
                 imvd.extraFormData,
                 imvd.receiverAddress,
                 imvd.payloadId
->>>>>>> 6bf04115
             );
         } else {
             InitSingleVaultData memory isvd =
@@ -360,16 +319,9 @@
             hasDstSwaps[0] = isvd.hasDstSwap;
             receiverAddress = isvd.receiverAddress;
 
-<<<<<<< HEAD
-            return (amounts, slippages, superformIds, isvd.payloadId, hasDstSwaps, receiverAddress);
-=======
-            hasDstSwaps = new bool[](1);
-            hasDstSwaps[0] = isvd.hasDstSwap;
-
             return (
                 amounts, slippages, superformIds, hasDstSwaps, isvd.extraFormData, isvd.receiverAddress, isvd.payloadId
             );
->>>>>>> 6bf04115
         }
     }
 
