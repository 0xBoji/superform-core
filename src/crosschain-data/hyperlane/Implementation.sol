// SPDX-License-Identifier: Apache-2.0
pragma solidity 0.8.19;
import {Ownable} from "@openzeppelin/contracts/access/Ownable.sol";
import {IBaseStateRegistry} from "../../interfaces/IBaseStateRegistry.sol";
import {IAmbImplementation} from "../../interfaces/IAmbImplementation.sol";
import {IMailbox} from "./interface/IMailbox.sol";
import {IMessageRecipient} from "./interface/IMessageRecipient.sol";
import {IInterchainGasPaymaster} from "./interface/IInterchainGasPaymaster.sol";
<<<<<<< HEAD
import {AMBMessage} from "../../types/DataTypes.sol";
import "../../utils/DataPacking.sol";
=======

import {Ownable} from "@openzeppelin-contracts/contracts/access/Ownable.sol";
>>>>>>> 56a4f010

/// @title Hyperlane implementation contract
/// @author Zeropoint Labs
///
/// @dev interacts with hyperlane AMB
contract HyperlaneImplementation is
    IAmbImplementation,
    IMessageRecipient,
    Ownable
{
    error INVALID_RECEIVER();
    /*///////////////////////////////////////////////////////////////
                    State Variables
    //////////////////////////////////////////////////////////////*/
    IBaseStateRegistry public immutable coreRegistry;
    IBaseStateRegistry public immutable factoryRegistry;

    IMailbox public immutable mailbox;
    IInterchainGasPaymaster public immutable igp;

    uint32[] public broadcastChains;

    mapping(uint16 => uint32) public ambChainId;
    mapping(uint32 => uint16) public superChainId;
    mapping(uint32 => address) public authorizedImpl;

    mapping(bytes32 => bool) public processedMessages;

    /*///////////////////////////////////////////////////////////////
                    Constructor
    //////////////////////////////////////////////////////////////*/

    /// @param mailbox_ is the hyperlane mailbox for respective chain.
    constructor(
        IMailbox mailbox_,
        IBaseStateRegistry coreRegistry_,
        IBaseStateRegistry factoryRegistry_,
        IInterchainGasPaymaster igp_
    ) {
        coreRegistry = coreRegistry_;
        factoryRegistry = factoryRegistry_;

        mailbox = mailbox_;
        igp = igp_;
    }

    /*///////////////////////////////////////////////////////////////
                    External Functions
    //////////////////////////////////////////////////////////////*/

    /// @notice receive enables processing native token transfers into the smart contract.
    /// @dev hyperlane gas payments/refund fails without a native receive function.
    receive() external payable {}

    /// @dev allows state registry to send message via implementation.
    /// @param dstChainId_ is the identifier of the destination chain
    /// @param message_ is the cross-chain message to be sent
    /// @param extraData_ is message amb specific override information
    function dispatchPayload(
        uint16 dstChainId_,
        bytes memory message_,
        bytes memory extraData_
    ) external payable virtual override {
        if (
            msg.sender != address(coreRegistry) &&
            msg.sender != address(factoryRegistry)
        ) {
            revert INVALID_CALLER();
        }

        uint32 domain = ambChainId[dstChainId_];
        /// FIXME: works only on EVM-networks & contracts using CREATE2/CREATE3
        bytes32 messageId = mailbox.dispatch(
            domain,
            castAddr(authorizedImpl[domain]),
            message_
        );

        igp.payForGas{value: msg.value}(
            messageId,
            domain,
            500000, // @dev FIXME hardcoded to 500k abi.decode(extraData_, (uint256)),
            msg.sender /// @dev should refund to the user, now refunds to core state registry
        );
    }

    /// @dev allows state registry to send multiple messages via implementation
    /// @param message_ is the cross-chain message to be sent
    /// @param extraData_ is the message amb specific override information
    function broadcastPayload(
        bytes memory message_,
        bytes memory extraData_
    ) external payable virtual {
        if (
            msg.sender != address(coreRegistry) &&
            msg.sender != address(factoryRegistry)
        ) {
            revert INVALID_CALLER();
        }

        uint256 totalChains = broadcastChains.length;
        for (uint16 i = 0; i < totalChains; i++) {
            uint32 domain = broadcastChains[i];

            bytes32 messageId = mailbox.dispatch(
                domain,
                castAddr(authorizedImpl[domain]),
                message_
            );

            igp.payForGas{value: msg.value/totalChains}(
                messageId,
                domain,
                500000, // @dev FIXME hardcoded to 500k abi.decode(extraData_, (uint256)),
                msg.sender /// @dev should refund to the user, now refunds to core state registry
            );
        }
    }

    /// @notice to add access based controls over here
    /// @dev allows admin to add new chain ids in future
    /// @param superChainId_ is the identifier of the chain within superform protocol
    /// @param ambChainId_ is the identifier of the chain given by the AMB
    function setChainId(
        uint16 superChainId_,
        uint32 ambChainId_
    ) external onlyOwner {
        if (superChainId_ == 0 || ambChainId_ == 0) {
            revert INVALID_CHAIN_ID();
        }

        ambChainId[superChainId_] = ambChainId_;
        superChainId[ambChainId_] = superChainId_;

        /// NOTE: @dev should handle a way to pop
        broadcastChains.push(ambChainId_);

        emit ChainAdded(superChainId_);
    }

    function setReceiver(
        uint32 domain_,
        address authorizedImpl_
    ) external onlyOwner {
        if (domain_ == 0) {
            revert INVALID_CHAIN_ID();
        }

        if (authorizedImpl_ == address(0)) {
            revert INVALID_RECEIVER();
        }

        authorizedImpl[domain_] = authorizedImpl_;
    }

    /// @notice Handle an interchain message
    /// @notice Only called by mailbox
    ///
    /// @param origin_ Domain ID of the chain from which the message came
    /// @param sender_ Address of the message sender on the origin chain as bytes32
    /// @param body_ Raw bytes content of message body
    function handle(
        uint32 origin_,
        bytes32 sender_,
        bytes calldata body_
    ) external override {
        /// @dev 1. validate caller
        /// @dev 2. validate src chain sender
        /// @dev 3. validate message uniqueness
        if (msg.sender != address(mailbox)) {
            revert INVALID_CALLER();
        }

        // if (sender_ != castAddr(authorizedImpl[origin_])) {
        //     revert INVALID_CALLER();
        // }

        bytes32 hash = keccak256(body_);

        if (processedMessages[hash]) {
            revert DUPLICATE_PAYLOAD();
        }

        processedMessages[hash] = true;

        /// @dev decoding payload
        AMBMessage memory decoded = abi.decode(body_, (AMBMessage));

        /// NOTE: experimental split of registry contracts
        (, , , uint8 registryId) = _decodeTxInfo(decoded.txInfo);
        /// FIXME: should migrate to support more state registry types
        if (registryId == 0) {
            coreRegistry.receivePayload(superChainId[origin_], body_);
        } else {
            factoryRegistry.receivePayload(superChainId[origin_], body_);
        }
    }

    /*///////////////////////////////////////////////////////////////
                    Internal Functions
    //////////////////////////////////////////////////////////////*/

    /// @dev converts address to bytes32
    function castAddr(address addr_) internal pure returns (bytes32) {
        return bytes32(uint256(uint160(addr_)));
    }
}<|MERGE_RESOLUTION|>--- conflicted
+++ resolved
@@ -1,18 +1,13 @@
 // SPDX-License-Identifier: Apache-2.0
 pragma solidity 0.8.19;
-import {Ownable} from "@openzeppelin/contracts/access/Ownable.sol";
+import {Ownable} from "@openzeppelin-contracts/contracts/access/Ownable.sol";
 import {IBaseStateRegistry} from "../../interfaces/IBaseStateRegistry.sol";
 import {IAmbImplementation} from "../../interfaces/IAmbImplementation.sol";
 import {IMailbox} from "./interface/IMailbox.sol";
 import {IMessageRecipient} from "./interface/IMessageRecipient.sol";
 import {IInterchainGasPaymaster} from "./interface/IInterchainGasPaymaster.sol";
-<<<<<<< HEAD
 import {AMBMessage} from "../../types/DataTypes.sol";
 import "../../utils/DataPacking.sol";
-=======
-
-import {Ownable} from "@openzeppelin-contracts/contracts/access/Ownable.sol";
->>>>>>> 56a4f010
 
 /// @title Hyperlane implementation contract
 /// @author Zeropoint Labs
@@ -123,7 +118,7 @@
                 message_
             );
 
-            igp.payForGas{value: msg.value/totalChains}(
+            igp.payForGas{value: msg.value / totalChains}(
                 messageId,
                 domain,
                 500000, // @dev FIXME hardcoded to 500k abi.decode(extraData_, (uint256)),
