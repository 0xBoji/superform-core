--- conflicted
+++ resolved
@@ -47,11 +47,6 @@
         _;
     }
 
-<<<<<<< HEAD
-    modifier onlyPayMaster() {
-        if (msg.sender != superRegistry.getAddress(keccak256("PAYMASTER"))) {
-            revert Error.NOT_PAYMASTER();
-=======
     modifier onlyValidStateRegistry() {
         if (!superRegistry.isValidStateRegistry(msg.sender)) {
             revert Error.NOT_STATE_REGISTRY();
@@ -62,7 +57,6 @@
     modifier onlyMailbox() {
         if (msg.sender != address(mailbox)) {
             revert Error.CALLER_NOT_MAILBOX();
->>>>>>> 2fedcc1e
         }
         _;
     }
@@ -115,7 +109,7 @@
     }
 
     /// @inheritdoc IAmbImplementation
-    function retryPayload(bytes memory data_) external payable override onlyPayMaster {
+    function retryPayload(bytes memory data_) external payable override {
         (bytes32 messageId, uint32 destinationDomain, uint256 gasAmount) = abi.decode(data_, (bytes32, uint32, uint256));
         igp.payForGas{ value: msg.value }(messageId, destinationDomain, gasAmount, msg.sender);
     }
