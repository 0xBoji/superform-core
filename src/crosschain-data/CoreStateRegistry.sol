// SPDX-License-Identifier: Apache-2.0
pragma solidity 0.8.19;

import {ERC20} from "solmate/tokens/ERC20.sol";
import {SafeTransferLib} from "solmate/utils/SafeTransferLib.sol";
import {BaseStateRegistry} from "./BaseStateRegistry.sol";
import {QuorumManager} from "./utils/QuorumManager.sol";
import {LiquidityHandler} from "../crosschain-liquidity/LiquidityHandler.sol";
import {ISuperPositions} from "../interfaces/ISuperPositions.sol";
import {ICoreStateRegistry} from "../interfaces/ICoreStateRegistry.sol";
import {ISuperRegistry} from "../interfaces/ISuperRegistry.sol";
import {IBaseForm} from "../interfaces/IBaseForm.sol";
import {IBridgeValidator} from "../interfaces/IBridgeValidator.sol";
import {PayloadState, TransactionType, CallbackType, AMBMessage, InitSingleVaultData, InitMultiVaultData, AckAMBData, AMBExtraData, ReturnMultiData, ReturnSingleData} from "../types/DataTypes.sol";
import {LiqRequest} from "../types/DataTypes.sol";
import {ISuperRBAC} from "../interfaces/ISuperRBAC.sol";
import {Error} from "../utils/Error.sol";
import "../utils/DataPacking.sol";

/// @title CoreStateRegistry
/// @author Zeropoint Labs
/// @dev enables communication between SuperForm Core Contracts deployed on all supported networks
<<<<<<< HEAD
contract CoreStateRegistry is
    LiquidityHandler,
    BaseStateRegistry,
    QuorumManager,
    ICoreStateRegistry
{
=======
contract CoreStateRegistry is LiquidityHandler, BaseStateRegistry, ICoreStateRegistry {
>>>>>>> cd7f4136
    /// FIXME: are we using safe transfers?
    using SafeTransferLib for ERC20;
    /*///////////////////////////////////////////////////////////////
                            STATE VARIABLES
    //////////////////////////////////////////////////////////////*/
<<<<<<< HEAD
    mapping(uint256 payloadId => bytes failedDepositRequests)
        internal failedDepositPayloads;
=======
    uint256 public constant REQUIRED_QUORUM = 1;

    mapping(uint256 payloadId => bytes failedDepositRequests) internal failedDepositPayloads;
>>>>>>> cd7f4136

    /*///////////////////////////////////////////////////////////////
                                MODIFIERS
    //////////////////////////////////////////////////////////////*/
    modifier onlySender() override {
        if (!ISuperRBAC(superRegistry.superRBAC()).hasCoreContractsRole(msg.sender)) revert Error.NOT_CORE_CONTRACTS();
        _;
    }

    /*///////////////////////////////////////////////////////////////
                                CONSTRUCTOR
    //////////////////////////////////////////////////////////////*/
    ///@dev set up admin during deployment.
    constructor(ISuperRegistry superRegistry_, uint8 registryType_) BaseStateRegistry(superRegistry_, registryType_) {}

    /*///////////////////////////////////////////////////////////////
                            EXTERNAL FUNCTIONS
    //////////////////////////////////////////////////////////////*/

    /// @inheritdoc QuorumManager
    function setRequiredMessagingQuorum(
        uint16 srcChainId_,
        uint256 quorum_
    ) external override onlyProtocolAdmin {
        requiredQuorum[srcChainId_] = quorum_;
    }

    /// @inheritdoc ICoreStateRegistry
    function updateMultiVaultPayload(
        uint256 payloadId_,
        uint256[] calldata finalAmounts_
    ) external virtual override onlyUpdater {
        if (payloadId_ > payloadsCount) {
            revert Error.INVALID_PAYLOAD_ID();
        }

        AMBMessage memory payloadInfo = abi.decode(payload[payloadId_], (AMBMessage));
        (uint256 txType, uint256 callbackType, bool multi, ) = _decodeTxInfo(payloadInfo.txInfo);

        if (txType != uint256(TransactionType.DEPOSIT) && callbackType != uint256(CallbackType.INIT)) {
            revert Error.INVALID_PAYLOAD_UPDATE_REQUEST();
        }

        if (payloadTracking[payloadId_] != PayloadState.STORED) {
            revert Error.INVALID_PAYLOAD_STATE();
        }

        if (!multi) {
            revert Error.INVALID_PAYLOAD_UPDATE_REQUEST();
        }

        InitMultiVaultData memory multiVaultData = abi.decode(payloadInfo.params, (InitMultiVaultData));

        uint256 l1 = multiVaultData.amounts.length;
        uint256 l2 = finalAmounts_.length;

        if (l1 != l2) {
            revert Error.DIFFERENT_PAYLOAD_UPDATE_AMOUNTS_LENGTH();
        }

        for (uint256 i = 0; i < l1; i++) {
            uint256 newAmount = finalAmounts_[i]; /// backend fed amounts of socket tokens expected
            uint256 maxAmount = multiVaultData.amounts[i];

            if (newAmount > maxAmount) {
                revert Error.NEGATIVE_SLIPPAGE();
            }

            uint256 minAmount = (maxAmount * (10000 - multiVaultData.maxSlippage[i])) / 10000;

            if (newAmount < minAmount) {
                revert Error.SLIPPAGE_OUT_OF_BOUNDS();
            }
        }

        multiVaultData.amounts = finalAmounts_;

        payloadInfo.params = abi.encode(multiVaultData);

        payload[payloadId_] = abi.encode(payloadInfo);
        payloadTracking[payloadId_] = PayloadState.UPDATED;

        emit PayloadUpdated(payloadId_);
    }

    /// @inheritdoc ICoreStateRegistry
    function updateSingleVaultPayload(uint256 payloadId_, uint256 finalAmount_) external virtual override onlyUpdater {
        if (payloadId_ > payloadsCount) {
            revert Error.INVALID_PAYLOAD_ID();
        }

        AMBMessage memory payloadInfo = abi.decode(payload[payloadId_], (AMBMessage));
        (uint256 txType, uint256 callbackType, bool multi, ) = _decodeTxInfo(payloadInfo.txInfo);

        if (txType != uint256(TransactionType.DEPOSIT) && callbackType != uint256(CallbackType.INIT)) {
            revert Error.INVALID_PAYLOAD_UPDATE_REQUEST();
        }

        if (payloadTracking[payloadId_] != PayloadState.STORED) {
            revert Error.INVALID_PAYLOAD_STATE();
        }

        if (multi) {
            revert Error.INVALID_PAYLOAD_UPDATE_REQUEST();
        }

        InitSingleVaultData memory singleVaultData = abi.decode(payloadInfo.params, (InitSingleVaultData));

        uint256 newAmount = finalAmount_; /// backend fed amounts of socket tokens expected
        uint256 maxAmount = singleVaultData.amount;

        if (newAmount > maxAmount) {
            revert Error.NEGATIVE_SLIPPAGE();
        }

        uint256 minAmount = (maxAmount * (10000 - singleVaultData.maxSlippage)) / 10000;

        if (newAmount < minAmount) {
            revert Error.SLIPPAGE_OUT_OF_BOUNDS();
        }

        singleVaultData.amount = finalAmount_;

        payloadInfo.params = abi.encode(singleVaultData);

        payload[payloadId_] = abi.encode(payloadInfo);
        payloadTracking[payloadId_] = PayloadState.UPDATED;

        emit PayloadUpdated(payloadId_);
    }

    /// @inheritdoc BaseStateRegistry
    function processPayload(
        uint256 payloadId_,
        bytes memory ackExtraData_
    ) external payable virtual override onlyProcessor {
        if (payloadId_ > payloadsCount) {
            revert Error.INVALID_PAYLOAD_ID();
        }

        if (payloadTracking[payloadId_] == PayloadState.PROCESSED) {
            revert Error.INVALID_PAYLOAD_STATE();
        }

        bytes memory _payload = payload[payloadId_];
        bytes memory _proof = abi.encode(keccak256(_payload));

        AMBMessage memory payloadInfo = abi.decode(_payload, (AMBMessage));

        (uint256 txType, uint256 callbackType, bool multi, ) = _decodeTxInfo(payloadInfo.txInfo);

        uint16 srcChainId;
        bytes memory returnMessage;
        if (multi) {
            if (txType == uint256(TransactionType.WITHDRAW)) {
                (srcChainId, returnMessage) = _processMultiWithdrawal(payloadId_, callbackType, payloadInfo);
            } else if (txType == uint256(TransactionType.DEPOSIT)) {
                (srcChainId, returnMessage) = _processMultiDeposit(payloadId_, callbackType, payloadInfo);
            }
        } else {
            if (txType == uint256(TransactionType.WITHDRAW)) {
                (srcChainId, returnMessage) = _processSingleWithdrawal(payloadId_, callbackType, payloadInfo);
            } else if (txType == uint256(TransactionType.DEPOSIT)) {
                (srcChainId, returnMessage) = _processSingleDeposit(payloadId_, callbackType, payloadInfo);
            }
        }

        if (messageQuorum[_proof] < getRequiredMessagingQuorum(srcChainId)) {
            revert Error.QUORUM_NOT_REACHED();
        }

        if (returnMessage.length > 0) {
            _dispatchAcknowledgement(srcChainId, returnMessage, ackExtraData_);
        }
    }

    /// @inheritdoc BaseStateRegistry
    function revertPayload(uint256 payloadId_, uint256, bytes memory) external payable virtual override onlyProcessor {
        if (payloadId_ > payloadsCount) {
            revert Error.INVALID_PAYLOAD_ID();
        }

        if (payloadTracking[payloadId_] == PayloadState.PROCESSED) {
            revert Error.INVALID_PAYLOAD_STATE();
        }

        payloadTracking[payloadId_] = PayloadState.PROCESSED;

        AMBMessage memory payloadInfo = abi.decode(payload[payloadId_], (AMBMessage));

        (, , bool multi, ) = _decodeTxInfo(payloadInfo.txInfo);

        if (multi) {
            InitMultiVaultData memory multiVaultData = abi.decode(payloadInfo.params, (InitMultiVaultData));

            if (superRegistry.chainId() != _getDestinationChain(multiVaultData.superFormIds[0]))
                revert Error.INVALID_PAYLOAD_STATE();
        } else {
            InitSingleVaultData memory singleVaultData = abi.decode(payloadInfo.params, (InitSingleVaultData));

            if (superRegistry.chainId() != _getDestinationChain(singleVaultData.superFormId))
                revert Error.INVALID_PAYLOAD_STATE();
        }

        /// FIXME: Send `data` back to source based on AmbID to revert Error.the state.
        /// FIXME: chain_ids conflict should be addresses here.
        // amb[ambId_].dispatchPayload(formData.dstChainId_, message_, extraData_);
    }

    struct RescueFaileDepositsLocalVars {
        bool multi;
        bool rescued;
        uint16 dstChainId;
        uint16 srcChainId;
        address srcSender;
        address superForm;
        bytes failedData;
        bytes payload;
        uint256[] failedSuperFormIds;
        AMBMessage payloadInfo;
        InitMultiVaultData multiVaultData;
    }

    /// @inheritdoc ICoreStateRegistry
    function rescueFailedMultiDeposits(
        uint256 payloadId_,
        LiqRequest[] memory liqDatas_
    ) external payable override onlyProcessor {
        RescueFaileDepositsLocalVars memory v;
        (v.multi, v.rescued, v.failedData) = abi.decode(failedDepositPayloads[payloadId_], (bool, bool, bytes));
        if (!v.multi) revert Error.NOT_MULTI_FAILURE();
        if (v.rescued) revert Error.ALREADY_RESCUED();

        failedDepositPayloads[payloadId_] = abi.encode(v.multi, true, v.failedData);

        v.failedSuperFormIds = abi.decode(v.failedData, (uint256[]));

        v.payload = payload[payloadId_];
        v.payloadInfo = abi.decode(v.payload, (AMBMessage));

        v.multiVaultData = abi.decode(v.payloadInfo.params, (InitMultiVaultData));

        if (
            !((liqDatas_.length == v.failedSuperFormIds.length) &&
                (v.failedSuperFormIds.length == v.multiVaultData.liqData.length))
        ) revert Error.INVALID_RESCUE_DATA();

        v.dstChainId = superRegistry.chainId();
        (v.srcSender, v.srcChainId, ) = _decodeTxData(v.multiVaultData.txData);

        v.superForm;
        for (uint256 i = 0; i < v.multiVaultData.liqData.length; i++) {
            if (v.multiVaultData.superFormIds[i] == v.failedSuperFormIds[i]) {
                (v.superForm, , ) = _getSuperForm(v.failedSuperFormIds[i]);

                IBridgeValidator(superRegistry.getBridgeValidator(liqDatas_[i].bridgeId)).validateTxData(
                    liqDatas_[i].txData,
                    v.dstChainId,
                    v.srcChainId,
                    false, /// @dev - this acts like a withdraw where funds are bridged back to user
                    v.superForm,
                    v.srcSender,
                    liqDatas_[i].token
                );

                dispatchTokens(
                    superRegistry.getBridgeAddress(liqDatas_[i].bridgeId),
                    liqDatas_[i].txData,
                    liqDatas_[i].token,
                    liqDatas_[i].amount,
                    v.srcSender,
                    liqDatas_[i].nativeAmount,
                    liqDatas_[i].permit2data,
                    superRegistry.PERMIT2()
                );
            }
        }
    }

    struct RescueFailedDepositLocalVars {
        bool multi;
        bool rescued;
        uint16 dstChainId;
        uint16 srcChainId;
        address srcSender;
        address superForm;
        bytes failedData;
        bytes payload;
        uint256 failedSuperFormId;
        AMBMessage payloadInfo;
        InitSingleVaultData singleVaultData;
    }

    /// @inheritdoc ICoreStateRegistry
    function rescueFailedDeposit(
        uint256 payloadId_,
        LiqRequest memory liqData_
    ) external payable override onlyProcessor {
        RescueFailedDepositLocalVars memory v;
        (v.multi, v.rescued, v.failedData) = abi.decode(failedDepositPayloads[payloadId_], (bool, bool, bytes));
        if (v.multi) revert Error.NOT_SINGLE_FAILURE();
        if (v.rescued) revert Error.ALREADY_RESCUED();

        failedDepositPayloads[payloadId_] = abi.encode(v.multi, true, v.failedData);

        v.failedSuperFormId = abi.decode(v.failedData, (uint256));

        v.payload = payload[payloadId_];
        v.payloadInfo = abi.decode(v.payload, (AMBMessage));

        v.singleVaultData = abi.decode(v.payloadInfo.params, (InitSingleVaultData));

        v.dstChainId = superRegistry.chainId();
        (v.srcSender, v.srcChainId, ) = _decodeTxData(v.singleVaultData.txData);

        if (v.singleVaultData.superFormId == v.failedSuperFormId) {
            (v.superForm, , ) = _getSuperForm(v.failedSuperFormId);

            IBridgeValidator(superRegistry.getBridgeValidator(liqData_.bridgeId)).validateTxData(
                liqData_.txData,
                v.dstChainId,
                v.srcChainId,
                false, /// @dev - this acts like a withdraw where funds are bridged back to user
                v.superForm,
                v.srcSender,
                liqData_.token
            );

            dispatchTokens(
                superRegistry.getBridgeAddress(liqData_.bridgeId),
                liqData_.txData,
                liqData_.token,
                liqData_.amount,
                v.srcSender,
                liqData_.nativeAmount,
                liqData_.permit2data,
                superRegistry.PERMIT2()
            );
        }
    }

    /*///////////////////////////////////////////////////////////////
                            INTERNAL FUNCTIONS
    //////////////////////////////////////////////////////////////*/
    function _processMultiWithdrawal(
        uint256 payloadId_,
        uint256 callbackType_,
        AMBMessage memory payloadInfo_
    ) internal returns (uint16, bytes memory) {
        payloadTracking[payloadId_] = PayloadState.PROCESSED;

        if (callbackType_ == uint256(CallbackType.INIT)) {
            InitMultiVaultData memory multiVaultData = abi.decode(payloadInfo_.params, (InitMultiVaultData));

            InitSingleVaultData memory singleVaultData;
            bool errors;

            /// @dev This will revert ALL of the transactions if one of them fails.
            for (uint256 i; i < multiVaultData.superFormIds.length; i++) {
                singleVaultData = InitSingleVaultData({
                    txData: multiVaultData.txData,
                    superFormId: multiVaultData.superFormIds[i],
                    amount: multiVaultData.amounts[i],
                    maxSlippage: multiVaultData.maxSlippage[i],
                    liqData: multiVaultData.liqData[i],
                    extraFormData: multiVaultData.extraFormData
                });

                /// @dev Store PayloadId in extraFormData (tbd: 1-step flow doesnt need this)
                singleVaultData.extraFormData = abi.encode(payloadId_);

                (address superForm_, , ) = _getSuperForm(singleVaultData.superFormId);

                try IBaseForm(superForm_).xChainWithdrawFromVault(singleVaultData) {
                    /// @dev marks the indexes that don't require a callback re-mint of SuperPositions
                    multiVaultData.amounts[i] = 0;
                } catch {
                    if (!errors) errors = true;
                    continue;
                }
            }

            /// @dev if at least one error happens, the shares will be re-minted for the affected superFormIds
            if (errors) {
                return
                    _constructMultiReturnData(
                        multiVaultData,
                        TransactionType.WITHDRAW,
                        CallbackType.FAIL,
                        multiVaultData.amounts
                    );
            }

            (, uint16 srcChainId, ) = _decodeTxData(singleVaultData.txData);
            return (srcChainId, "");
        } else {
<<<<<<< HEAD
            uint16 srcChainId = ISuperPositions(superRegistry.superPositions())
                .stateMultiSync(payloadInfo_);
=======
            ISuperPositions(superRegistry.superPositions()).stateMultiSync(payloadInfo_);
        }
>>>>>>> cd7f4136

            return (srcChainId, "");
        }
    }

    function _processMultiDeposit(
        uint256 payloadId_,
        uint256 callbackType_,
        AMBMessage memory payloadInfo_
    ) internal returns (uint16, bytes memory) {
        if (callbackType_ == uint256(CallbackType.INIT)) {
            if (payloadTracking[payloadId_] != PayloadState.UPDATED) {
                revert Error.PAYLOAD_NOT_UPDATED();
            }
            payloadTracking[payloadId_] = PayloadState.PROCESSED;

            InitMultiVaultData memory multiVaultData = abi.decode(payloadInfo_.params, (InitMultiVaultData));

            (address[] memory superForms, , ) = _getSuperForms(multiVaultData.superFormIds);
            ERC20 underlying;
            uint256 numberOfVaults = multiVaultData.superFormIds.length;
            uint256[] memory dstAmounts = new uint256[](numberOfVaults);
            uint256[] memory failedSuperFormIds = new uint256[](numberOfVaults);
            bool fulfilment;
            bool errors;

            for (uint256 i = 0; i < numberOfVaults; i++) {
                /// @dev FIXME: whole msg.value is transferred here, in multi sync this needs to be split

                underlying = IBaseForm(superForms[i]).getUnderlyingOfVault();

                /// @dev This will revert ALL of the transactions if one of them fails.
                if (underlying.balanceOf(address(this)) >= multiVaultData.amounts[i]) {
                    underlying.transfer(superForms[i], multiVaultData.amounts[i]);
                    LiqRequest memory emptyRequest;

                    /// Note / FIXME ?: dstAmounts has same size of the number of vaults. If a given deposit fails, we are minting 0 SPs back on source (slight gas waste)
                    try
                        IBaseForm(superForms[i]).xChainDepositIntoVault(
                            InitSingleVaultData({
                                txData: multiVaultData.txData,
                                superFormId: multiVaultData.superFormIds[i],
                                amount: multiVaultData.amounts[i],
                                maxSlippage: multiVaultData.maxSlippage[i],
                                liqData: emptyRequest,
                                extraFormData: multiVaultData.extraFormData
                            })
                        )
                    returns (uint256 dstAmount) {
                        if (!fulfilment) fulfilment = true;
                        /// @dev marks the indexes that require a callback mint of SuperPositions
                        dstAmounts[i] = dstAmount;
                        continue;
                    } catch {
                        if (!errors) errors = true;
                        failedSuperFormIds[i] = multiVaultData.superFormIds[i];
                        /// @dev mark here the superFormIds and amounts to be bridged back
                        /// FIXME do we bridge back tokens that failed? we need to save the failed vaults and bridge back the tokens... (in a different tx?)
                        continue;
                    }
                } else {
                    revert Error.BRIDGE_TOKENS_PENDING();
                }
            }

            /// @dev issue superPositions if at least one vault deposit passed
            if (fulfilment) {
                return (
                    _constructMultiReturnData(multiVaultData, TransactionType.DEPOSIT, CallbackType.RETURN, dstAmounts)
                );
            }
            if (errors) {
                failedDepositPayloads[payloadId_] = abi.encode(true, abi.encode(failedSuperFormIds));

                emit FailedXChainDeposits(payloadId_);
            }

            (, uint16 srcChainId, ) = _decodeTxData(multiVaultData.txData);
            return (srcChainId, "");
        } else {
            if (payloadTracking[payloadId_] != PayloadState.STORED) {
                revert Error.INVALID_PAYLOAD_STATE();
            }
            payloadTracking[payloadId_] = PayloadState.PROCESSED;

<<<<<<< HEAD
            uint16 srcChainId = ISuperPositions(superRegistry.superPositions())
                .stateMultiSync(payloadInfo_);
=======
            ISuperPositions(superRegistry.superPositions()).stateMultiSync(payloadInfo_);
        }
>>>>>>> cd7f4136

            return (srcChainId, "");
        }
    }

    function _processSingleWithdrawal(
        uint256 payloadId_,
        uint256 callbackType_,
        AMBMessage memory payloadInfo_
    ) internal returns (uint16, bytes memory) {
        payloadTracking[payloadId_] = PayloadState.PROCESSED;

        if (callbackType_ == uint256(CallbackType.INIT)) {
            InitSingleVaultData memory singleVaultData = abi.decode(payloadInfo_.params, (InitSingleVaultData));

            /// @dev Store PayloadId in extraFormData (tbd: 1-step flow doesnt need this)
            singleVaultData.extraFormData = abi.encode(payloadId_);

            (address superForm_, , ) = _getSuperForm(singleVaultData.superFormId);

            /// @dev Withdraw from Form
            /// TODO: we can do returns(ErrorCode errorCode) and have those also returned here from each individual try/catch (droping revert is risky)
            /// that's also the only way to get error type out of the try/catch
            /// NOTE: opted for just returning CallbackType.FAIL as we always end up with superPositions.returnPosition() anyways
            /// FIXME: try/catch may introduce some security concerns as reverting is final, while try/catch proceeds with the call further
            try IBaseForm(superForm_).xChainWithdrawFromVault(singleVaultData) {
                // Handle the case when the external call succeeds
                (, uint16 srcChainId, ) = _decodeTxData(singleVaultData.txData);

                return (srcChainId, "");
            } catch {
                // Handle the case when the external call reverts for whatever reason
                /// https://solidity-by-example.org/try-catch/
                return (
                    _constructSingleReturnData(
                        singleVaultData,
                        TransactionType.WITHDRAW,
                        CallbackType.FAIL,
                        singleVaultData.amount
                    )
                );
            }

            /// TODO: else if for FAIL callbackType could save some gas for users if we process it in stateSyncError() function
        } else {
            /// @dev Withdraw SyncBack here, callbackType.return
<<<<<<< HEAD
            uint16 srcChainId = ISuperPositions(superRegistry.superPositions())
                .stateSync(payloadInfo_);
=======
            ISuperPositions(superRegistry.superPositions()).stateSync(payloadInfo_);
        }
>>>>>>> cd7f4136

            return (srcChainId, "");
        }
    }

    function _processSingleDeposit(
        uint256 payloadId_,
        uint256 callbackType_,
        AMBMessage memory payloadInfo_
    ) internal returns (uint16, bytes memory) {
        if (callbackType_ == uint256(CallbackType.INIT)) {
            InitSingleVaultData memory singleVaultData = abi.decode(payloadInfo_.params, (InitSingleVaultData));
            if (payloadTracking[payloadId_] != PayloadState.UPDATED) {
                revert Error.PAYLOAD_NOT_UPDATED();
            }
            payloadTracking[payloadId_] = PayloadState.PROCESSED;

            (address superForm_, , ) = _getSuperForm(singleVaultData.superFormId);

            ERC20 underlying = IBaseForm(superForm_).getUnderlyingOfVault();

            /// @dev NOTE: This will revert with an error only descriptive of the first possible revert out of many
            /// 1. Not enough tokens on this contract == BRIDGE_TOKENS_PENDING
            /// 2. Fail to .transfer() == BRIDGE_TOKENS_PENDING
            /// 3. xChainDepositIntoVault() reverting on anything == BRIDGE_TOKENS_PENDING
            /// FIXME: Add reverts at the Form level
            if (underlying.balanceOf(address(this)) >= singleVaultData.amount) {
                underlying.transfer(superForm_, singleVaultData.amount);

                try IBaseForm(superForm_).xChainDepositIntoVault(singleVaultData) returns (uint256 dstAmount) {
                    return (
                        _constructSingleReturnData(
                            singleVaultData,
                            TransactionType.DEPOSIT,
                            CallbackType.RETURN,
                            dstAmount
                        )
                    );
                } catch {
                    failedDepositPayloads[payloadId_] = abi.encode(false, abi.encode(singleVaultData.superFormId));
                    emit FailedXChainDeposits(payloadId_);

                    (, uint16 srcChainId, ) = _decodeTxData(
                        singleVaultData.txData
                    );

                    return (srcChainId, "");
                }
            } else {
                revert Error.BRIDGE_TOKENS_PENDING();
            }
        } else {
            if (payloadTracking[payloadId_] != PayloadState.STORED) {
                revert Error.INVALID_PAYLOAD_STATE();
            }
            payloadTracking[payloadId_] = PayloadState.PROCESSED;

<<<<<<< HEAD
            uint16 srcChainId = ISuperPositions(superRegistry.superPositions())
                .stateSync(payloadInfo_);
=======
            ISuperPositions(superRegistry.superPositions()).stateSync(payloadInfo_);
        }
>>>>>>> cd7f4136

            return (srcChainId, "");
        }
    }

    /// @notice depositSync and withdrawSync internal method for sending message back to the source chain
    function _constructMultiReturnData(
        InitMultiVaultData memory multiVaultData_,
        TransactionType txType,
        CallbackType returnType,
        uint256[] memory amounts
    ) internal view returns (uint16, bytes memory) {
        (, uint16 srcChainId, uint80 currentTotalTxs) = _decodeTxData(multiVaultData_.txData);

        /// @notice Send Data to Source to issue superform positions.
        return (
            srcChainId,
            abi.encode(
                AMBMessage(
                    _packTxInfo(uint120(txType), uint120(returnType), true, STATE_REGISTRY_TYPE),
                    abi.encode(
                        ReturnMultiData(
                            _packReturnTxInfo(srcChainId, superRegistry.chainId(), currentTotalTxs),
                            amounts
                        )
                    )
                )
            )
        );
    }

    /// @notice depositSync and withdrawSync internal method for sending message back to the source chain
    function _constructSingleReturnData(
        InitSingleVaultData memory singleVaultData_,
        TransactionType txType,
        CallbackType returnType,
        uint256 amount
    ) internal view returns (uint16, bytes memory) {
        (, uint16 srcChainId, uint80 currentTotalTxs) = _decodeTxData(singleVaultData_.txData);

        /// @notice Send Data to Source to issue superform positions.
        return (
            srcChainId,
            abi.encode(
                AMBMessage(
                    _packTxInfo(uint120(txType), uint120(returnType), false, STATE_REGISTRY_TYPE),
                    abi.encode(
                        ReturnSingleData(
                            _packReturnTxInfo(srcChainId, superRegistry.chainId(), currentTotalTxs),
                            amount
                        )
                    )
                )
            )
        );
    }

    function _dispatchAcknowledgement(
        uint16 dstChainId_, /// TODO: here it's dstChainId but when it's called it's srcChainId
        bytes memory message_,
        bytes memory ackExtraData_
    ) internal {
        AckAMBData memory ackData = abi.decode(ackExtraData_, (AckAMBData));
        uint8[] memory ambIds_ = ackData.ambIds;

        AMBExtraData memory d = abi.decode(ackData.extraData, (AMBExtraData));

        _dispatchPayload(ambIds_[0], dstChainId_, d.gasPerAMB[0], message_, d.extraDataPerAMB[0]);

<<<<<<< HEAD
        if (ambIds_.length > 1) {
            _dispatchProof(
                ambIds_,
                dstChainId_,
                d.gasPerAMB,
                message_,
                d.extraDataPerAMB
            );
        }
=======
        _dispatchProof(ambIds_, dstChainId_, d.gasPerAMB, message_, d.extraDataPerAMB);
>>>>>>> cd7f4136
    }
}<|MERGE_RESOLUTION|>--- conflicted
+++ resolved
@@ -20,29 +20,13 @@
 /// @title CoreStateRegistry
 /// @author Zeropoint Labs
 /// @dev enables communication between SuperForm Core Contracts deployed on all supported networks
-<<<<<<< HEAD
-contract CoreStateRegistry is
-    LiquidityHandler,
-    BaseStateRegistry,
-    QuorumManager,
-    ICoreStateRegistry
-{
-=======
-contract CoreStateRegistry is LiquidityHandler, BaseStateRegistry, ICoreStateRegistry {
->>>>>>> cd7f4136
+contract CoreStateRegistry is LiquidityHandler, BaseStateRegistry, QuorumManager, ICoreStateRegistry {
     /// FIXME: are we using safe transfers?
     using SafeTransferLib for ERC20;
     /*///////////////////////////////////////////////////////////////
                             STATE VARIABLES
     //////////////////////////////////////////////////////////////*/
-<<<<<<< HEAD
-    mapping(uint256 payloadId => bytes failedDepositRequests)
-        internal failedDepositPayloads;
-=======
-    uint256 public constant REQUIRED_QUORUM = 1;
-
     mapping(uint256 payloadId => bytes failedDepositRequests) internal failedDepositPayloads;
->>>>>>> cd7f4136
 
     /*///////////////////////////////////////////////////////////////
                                 MODIFIERS
@@ -63,10 +47,7 @@
     //////////////////////////////////////////////////////////////*/
 
     /// @inheritdoc QuorumManager
-    function setRequiredMessagingQuorum(
-        uint16 srcChainId_,
-        uint256 quorum_
-    ) external override onlyProtocolAdmin {
+    function setRequiredMessagingQuorum(uint16 srcChainId_, uint256 quorum_) external override onlyProtocolAdmin {
         requiredQuorum[srcChainId_] = quorum_;
     }
 
@@ -439,13 +420,7 @@
             (, uint16 srcChainId, ) = _decodeTxData(singleVaultData.txData);
             return (srcChainId, "");
         } else {
-<<<<<<< HEAD
-            uint16 srcChainId = ISuperPositions(superRegistry.superPositions())
-                .stateMultiSync(payloadInfo_);
-=======
-            ISuperPositions(superRegistry.superPositions()).stateMultiSync(payloadInfo_);
-        }
->>>>>>> cd7f4136
+            uint16 srcChainId = ISuperPositions(superRegistry.superPositions()).stateMultiSync(payloadInfo_);
 
             return (srcChainId, "");
         }
@@ -531,14 +506,7 @@
             }
             payloadTracking[payloadId_] = PayloadState.PROCESSED;
 
-<<<<<<< HEAD
-            uint16 srcChainId = ISuperPositions(superRegistry.superPositions())
-                .stateMultiSync(payloadInfo_);
-=======
-            ISuperPositions(superRegistry.superPositions()).stateMultiSync(payloadInfo_);
-        }
->>>>>>> cd7f4136
-
+            uint16 srcChainId = ISuperPositions(superRegistry.superPositions()).stateMultiSync(payloadInfo_);
             return (srcChainId, "");
         }
     }
@@ -584,14 +552,7 @@
             /// TODO: else if for FAIL callbackType could save some gas for users if we process it in stateSyncError() function
         } else {
             /// @dev Withdraw SyncBack here, callbackType.return
-<<<<<<< HEAD
-            uint16 srcChainId = ISuperPositions(superRegistry.superPositions())
-                .stateSync(payloadInfo_);
-=======
-            ISuperPositions(superRegistry.superPositions()).stateSync(payloadInfo_);
-        }
->>>>>>> cd7f4136
-
+            uint16 srcChainId = ISuperPositions(superRegistry.superPositions()).stateSync(payloadInfo_);
             return (srcChainId, "");
         }
     }
@@ -633,9 +594,7 @@
                     failedDepositPayloads[payloadId_] = abi.encode(false, abi.encode(singleVaultData.superFormId));
                     emit FailedXChainDeposits(payloadId_);
 
-                    (, uint16 srcChainId, ) = _decodeTxData(
-                        singleVaultData.txData
-                    );
+                    (, uint16 srcChainId, ) = _decodeTxData(singleVaultData.txData);
 
                     return (srcChainId, "");
                 }
@@ -648,14 +607,7 @@
             }
             payloadTracking[payloadId_] = PayloadState.PROCESSED;
 
-<<<<<<< HEAD
-            uint16 srcChainId = ISuperPositions(superRegistry.superPositions())
-                .stateSync(payloadInfo_);
-=======
-            ISuperPositions(superRegistry.superPositions()).stateSync(payloadInfo_);
-        }
->>>>>>> cd7f4136
-
+            uint16 srcChainId = ISuperPositions(superRegistry.superPositions()).stateSync(payloadInfo_);
             return (srcChainId, "");
         }
     }
@@ -724,18 +676,8 @@
 
         _dispatchPayload(ambIds_[0], dstChainId_, d.gasPerAMB[0], message_, d.extraDataPerAMB[0]);
 
-<<<<<<< HEAD
         if (ambIds_.length > 1) {
-            _dispatchProof(
-                ambIds_,
-                dstChainId_,
-                d.gasPerAMB,
-                message_,
-                d.extraDataPerAMB
-            );
-        }
-=======
-        _dispatchProof(ambIds_, dstChainId_, d.gasPerAMB, message_, d.extraDataPerAMB);
->>>>>>> cd7f4136
+            _dispatchProof(ambIds_, dstChainId_, d.gasPerAMB, message_, d.extraDataPerAMB);
+        }
     }
 }