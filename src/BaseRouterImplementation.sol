--- conflicted
+++ resolved
@@ -949,13 +949,7 @@
             if (v.txDataLength == 0) {
                 v.approvalAmount = vaultData_.amount;
             } else {
-<<<<<<< HEAD
-                amount = IBridgeValidator(superRegistry.getBridgeValidator(vaultData_.liqData.bridgeId)).decodeAmountIn(
-                    vaultData_.liqData.txData, false
-                );
-=======
                 v.approvalAmount = v.amountIn;
->>>>>>> 2fedcc1e
                 /// e.g asset in is USDC (6 decimals), we use this amount to approve the transfer to superform
             }
 
@@ -1065,13 +1059,7 @@
                 } else if (txDataLength == 0 && xChain) {
                     revert Error.NO_TXDATA_PRESENT();
                 } else {
-<<<<<<< HEAD
-                    v.approvalAmounts[i] = IBridgeValidator(
-                        superRegistry.getBridgeValidator(vaultData_.liqData[i].bridgeId)
-                    ).decodeAmountIn(vaultData_.liqData[i].txData, false);
-=======
                     v.approvalAmounts[i] = v.amountsIn[i];
->>>>>>> 2fedcc1e
                 }
 
                 v.totalAmount += v.approvalAmounts[i];
