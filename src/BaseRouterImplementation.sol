--- conflicted
+++ resolved
@@ -134,15 +134,10 @@
             req_.superformData.extraFormData
         );
 
-<<<<<<< HEAD
         /// @dev same chain action & forward residual payment to Paymaster
-        _directSingleDeposit(msg.sender, req_.superformData.permit2data, vaultData);
-=======
-        /// @dev same chain action & forward residual payment to payment collector
         _directSingleDeposit(
             msg.sender, req_.superformData.permit2data, req_.superformData.receiverAddressSP, vaultData
         );
->>>>>>> 82569577
         emit Completed();
     }
 
@@ -248,17 +243,12 @@
             req_.superformData.extraFormData
         );
 
-<<<<<<< HEAD
         /// @dev same chain action & forward residual payment to Paymaster
-        _directMultiDeposit(msg.sender, req_.superformData.permit2data, vaultData);
-=======
-        /// @dev same chain action & forward residual payment to payment collector
         _directMultiDeposit(
             MultiDepositArgs(
                 msg.sender, req_.superformData.permit2data, req_.superformData.receiverAddressSP, vaultData
             )
         );
->>>>>>> 82569577
         emit Completed();
     }
 
