/// SPDX-License-Identifier: Apache-2.0
pragma solidity ^0.8.21;

import { BaseRouter } from "./BaseRouter.sol";
import { IERC20 } from "openzeppelin-contracts/contracts/interfaces/IERC20.sol";
import { SafeERC20 } from "openzeppelin-contracts/contracts/token/ERC20/utils/SafeERC20.sol";
import { IBaseStateRegistry } from "./interfaces/IBaseStateRegistry.sol";
import { IBaseRouterImplementation } from "./interfaces/IBaseRouterImplementation.sol";
import { IPayMaster } from "./interfaces/IPayMaster.sol";
import { IPaymentHelper } from "./interfaces/IPaymentHelper.sol";
import { ISuperformFactory } from "./interfaces/ISuperformFactory.sol";
import { IBaseForm } from "./interfaces/IBaseForm.sol";
import { IBridgeValidator } from "./interfaces/IBridgeValidator.sol";
import { IStateSyncer } from "./interfaces/IStateSyncer.sol";
import { DataLib } from "./libraries/DataLib.sol";
import { Error } from "./utils/Error.sol";
import { IPermit2 } from "./vendor/dragonfly-xyz/IPermit2.sol";
import "./crosschain-liquidity/LiquidityHandler.sol";
import "./types/DataTypes.sol";

/// @title BaseRouterImplementation
/// @author Zeropoint Labs
/// @dev Extends BaseRouter with standard internal execution functions (based on SuperPositions)
abstract contract BaseRouterImplementation is IBaseRouterImplementation, BaseRouter, LiquidityHandler {
    using SafeERC20 for IERC20;
    using DataLib for uint256;

    /*///////////////////////////////////////////////////////////////
                            STATE VARIABLES
    //////////////////////////////////////////////////////////////*/

    /// @dev tracks the total payloads
    uint256 public payloadIds;

    /*///////////////////////////////////////////////////////////////
                            CONSTRUCTOR
    //////////////////////////////////////////////////////////////*/

    /// @param superRegistry_ the superform registry contract
    /// @param stateRegistryType_ the state registry type
    /// @param routerType_ the router type
    constructor(
        address superRegistry_,
        uint8 stateRegistryType_,
        uint8 routerType_
    )
        BaseRouter(superRegistry_, stateRegistryType_, routerType_)
    { }

    /*///////////////////////////////////////////////////////////////
                        INTERNAL/HELPER FUNCTIONS
    //////////////////////////////////////////////////////////////*/

    /// @dev getter for PERMIT2 in case it is not supported or set on a given chain
    function _getPermit2() internal view returns (address) {
        address permit2 = superRegistry.PERMIT2();
        if (permit2 == address(0)) {
            revert Error.PERMIT2_NOT_SUPPORTED();
        }
        return permit2;
    }

    /// @dev handles cross-chain multi vault deposit
    function _singleXChainMultiVaultDeposit(SingleXChainMultiVaultStateReq memory req_) internal virtual {
        /// @dev validate superformsData
        if (!_validateSuperformsDepositData(req_.superformsData, req_.dstChainId)) {
            revert Error.INVALID_SUPERFORMS_DATA();
        }

        /// @dev validates the dst refund address
        _validateDstRefundAddress(req_.superformsData.dstRefundAddress);

        IStateSyncer(superRegistry.getStateSyncer(ROUTER_TYPE)).validateBatchIdsExist(req_.superformsData.superformIds);

        ActionLocalVars memory vars;
        InitMultiVaultData memory ambData;

        vars.srcChainId = CHAIN_ID;
        if (vars.srcChainId == req_.dstChainId) revert Error.INVALID_ACTION();

        vars.currentPayloadId = ++payloadIds;

        ambData = InitMultiVaultData(
            ROUTER_TYPE,
            vars.currentPayloadId,
            req_.superformsData.superformIds,
            req_.superformsData.amounts,
            req_.superformsData.maxSlippages,
            req_.superformsData.hasDstSwaps,
            req_.superformsData.liqRequests,
            req_.superformsData.dstRefundAddress,
            req_.superformsData.extraFormData
        );

        address superform;
        uint256 len = req_.superformsData.superformIds.length;

        _multiVaultTokenForward(msg.sender, new address[](0), req_.superformsData.permit2data, ambData, true);

        /// @dev this loop is what allows to deposit to >1 different underlying on destination
        /// @dev if a loop fails in a validation the whole chain should be reverted
        for (uint256 j; j < len;) {
            vars.liqRequest = req_.superformsData.liqRequests[j];

            (superform,,) = req_.superformsData.superformIds[j].getSuperform();

            /// @dev dispatch liquidity data
            _validateAndDispatchTokens(
                ValidateAndDispatchTokensArgs(
                    vars.liqRequest, superform, vars.srcChainId, req_.dstChainId, msg.sender, true
                )
            );
            unchecked {
                ++j;
            }
        }

        ambData.liqData = new LiqRequest[](len);

        /// @dev dispatch message information, notice multiVaults is set to 1
        _dispatchAmbMessage(
            DispatchAMBMessageVars(
                TransactionType.DEPOSIT,
                abi.encode(ambData),
                req_.superformsData.superformIds,
                msg.sender,
                req_.ambIds,
                1,
                vars.srcChainId,
                req_.dstChainId,
                vars.currentPayloadId
            )
        );

        emit CrossChainInitiated(vars.currentPayloadId);
    }

    /// @dev handles cross-chain single vault deposit
    function _singleXChainSingleVaultDeposit(SingleXChainSingleVaultStateReq memory req_) internal virtual {
        /// @dev validate superformsData
        if (!_validateSuperformData(req_.superformData, req_.dstChainId, true)) {
            revert Error.INVALID_SUPERFORMS_DATA();
        }

        IStateSyncer(superRegistry.getStateSyncer(ROUTER_TYPE)).validateSingleIdExists(req_.superformData.superformId);

        ActionLocalVars memory vars;
        InitSingleVaultData memory ambData;

        vars.srcChainId = CHAIN_ID;

        /// @dev disallow direct chain actions
        if (vars.srcChainId == req_.dstChainId) revert Error.INVALID_ACTION();

<<<<<<< HEAD
        vars.currentPayloadId = ++payloadIds;
=======
        /// @dev validates the dst refund address
        _validateDstRefundAddress(req_.superformData.dstRefundAddress);

        InitSingleVaultData memory ambData;
>>>>>>> 784c66c3

        ambData = InitSingleVaultData(
            ROUTER_TYPE,
            vars.currentPayloadId,
            req_.superformData.superformId,
            req_.superformData.amount,
            req_.superformData.maxSlippage,
            req_.superformData.hasDstSwap,
            req_.superformData.liqRequest,
            req_.superformData.dstRefundAddress,
            req_.superformData.extraFormData
        );

        vars.liqRequest = req_.superformData.liqRequest;
        (address superform,,) = req_.superformData.superformId.getSuperform();

        _singleVaultTokenForward(msg.sender, address(0), req_.superformData.permit2data, ambData);

        LiqRequest memory emptyRequest;
        ambData.liqData = emptyRequest;

        /// @dev dispatch liquidity data
        _validateAndDispatchTokens(
            ValidateAndDispatchTokensArgs(
                vars.liqRequest, superform, vars.srcChainId, req_.dstChainId, msg.sender, true
            )
        );

        uint256[] memory superformIds = new uint256[](1);
        superformIds[0] = req_.superformData.superformId;

        /// @dev dispatch message information, notice multiVaults is set to 0
        _dispatchAmbMessage(
            DispatchAMBMessageVars(
                TransactionType.DEPOSIT,
                abi.encode(ambData),
                superformIds,
                msg.sender,
                req_.ambIds,
                0,
                vars.srcChainId,
                req_.dstChainId,
                vars.currentPayloadId
            )
        );

        emit CrossChainInitiated(vars.currentPayloadId);
    }

    /// @dev handles same-chain single vault deposit
    function _singleDirectSingleVaultDeposit(SingleDirectSingleVaultStateReq memory req_) internal virtual {
        /// @dev for direct we don't check if stateSyncer has the correct superform share already created (e.g in
        /// sERC20)
        /// @dev the check is made when directly minting

        ActionLocalVars memory vars;
        vars.srcChainId = CHAIN_ID;
        if (!_validateSuperformData(req_.superformData, vars.srcChainId, true)) {
            revert Error.INVALID_SUPERFORMS_DATA();
        }
        vars.currentPayloadId = ++payloadIds;

        InitSingleVaultData memory vaultData = InitSingleVaultData(
            ROUTER_TYPE,
            vars.currentPayloadId,
            req_.superformData.superformId,
            req_.superformData.amount,
            req_.superformData.maxSlippage,
            false,
            req_.superformData.liqRequest,
            req_.superformData.dstRefundAddress,
            req_.superformData.extraFormData
        );

        /// @dev same chain action & forward residual payment to payment collector
        _directSingleDeposit(msg.sender, req_.superformData.permit2data, vaultData);
        emit Completed(vars.currentPayloadId);
    }

    /// @dev handles same-chain multi vault deposit
    function _singleDirectMultiVaultDeposit(SingleDirectMultiVaultStateReq memory req_) internal virtual {
        /// @dev for direct we don't check if stateSyncer has the correct superform share already created (e.g in
        /// sERC20)
        /// @dev the check is made when directly minting

        ActionLocalVars memory vars;
        vars.srcChainId = CHAIN_ID;
        if (!_validateSuperformsDepositData(req_.superformData, vars.srcChainId)) {
            revert Error.INVALID_SUPERFORMS_DATA();
        }
        vars.currentPayloadId = ++payloadIds;

        InitMultiVaultData memory vaultData = InitMultiVaultData(
            ROUTER_TYPE,
            vars.currentPayloadId,
            req_.superformData.superformIds,
            req_.superformData.amounts,
            req_.superformData.maxSlippages,
            new bool[](req_.superformData.amounts.length),
            req_.superformData.liqRequests,
            req_.superformData.dstRefundAddress,
            req_.superformData.extraFormData
        );

        /// @dev same chain action & forward residual payment to payment collector
        _directMultiDeposit(msg.sender, req_.superformData.permit2data, vaultData);
        emit Completed(vars.currentPayloadId);
    }

    /// @dev handles cross-chain multi vault withdraw
    function _singleXChainMultiVaultWithdraw(SingleXChainMultiVaultStateReq memory req_) internal virtual {
        /// @dev validate superformsData
        if (!_validateSuperformsWithdrawData(req_.superformsData, req_.dstChainId)) {
            revert Error.INVALID_SUPERFORMS_DATA();
        }

        IStateSyncer(superRegistry.getStateSyncer(ROUTER_TYPE)).burnBatch(
            msg.sender, req_.superformsData.superformIds, req_.superformsData.amounts
        );

        ActionLocalVars memory vars;
        InitMultiVaultData memory ambData;

        vars.srcChainId = CHAIN_ID;
        vars.currentPayloadId = ++payloadIds;

        if (vars.srcChainId == req_.dstChainId) {
            revert Error.INVALID_CHAIN_IDS();
        }

        /// @dev write packed txData
        ambData = InitMultiVaultData(
            ROUTER_TYPE,
            vars.currentPayloadId,
            req_.superformsData.superformIds,
            req_.superformsData.amounts,
            req_.superformsData.maxSlippages,
            new bool[](req_.superformsData.amounts.length),
            req_.superformsData.liqRequests,
            req_.superformsData.dstRefundAddress,
            req_.superformsData.extraFormData
        );

        /// @dev dispatch message information, notice multiVaults is set to 1
        _dispatchAmbMessage(
            DispatchAMBMessageVars(
                TransactionType.WITHDRAW,
                abi.encode(ambData),
                req_.superformsData.superformIds,
                msg.sender,
                req_.ambIds,
                1,
                vars.srcChainId,
                req_.dstChainId,
                vars.currentPayloadId
            )
        );

        emit CrossChainInitiated(vars.currentPayloadId);
    }

    /// @dev handles cross-chain single vault withdraw
    function _singleXChainSingleVaultWithdraw(SingleXChainSingleVaultStateReq memory req_) internal virtual {
        if (!_validateSuperformData(req_.superformData, req_.dstChainId, false)) {
            revert Error.INVALID_SUPERFORMS_DATA();
        }

        IStateSyncer(superRegistry.getStateSyncer(ROUTER_TYPE)).burnSingle(
            msg.sender, req_.superformData.superformId, req_.superformData.amount
        );

        ActionLocalVars memory vars;
        InitSingleVaultData memory ambData;

        vars.srcChainId = CHAIN_ID;
        vars.currentPayloadId = ++payloadIds;

        if (vars.srcChainId == req_.dstChainId) {
            revert Error.INVALID_CHAIN_IDS();
        }

        if (vars.srcChainId == 0 || req_.dstChainId == 0) {
            revert Error.INVALID_CHAIN_ID();
        }

        ambData = InitSingleVaultData(
            ROUTER_TYPE,
            vars.currentPayloadId,
            req_.superformData.superformId,
            req_.superformData.amount,
            req_.superformData.maxSlippage,
            false,
            req_.superformData.liqRequest,
            req_.superformData.dstRefundAddress,
            req_.superformData.extraFormData
        );

        uint256[] memory superformIds = new uint256[](1);
        superformIds[0] = req_.superformData.superformId;

        /// @dev dispatch message information, notice multiVaults is set to 0
        _dispatchAmbMessage(
            DispatchAMBMessageVars(
                TransactionType.WITHDRAW,
                abi.encode(ambData),
                superformIds,
                msg.sender,
                req_.ambIds,
                0,
                vars.srcChainId,
                req_.dstChainId,
                vars.currentPayloadId
            )
        );

        emit CrossChainInitiated(vars.currentPayloadId);
    }

    /// @dev handles same-chain single vault withdraw
    function _singleDirectSingleVaultWithdraw(SingleDirectSingleVaultStateReq memory req_) internal virtual {
        ActionLocalVars memory vars;
        vars.srcChainId = CHAIN_ID;

<<<<<<< HEAD
        if (!_validateSuperformData(req_.superformData, vars.srcChainId, false)) {
            revert Error.INVALID_SUPERFORMS_DATA();
        }

        IStateSyncer(superRegistry.getStateSyncer(ROUTER_TYPE)).burnSingle(
            msg.sender, req_.superformData.superformId, req_.superformData.amount
        );

        vars.currentPayloadId = ++payloadIds;

        InitSingleVaultData memory vaultData = InitSingleVaultData(
            ROUTER_TYPE,
            vars.currentPayloadId,
            req_.superformData.superformId,
            req_.superformData.amount,
            req_.superformData.maxSlippage,
            false,
            req_.superformData.liqRequest,
            req_.superformData.dstRefundAddress,
            req_.superformData.extraFormData
        );
=======
        InitSingleVaultData memory ambData;
        (ambData, vars.currentPayloadId) = _buildWithdrawAmbData(msg.sender, vars.srcChainId, req_.superformData);
>>>>>>> 784c66c3

        /// @dev same chain action
        _directSingleWithdraw(vaultData, msg.sender);
        emit Completed(vars.currentPayloadId);
    }

    /// @dev handles same-chain multi vault withdraw
    function _singleDirectMultiVaultWithdraw(SingleDirectMultiVaultStateReq memory req_) internal virtual {
        ActionLocalVars memory vars;
        vars.srcChainId = CHAIN_ID;

        if (!_validateSuperformsWithdrawData(req_.superformData, vars.srcChainId)) {
            revert Error.INVALID_SUPERFORMS_DATA();
        }

        /// @dev SuperPositions are burnt optimistically here
        IStateSyncer(superRegistry.getStateSyncer(ROUTER_TYPE)).burnBatch(
            msg.sender, req_.superformData.superformIds, req_.superformData.amounts
        );

        vars.currentPayloadId = ++payloadIds;

        InitMultiVaultData memory vaultData = InitMultiVaultData(
            ROUTER_TYPE,
            vars.currentPayloadId,
            req_.superformData.superformIds,
            req_.superformData.amounts,
            req_.superformData.maxSlippages,
            new bool[](req_.superformData.superformIds.length),
            req_.superformData.liqRequests,
            req_.superformData.dstRefundAddress,
            req_.superformData.extraFormData
        );

        /// @dev same chain action & forward residual payment to payment collector
        _directMultiWithdraw(vaultData, msg.sender);
        emit Completed(vars.currentPayloadId);
    }

    /*///////////////////////////////////////////////////////////////
                         HELPER FUNCTIONS
    //////////////////////////////////////////////////////////////*/

    struct ValidateAndDispatchTokensArgs {
        LiqRequest liqRequest;
        address superform;
        uint64 srcChainId;
        uint64 dstChainId;
        address srcSender;
        bool deposit;
    }

    function _validateAndDispatchTokens(ValidateAndDispatchTokensArgs memory args_) internal virtual {
        address bridgeValidator = superRegistry.getBridgeValidator(args_.liqRequest.bridgeId);
        /// @dev validates remaining params of txData
        IBridgeValidator(bridgeValidator).validateTxData(
            IBridgeValidator.ValidateTxDataArgs(
                args_.liqRequest.txData,
                args_.srcChainId,
                args_.dstChainId,
                args_.liqRequest.liqDstChainId,
                args_.deposit,
                args_.superform,
                args_.srcSender,
                args_.liqRequest.token
            )
        );

        /// @dev dispatches tokens through the selected liquidity bridge to the destination contract
        dispatchTokens(
            superRegistry.getBridgeAddress(args_.liqRequest.bridgeId),
            args_.liqRequest.txData,
            args_.liqRequest.token,
            IBridgeValidator(bridgeValidator).decodeAmountIn(args_.liqRequest.txData, true),
            args_.liqRequest.nativeAmount
        );
    }

    function _dispatchAmbMessage(DispatchAMBMessageVars memory vars_) internal virtual {
        AMBMessage memory ambMessage = AMBMessage(
            DataLib.packTxInfo(
                uint8(vars_.txType),
                uint8(CallbackType.INIT),
                vars_.multiVaults,
                STATE_REGISTRY_TYPE,
                vars_.srcSender,
                vars_.srcChainId
            ),
            vars_.ambData
        );

        (uint256 fees, bytes memory extraData) = IPaymentHelper(superRegistry.getAddress(keccak256("PAYMENT_HELPER")))
            .calculateAMBData(vars_.dstChainId, vars_.ambIds, abi.encode(ambMessage));

        /// @dev this call dispatches the message to the AMB bridge through dispatchPayload
        IBaseStateRegistry(superRegistry.getAddress(keccak256("CORE_STATE_REGISTRY"))).dispatchPayload{ value: fees }(
            vars_.srcSender, vars_.ambIds, vars_.dstChainId, abi.encode(ambMessage), extraData
        );

        IStateSyncer(superRegistry.getStateSyncer(ROUTER_TYPE)).updateTxHistory(
            vars_.currentPayloadId, ambMessage.txInfo
        );
    }

    /*///////////////////////////////////////////////////////////////
                            DEPOSIT HELPERS
    //////////////////////////////////////////////////////////////*/

    /// @notice deposits to single vault on the same chain
    /// @dev calls `_directDeposit`
    function _directSingleDeposit(
        address srcSender_,
        bytes memory permit2data_,
        InitSingleVaultData memory vaultData_
    )
        internal
        virtual
    {
        address superform;
        uint256 dstAmount;

        /// @dev decode superforms
        (superform,,) = vaultData_.superformId.getSuperform();

        _singleVaultTokenForward(srcSender_, superform, permit2data_, vaultData_);

        /// @dev deposits collateral to a given vault and mint vault positions.
        dstAmount = _directDeposit(
            superform,
            vaultData_.superformRouterId,
            vaultData_.payloadId,
            vaultData_.superformId,
            vaultData_.amount,
            vaultData_.maxSlippage,
            vaultData_.liqData,
            vaultData_.extraFormData,
            vaultData_.liqData.nativeAmount,
            srcSender_
        );

        if (dstAmount != 0) {
            /// @dev mint super positions at the end of the deposit action
            IStateSyncer(superRegistry.getStateSyncer(ROUTER_TYPE)).mintSingle(
                srcSender_, vaultData_.superformId, dstAmount
            );
        }
    }

    struct MultiDepositLocalVars {
        uint256 len;
        address[] superforms;
        uint256[] dstAmounts;
        bool mint;
    }

    /// @notice deposits to multiple vaults on the same chain
    /// @dev loops and call `_directDeposit`
    function _directMultiDeposit(
        address srcSender_,
        bytes memory permit2data_,
        InitMultiVaultData memory vaultData_
    )
        internal
        virtual
    {
        MultiDepositLocalVars memory v;
        v.len = vaultData_.superformIds.length;

        v.superforms = new address[](v.len);
        v.dstAmounts = new uint256[](v.len);

        /// @dev decode superforms
        (v.superforms,,) = DataLib.getSuperforms(vaultData_.superformIds);

        _multiVaultTokenForward(srcSender_, v.superforms, permit2data_, vaultData_, false);

        for (uint256 i; i < v.len;) {
            /// @dev deposits collateral to a given vault and mint vault positions.
            v.dstAmounts[i] = _directDeposit(
                v.superforms[i],
                vaultData_.superformRouterId,
                vaultData_.payloadId,
                vaultData_.superformIds[i],
                vaultData_.amounts[i],
                vaultData_.maxSlippage[i],
                vaultData_.liqData[i],
                vaultData_.extraFormData,
                vaultData_.liqData[i].nativeAmount,
                srcSender_
            );

            if (v.dstAmounts[i] > 0 && !v.mint) {
                v.mint = true;
            }

            unchecked {
                ++i;
            }
        }

        if (v.mint) {
            /// @dev in direct deposits, SuperPositions are minted right after depositing to vaults
            IStateSyncer(superRegistry.getStateSyncer(ROUTER_TYPE)).mintBatch(
                srcSender_, vaultData_.superformIds, v.dstAmounts
            );
        }
    }

    /// @notice fulfils the final stage of same chain deposit action
    function _directDeposit(
        address superform_,
        uint8 superformRouterId_,
        uint256 payloadId_,
        uint256 superformId_,
        uint256 amount_,
        uint256 maxSlippage_,
        LiqRequest memory liqData_,
        bytes memory extraFormData_,
        uint256 msgValue_,
        address srcSender_
    )
        internal
        virtual
        returns (uint256 dstAmount)
    {
        /// @dev deposits collateral to a given vault and mint vault positions directly through the form
        dstAmount = IBaseForm(superform_).directDepositIntoVault{ value: msgValue_ }(
            InitSingleVaultData(
                superformRouterId_,
                payloadId_,
                superformId_,
                amount_,
                maxSlippage_,
                false,
                liqData_,
                address(0),
                /// no need for a refund address
                extraFormData_
            ),
            srcSender_
        );
    }

    /*///////////////////////////////////////////////////////////////
                            WITHDRAW HELPERS
    //////////////////////////////////////////////////////////////*/

    /// @notice withdraws from single vault on the same chain
    /// @dev call `_directWithdraw`
    function _directSingleWithdraw(InitSingleVaultData memory vaultData_, address srcSender_) internal virtual {
        /// @dev decode superforms
        (address superform,,) = vaultData_.superformId.getSuperform();

        _directWithdraw(
            superform,
            vaultData_.superformRouterId,
            vaultData_.payloadId,
            vaultData_.superformId,
            vaultData_.amount,
            vaultData_.maxSlippage,
            vaultData_.liqData,
            vaultData_.extraFormData,
            srcSender_,
            vaultData_.dstRefundAddress
        );
    }

    /// @notice withdraws from multiple vaults on the same chain
    /// @dev loops and call `_directWithdraw`
    function _directMultiWithdraw(InitMultiVaultData memory vaultData_, address srcSender_) internal virtual {
        /// @dev decode superforms
        (address[] memory superforms,,) = DataLib.getSuperforms(vaultData_.superformIds);
        uint256 len = superforms.length;

        for (uint256 i; i < len;) {
            /// @dev deposits collateral to a given vault and mint vault positions.
            _directWithdraw(
                superforms[i],
                vaultData_.superformRouterId,
                vaultData_.payloadId,
                vaultData_.superformIds[i],
                vaultData_.amounts[i],
                vaultData_.maxSlippage[i],
                vaultData_.liqData[i],
                vaultData_.extraFormData,
                srcSender_,
                vaultData_.dstRefundAddress
            );

            unchecked {
                ++i;
            }
        }
    }

    /// @notice fulfils the final stage of same chain withdrawal action
    function _directWithdraw(
        address superform_,
        uint8 superformRouterId_,
        uint256 payloadId_,
        uint256 superformId_,
        uint256 amount_,
        uint256 maxSlippage_,
        LiqRequest memory liqData_,
        bytes memory extraFormData_,
        address srcSender_,
        address refundAddress_
    )
        internal
        virtual
    {
        /// @dev in direct withdraws, form is called directly
        IBaseForm(superform_).directWithdrawFromVault(
            InitSingleVaultData(
                superformRouterId_,
                payloadId_,
                superformId_,
                amount_,
                maxSlippage_,
                false,
                liqData_,
                refundAddress_,
                extraFormData_
            ),
            srcSender_
        );
    }

    /*///////////////////////////////////////////////////////////////
                            VALIDATION HELPERS
    //////////////////////////////////////////////////////////////*/

    function _validateSuperformData(
        SingleVaultSFData memory superformData_,
        uint64 dstChainId_,
        bool isDeposit_
    )
        internal
        view
        virtual
        returns (bool)
    {
        /// @dev the dstChainId_ (in the state request) must match the superforms' chainId (superform must exist on
        /// destination)
        (, uint32 formImplementationId, uint64 sfDstChainId) = superformData_.superformId.getSuperform();

        if (dstChainId_ != sfDstChainId) return false;

        /// @dev no chainId 0 allowed on superform
        if (sfDstChainId == 0) return false;

        /// @dev 10000 = 100% slippage
        if (superformData_.maxSlippage > 10_000) return false;

        /// @dev amount can't be 0
        if (superformData_.amount == 0) return false;

        if (
            isDeposit_
                && ISuperformFactory(superRegistry.getAddress(keccak256("SUPERFORM_FACTORY"))).isFormImplementationPaused(
                    formImplementationId
                )
        ) return false;

        /// if it reaches this point then is valid
        return true;
    }

    function _validateSuperformsDepositData(
        MultiVaultSFData memory superformsData_,
        uint64 dstChainId_
    )
        internal
        view
        virtual
        returns (bool)
    {
        uint256 len = superformsData_.amounts.length;
        uint256 liqRequestsLen = superformsData_.liqRequests.length;

        /// @dev empty requests are not allowed, as well as requests with length mismatch
        if (len == 0 || liqRequestsLen == 0) return false;
        if (len != liqRequestsLen) return false;

        /// @dev superformIds/amounts/slippages array sizes validation
        if (
            !(
                superformsData_.superformIds.length == superformsData_.amounts.length
                    && superformsData_.superformIds.length == superformsData_.maxSlippages.length
            )
        ) {
            return false;
        }
        ISuperformFactory factory = ISuperformFactory(superRegistry.getAddress(keccak256("SUPERFORM_FACTORY")));
        /// @dev slippage, amount, paused status validation
        for (uint256 i; i < len;) {
            /// @dev 10000 = 100% slippage
            if (superformsData_.maxSlippages[i] > 10_000) return false;
            /// @dev amount can't be 0
            if (superformsData_.amounts[i] == 0) return false;
            (, uint32 formImplementationId, uint64 sfDstChainId) = superformsData_.superformIds[i].getSuperform();
            if (dstChainId_ != sfDstChainId) return false;

            /// @dev no chainId 0 allowed on superform
            if (sfDstChainId == 0) return false;

            if (factory.isFormImplementationPaused(formImplementationId)) return false;

            unchecked {
                ++i;
            }
        }

        return true;
    }

    function _validateDstRefundAddress(address dstRefundAddress_) internal view virtual {
        /// @dev validates if EOA / SC Wallet & compares it against dst refund address
        if (tx.origin != msg.sender) {
            if (dstRefundAddress_ == address(0)) {
                revert Error.ZERO_DST_REFUND_ADDRESS();
            }
        }
    }

    function _validateSuperformsWithdrawData(
        MultiVaultSFData memory superformsData_,
        uint64 dstChainId_
    )
        internal
        view
        virtual
        returns (bool)
    {
        uint256 len = superformsData_.amounts.length;
        uint256 liqRequestsLen = superformsData_.liqRequests.length;

        /// @dev empty requests are not allowed, as well as requests with length mismatch
        if (len == 0 || liqRequestsLen == 0) return false;

        if (liqRequestsLen != len) {
            return false;
        }

        /// @dev superformIds/amounts/slippages array sizes validation
        if (
            !(
                superformsData_.superformIds.length == superformsData_.amounts.length
                    && superformsData_.superformIds.length == superformsData_.maxSlippages.length
            )
        ) {
            return false;
        }

        /// @dev slippage and paused status validation
        for (uint256 i; i < len;) {
            /// @dev 10000 = 100% slippage
            if (superformsData_.maxSlippages[i] > 10_000) return false;
            /// @dev amount can't be 0
            if (superformsData_.amounts[i] == 0) return false;
            (,, uint64 sfDstChainId) = superformsData_.superformIds[i].getSuperform();
            if (dstChainId_ != sfDstChainId) return false;
            if (sfDstChainId == 0) return false;
            unchecked {
                ++i;
            }
        }

        return true;
    }

    /*///////////////////////////////////////////////////////////////
                        FEE FORWARDING HELPERS
    //////////////////////////////////////////////////////////////*/

    /// @dev forwards the residual payment to payment collector
    function _forwardPayment(uint256 _balanceBefore) internal virtual {
        /// @dev deducts what's already available sends what's left in msg.value to payment collector
        uint256 residualPayment = address(this).balance - _balanceBefore;

        if (residualPayment > 0) {
            IPayMaster(superRegistry.getAddress(keccak256("PAYMASTER"))).makePayment{ value: residualPayment }(
                msg.sender
            );
        }
    }

    /*///////////////////////////////////////////////////////////////
                    SAME CHAIN TOKEN SETTLEMENT HELPERS
    //////////////////////////////////////////////////////////////*/
    function _singleVaultTokenForward(
        address srcSender_,
        address target_,
        bytes memory permit2data_,
        InitSingleVaultData memory vaultData_
    )
        internal
        virtual
    {
        if (vaultData_.liqData.token != NATIVE) {
            IERC20 token = IERC20(vaultData_.liqData.token);
            uint256 len = vaultData_.liqData.txData.length;
            uint256 amount;

            if (len == 0) {
                amount = vaultData_.amount;
            } else {
                address bridgeValidator = superRegistry.getBridgeValidator(vaultData_.liqData.bridgeId);
                amount = IBridgeValidator(bridgeValidator).decodeAmountIn(vaultData_.liqData.txData, false);
                /// e.g asset in is USDC (6 decimals), we use this amount to approve the transfer to superform
            }

            if (permit2data_.length != 0) {
                address permit2 = _getPermit2();

                (uint256 nonce, uint256 deadline, bytes memory signature) =
                    abi.decode(permit2data_, (uint256, uint256, bytes));

                /// @dev moves the tokens from the user to the router

                IPermit2(permit2).permitTransferFrom(
                    // The permit message.
                    IPermit2.PermitTransferFrom({
                        permitted: IPermit2.TokenPermissions({ token: token, amount: amount }),
                        nonce: nonce,
                        deadline: deadline
                    }),
                    // The transfer recipient and amount.
                    IPermit2.SignatureTransferDetails({ to: address(this), requestedAmount: amount }),
                    // The owner of the tokens, which must also be
                    // the signer of the message, otherwise this call
                    // will fail.
                    srcSender_,
                    // The packed signature that was the result of signing
                    // the EIP712 hash of `permit`.
                    signature
                );
            } else {
                if (token.allowance(srcSender_, address(this)) < amount) {
                    revert Error.DIRECT_DEPOSIT_INSUFFICIENT_ALLOWANCE();
                }

                /// @dev moves the tokens from the user to the router
                token.safeTransferFrom(srcSender_, address(this), amount);
            }

            if (target_ != address(0)) {
                /// @dev approves the input amount to the target
                token.safeIncreaseAllowance(target_, amount);
            }
        }
    }

    struct MultiTokenForwardLocalVars {
        IERC20 token;
        uint256 len;
        uint256 totalAmount;
        uint256 permit2dataLen;
        address permit2;
        uint256[] approvalAmounts;
    }

    function _multiVaultTokenForward(
        address srcSender_,
        address[] memory targets_,
        bytes memory permit2data_,
        InitMultiVaultData memory vaultData_,
        bool xChain
    )
        internal
        virtual
    {
        address token = vaultData_.liqData[0].token;
        if (token != NATIVE) {
            MultiTokenForwardLocalVars memory v;
            v.token = IERC20(token);
            v.len = vaultData_.liqData.length;

            v.totalAmount;

            v.permit2dataLen = permit2data_.length;
            v.approvalAmounts = new uint256[](v.len);

            for (uint256 i; i < v.len;) {
                if (vaultData_.liqData[i].token != address(v.token)) {
                    revert Error.INVALID_DEPOSIT_TOKEN();
                }

                uint256 len = vaultData_.liqData[i].txData.length;
                if (len == 0 && !xChain) {
                    v.approvalAmounts[i] = vaultData_.amounts[i];
                } else if (len == 0 && xChain) {
                    revert Error.NO_TXDATA_PRESENT();
                } else {
                    address bridgeValidator = superRegistry.getBridgeValidator(vaultData_.liqData[i].bridgeId);
                    v.approvalAmounts[i] =
                        IBridgeValidator(bridgeValidator).decodeAmountIn(vaultData_.liqData[i].txData, false);
                }

                v.totalAmount += v.approvalAmounts[i];
                unchecked {
                    ++i;
                }
            }

            if (v.totalAmount == 0) {
                revert Error.ZERO_AMOUNT();
            }

            if (v.permit2dataLen > 0) {
                (uint256 nonce, uint256 deadline, bytes memory signature) =
                    abi.decode(permit2data_, (uint256, uint256, bytes));

                v.permit2 = _getPermit2();
                /// @dev moves the tokens from the user to the router
                IPermit2(v.permit2).permitTransferFrom(
                    // The permit message.
                    IPermit2.PermitTransferFrom({
                        permitted: IPermit2.TokenPermissions({ token: v.token, amount: v.totalAmount }),
                        nonce: nonce,
                        deadline: deadline
                    }),
                    // The transfer recipient and amount.
                    IPermit2.SignatureTransferDetails({ to: address(this), requestedAmount: v.totalAmount }),
                    // The owner of the tokens, which must also be
                    // the signer of the message, otherwise this call
                    // will fail.
                    srcSender_,
                    // The packed signature that was the result of signing
                    // the EIP712 hash of `permit`.
                    signature
                );
            } else {
                if (v.token.allowance(srcSender_, address(this)) < v.totalAmount) {
                    revert Error.DIRECT_DEPOSIT_INSUFFICIENT_ALLOWANCE();
                }

                /// @dev moves the tokens from the user to the router
                v.token.safeTransferFrom(srcSender_, address(this), v.totalAmount);
            }

            /// @dev approves individual final targets if needed here
            for (uint256 j; j < targets_.length;) {
                /// @dev approves the superform
                v.token.safeIncreaseAllowance(targets_[j], v.approvalAmounts[j]);

                unchecked {
                    ++j;
                }
            }
        }
    }
}<|MERGE_RESOLUTION|>--- conflicted
+++ resolved
@@ -152,14 +152,9 @@
         /// @dev disallow direct chain actions
         if (vars.srcChainId == req_.dstChainId) revert Error.INVALID_ACTION();
 
-<<<<<<< HEAD
         vars.currentPayloadId = ++payloadIds;
-=======
         /// @dev validates the dst refund address
         _validateDstRefundAddress(req_.superformData.dstRefundAddress);
-
-        InitSingleVaultData memory ambData;
->>>>>>> 784c66c3
 
         ambData = InitSingleVaultData(
             ROUTER_TYPE,
@@ -383,7 +378,6 @@
         ActionLocalVars memory vars;
         vars.srcChainId = CHAIN_ID;
 
-<<<<<<< HEAD
         if (!_validateSuperformData(req_.superformData, vars.srcChainId, false)) {
             revert Error.INVALID_SUPERFORMS_DATA();
         }
@@ -405,10 +399,6 @@
             req_.superformData.dstRefundAddress,
             req_.superformData.extraFormData
         );
-=======
-        InitSingleVaultData memory ambData;
-        (ambData, vars.currentPayloadId) = _buildWithdrawAmbData(msg.sender, vars.srcChainId, req_.superformData);
->>>>>>> 784c66c3
 
         /// @dev same chain action
         _directSingleWithdraw(vaultData, msg.sender);
