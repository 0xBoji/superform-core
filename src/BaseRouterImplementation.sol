/// SPDX-License-Identifier: Apache-2.0
pragma solidity ^0.8.21;

import { BaseRouter } from "./BaseRouter.sol";
import { IERC20 } from "openzeppelin-contracts/contracts/interfaces/IERC20.sol";
import { SafeERC20 } from "openzeppelin-contracts/contracts/token/ERC20/utils/SafeERC20.sol";
import { IBaseStateRegistry } from "./interfaces/IBaseStateRegistry.sol";
import { IBaseRouterImplementation } from "./interfaces/IBaseRouterImplementation.sol";
import { IPayMaster } from "./interfaces/IPayMaster.sol";
import { IPaymentHelper } from "./interfaces/IPaymentHelper.sol";
import { ISuperformFactory } from "./interfaces/ISuperformFactory.sol";
import { IBaseForm } from "./interfaces/IBaseForm.sol";
import { IBridgeValidator } from "./interfaces/IBridgeValidator.sol";
import { IStateSyncer } from "./interfaces/IStateSyncer.sol";
import { DataLib } from "./libraries/DataLib.sol";
import { Error } from "./utils/Error.sol";
import { IPermit2 } from "./vendor/dragonfly-xyz/IPermit2.sol";
import "./crosschain-liquidity/LiquidityHandler.sol";
import "./types/DataTypes.sol";

/// @title BaseRouterImplementation
/// @author Zeropoint Labs
/// @dev Extends BaseRouter with standard internal execution functions (based on SuperPositions)
abstract contract BaseRouterImplementation is IBaseRouterImplementation, BaseRouter, LiquidityHandler {
    using SafeERC20 for IERC20;
    using DataLib for uint256;

    /*///////////////////////////////////////////////////////////////
                            STATE VARIABLES
    //////////////////////////////////////////////////////////////*/

    /// @dev tracks the total payloads
    uint256 public payloadIds;

    /*///////////////////////////////////////////////////////////////
                            CONSTRUCTOR
    //////////////////////////////////////////////////////////////*/

    /// @param superRegistry_ the superform registry contract
    /// @param stateRegistryType_ the state registry type
    /// @param routerType_ the router type
    constructor(
        address superRegistry_,
        uint8 stateRegistryType_,
        uint8 routerType_
    )
        BaseRouter(superRegistry_, stateRegistryType_, routerType_)
    { }

    /*///////////////////////////////////////////////////////////////
                        INTERNAL/HELPER FUNCTIONS
    //////////////////////////////////////////////////////////////*/

    /// @dev getter for PERMIT2 in case it is not supported or set on a given chain
    function _getPermit2() internal view returns (address) {
        address permit2 = superRegistry.PERMIT2();
        if (permit2 == address(0)) {
            revert Error.PERMIT2_NOT_SUPPORTED();
        }
        return permit2;
    }

    /// @dev handles cross-chain multi vault deposit
    function _singleXChainMultiVaultDeposit(SingleXChainMultiVaultStateReq memory req_) internal virtual {
        /// @dev validate superformsData
        if (!_validateSuperformsDepositData(req_.superformsData, req_.dstChainId)) {
            revert Error.INVALID_SUPERFORMS_DATA();
        }

        IStateSyncer(superRegistry.getStateSyncer(ROUTER_TYPE)).validateBatchIdsExist(req_.superformsData.superformIds);

        ActionLocalVars memory vars;
        InitMultiVaultData memory ambData;

        vars.srcChainId = CHAIN_ID;
        if (vars.srcChainId == req_.dstChainId) revert Error.INVALID_ACTION();

        vars.currentPayloadId = ++payloadIds;

        ambData = InitMultiVaultData(
            ROUTER_TYPE,
            vars.currentPayloadId,
            req_.superformsData.superformIds,
            req_.superformsData.amounts,
            req_.superformsData.maxSlippages,
            req_.superformsData.hasDstSwaps,
            req_.superformsData.liqRequests,
            req_.superformsData.dstRefundAddress,
            req_.superformsData.extraFormData
        );

        address superform;
        uint256 len = req_.superformsData.superformIds.length;

        _multiVaultTokenForward(msg.sender, new address[](0), req_.superformsData.permit2data, ambData, true);

        /// @dev this loop is what allows to deposit to >1 different underlying on destination
        /// @dev if a loop fails in a validation the whole chain should be reverted
        for (uint256 j; j < len;) {
            vars.liqRequest = req_.superformsData.liqRequests[j];

            (superform,,) = req_.superformsData.superformIds[j].getSuperform();

            /// @dev dispatch liquidity data
            _validateAndDispatchTokens(
                ValidateAndDispatchTokensArgs(
                    vars.liqRequest, superform, vars.srcChainId, req_.dstChainId, msg.sender, true
                )
            );
            unchecked {
                ++j;
            }
        }

        ambData.liqData = new LiqRequest[](len);

        /// @dev dispatch message information, notice multiVaults is set to 1
        _dispatchAmbMessage(
            DispatchAMBMessageVars(
                TransactionType.DEPOSIT,
                abi.encode(ambData),
                req_.superformsData.superformIds,
                msg.sender,
                req_.ambIds,
                1,
                vars.srcChainId,
                req_.dstChainId,
                vars.currentPayloadId
            )
        );

        emit CrossChainInitiated(vars.currentPayloadId);
    }

    /// @dev handles cross-chain single vault deposit
    function _singleXChainSingleVaultDeposit(SingleXChainSingleVaultStateReq memory req_) internal virtual {
        ActionLocalVars memory vars;

        vars.srcChainId = CHAIN_ID;

        /// @dev disallow direct chain actions
        if (vars.srcChainId == req_.dstChainId) revert Error.INVALID_ACTION();

        InitSingleVaultData memory ambData;

        /// @dev this step validates and returns ambData from the state request
        (ambData, vars.currentPayloadId) = _buildDepositAmbData(req_.dstChainId, req_.superformData);

        vars.liqRequest = req_.superformData.liqRequest;
        (address superform,,) = req_.superformData.superformId.getSuperform();

        _singleVaultTokenForward(
            msg.sender,
            superRegistry.getBridgeAddress(vars.liqRequest.bridgeId),
            req_.superformData.permit2data,
            ambData
        );

        LiqRequest memory emptyRequest;
        ambData.liqData = emptyRequest;

        /// @dev dispatch liquidity data
        _validateAndDispatchTokens(
            ValidateAndDispatchTokensArgs(
                vars.liqRequest, superform, vars.srcChainId, req_.dstChainId, msg.sender, true
            )
        );

        uint256[] memory superformIds = new uint256[](1);
        superformIds[0] = req_.superformData.superformId;

        /// @dev dispatch message information, notice multiVaults is set to 0
        _dispatchAmbMessage(
            DispatchAMBMessageVars(
                TransactionType.DEPOSIT,
                abi.encode(ambData),
                superformIds,
                msg.sender,
                req_.ambIds,
                0,
                vars.srcChainId,
                req_.dstChainId,
                vars.currentPayloadId
            )
        );

        emit CrossChainInitiated(vars.currentPayloadId);
    }

    /// @dev handles same-chain single vault deposit
    function _singleDirectSingleVaultDeposit(SingleDirectSingleVaultStateReq memory req_) internal virtual {
        /// @dev for direct we don't check if stateSyncer has the correct superform share already created (e.g in
        /// sERC20)
        /// @dev the check is made when directly minting

        ActionLocalVars memory vars;
        vars.srcChainId = CHAIN_ID;
        vars.currentPayloadId = ++payloadIds;

        InitSingleVaultData memory vaultData = InitSingleVaultData(
            ROUTER_TYPE,
            vars.currentPayloadId,
            req_.superformData.superformId,
            req_.superformData.amount,
            req_.superformData.maxSlippage,
            false,
            req_.superformData.liqRequest,
            req_.superformData.dstRefundAddress,
            req_.superformData.extraFormData
        );

        /// @dev same chain action & forward residual payment to payment collector
        _directSingleDeposit(msg.sender, req_.superformData.permit2data, vaultData);
        emit Completed(vars.currentPayloadId);
    }

    /// @dev handles same-chain multi vault deposit
    function _singleDirectMultiVaultDeposit(SingleDirectMultiVaultStateReq memory req_) internal virtual {
        /// @dev for direct we don't check if stateSyncer has the correct superform share already created (e.g in
        /// sERC20)
        /// @dev the check is made when directly minting

        ActionLocalVars memory vars;
        vars.srcChainId = CHAIN_ID;
        vars.currentPayloadId = ++payloadIds;

        InitMultiVaultData memory vaultData = InitMultiVaultData(
            ROUTER_TYPE,
            vars.currentPayloadId,
            req_.superformData.superformIds,
            req_.superformData.amounts,
            req_.superformData.maxSlippages,
            new bool[](req_.superformData.amounts.length),
            req_.superformData.liqRequests,
            req_.superformData.dstRefundAddress,
            req_.superformData.extraFormData
        );

        /// @dev same chain action & forward residual payment to payment collector
        _directMultiDeposit(msg.sender, req_.superformData.permit2data, vaultData);
        emit Completed(vars.currentPayloadId);
    }

    /// @dev handles cross-chain multi vault withdraw
    function _singleXChainMultiVaultWithdraw(SingleXChainMultiVaultStateReq memory req_) internal virtual {
        /// @dev validate superformsData
        if (!_validateSuperformsWithdrawData(req_.superformsData, req_.dstChainId)) {
            revert Error.INVALID_SUPERFORMS_DATA();
        }

        IStateSyncer(superRegistry.getStateSyncer(ROUTER_TYPE)).burnBatch(
            msg.sender, req_.superformsData.superformIds, req_.superformsData.amounts
        );

        ActionLocalVars memory vars;
        InitMultiVaultData memory ambData;

        vars.srcChainId = CHAIN_ID;
        vars.currentPayloadId = ++payloadIds;

        /// @dev write packed txData
        ambData = InitMultiVaultData(
            ROUTER_TYPE,
            vars.currentPayloadId,
            req_.superformsData.superformIds,
            req_.superformsData.amounts,
            req_.superformsData.maxSlippages,
            new bool[](req_.superformsData.amounts.length),
            req_.superformsData.liqRequests,
            req_.superformsData.dstRefundAddress,
            req_.superformsData.extraFormData
        );

        /// @dev dispatch message information, notice multiVaults is set to 1
        _dispatchAmbMessage(
            DispatchAMBMessageVars(
                TransactionType.WITHDRAW,
                abi.encode(ambData),
                req_.superformsData.superformIds,
                msg.sender,
                req_.ambIds,
                1,
                vars.srcChainId,
                req_.dstChainId,
                vars.currentPayloadId
            )
        );

        emit CrossChainInitiated(vars.currentPayloadId);
    }

    /// @dev handles cross-chain single vault withdraw
    function _singleXChainSingleVaultWithdraw(SingleXChainSingleVaultStateReq memory req_) internal virtual {
        ActionLocalVars memory vars;

        vars.srcChainId = CHAIN_ID;

        if (vars.srcChainId == req_.dstChainId) {
            revert Error.INVALID_CHAIN_IDS();
        }

        if (vars.srcChainId == 0 || req_.dstChainId == 0) {
            revert Error.INVALID_CHAIN_ID();
        }

        InitSingleVaultData memory ambData;

        /// @dev this step validates and returns ambData from the state request
        (ambData, vars.currentPayloadId) = _buildWithdrawAmbData(msg.sender, req_.dstChainId, req_.superformData);

        uint256[] memory superformIds = new uint256[](1);
        superformIds[0] = req_.superformData.superformId;

        /// @dev dispatch message information, notice multiVaults is set to 0
        _dispatchAmbMessage(
            DispatchAMBMessageVars(
                TransactionType.WITHDRAW,
                abi.encode(ambData),
                superformIds,
                msg.sender,
                req_.ambIds,
                0,
                vars.srcChainId,
                req_.dstChainId,
                vars.currentPayloadId
            )
        );

        emit CrossChainInitiated(vars.currentPayloadId);
    }

    /// @dev handles same-chain single vault withdraw
    function _singleDirectSingleVaultWithdraw(SingleDirectSingleVaultStateReq memory req_) internal virtual {
        ActionLocalVars memory vars;
        vars.srcChainId = CHAIN_ID;

        InitSingleVaultData memory ambData;

        (ambData, vars.currentPayloadId) = _buildWithdrawAmbData(msg.sender, vars.srcChainId, req_.superformData);

        /// @dev same chain action
        _directSingleWithdraw(ambData, msg.sender);
        emit Completed(vars.currentPayloadId);
    }

    /// @dev handles same-chain multi vault withdraw
    function _singleDirectMultiVaultWithdraw(SingleDirectMultiVaultStateReq memory req_) internal virtual {
        ActionLocalVars memory vars;
        vars.srcChainId = CHAIN_ID;
        vars.currentPayloadId = ++payloadIds;

        /// @dev SuperPositions are burnt optimistically here
        IStateSyncer(superRegistry.getStateSyncer(ROUTER_TYPE)).burnBatch(
            msg.sender, req_.superformData.superformIds, req_.superformData.amounts
        );

        InitMultiVaultData memory vaultData = InitMultiVaultData(
            ROUTER_TYPE,
            vars.currentPayloadId,
            req_.superformData.superformIds,
            req_.superformData.amounts,
            req_.superformData.maxSlippages,
            new bool[](req_.superformData.superformIds.length),
            req_.superformData.liqRequests,
            req_.superformData.dstRefundAddress,
            req_.superformData.extraFormData
        );

        /// @dev same chain action & forward residual payment to payment collector
        _directMultiWithdraw(vaultData, msg.sender);
        emit Completed(vars.currentPayloadId);
    }

    /*///////////////////////////////////////////////////////////////
                         HELPER FUNCTIONS
    //////////////////////////////////////////////////////////////*/

    /// @dev internal function used for validation and ambData building across different entry points
    function _buildDepositAmbData(
        uint64 dstChainId_,
        SingleVaultSFData memory superformData_
    )
        internal
        virtual
        returns (InitSingleVaultData memory ambData, uint256 currentPayloadId)
    {
        /// @dev validate superformsData
        if (!_validateSuperformData(dstChainId_, superformData_)) revert Error.INVALID_SUPERFORMS_DATA();
        IStateSyncer(superRegistry.getStateSyncer(ROUTER_TYPE)).validateSingleIdExists(superformData_.superformId);

        currentPayloadId = ++payloadIds;

        ambData = InitSingleVaultData(
            ROUTER_TYPE,
            currentPayloadId,
            superformData_.superformId,
            superformData_.amount,
            superformData_.maxSlippage,
            superformData_.hasDstSwap,
            superformData_.liqRequest,
            superformData_.dstRefundAddress,
            superformData_.extraFormData
        );
    }

    function _buildWithdrawAmbData(
        address srcSender_,
        uint64 dstChainId_,
        SingleVaultSFData memory superformData_
    )
        internal
        virtual
        returns (InitSingleVaultData memory ambData, uint256 currentPayloadId)
    {
        /// @dev validate superformsData
        if (!_validateSuperformData(dstChainId_, superformData_)) {
            revert Error.INVALID_SUPERFORMS_DATA();
        }

        IStateSyncer(superRegistry.getStateSyncer(ROUTER_TYPE)).burnSingle(
            srcSender_, superformData_.superformId, superformData_.amount
        );

        currentPayloadId = ++payloadIds;

        ambData = InitSingleVaultData(
            ROUTER_TYPE,
            currentPayloadId,
            superformData_.superformId,
            superformData_.amount,
            superformData_.maxSlippage,
            false,
            superformData_.liqRequest,
            superformData_.dstRefundAddress,
            superformData_.extraFormData
        );
    }

    struct ValidateAndDispatchTokensArgs {
        LiqRequest liqRequest;
        address superform;
        uint64 srcChainId;
        uint64 dstChainId;
        address srcSender;
        bool deposit;
    }

    function _validateAndDispatchTokens(ValidateAndDispatchTokensArgs memory args_) internal virtual {
        address bridgeValidator = superRegistry.getBridgeValidator(args_.liqRequest.bridgeId);
        /// @dev validates remaining params of txData
        IBridgeValidator(bridgeValidator).validateTxData(
            IBridgeValidator.ValidateTxDataArgs(
                args_.liqRequest.txData,
                args_.srcChainId,
                args_.dstChainId,
                args_.liqRequest.liqDstChainId,
                args_.deposit,
                args_.superform,
                args_.srcSender,
                args_.liqRequest.token
            )
        );

        /// @dev dispatches tokens through the selected liquidity bridge to the destination contract
        dispatchTokens(
            superRegistry.getBridgeAddress(args_.liqRequest.bridgeId),
            args_.liqRequest.txData,
            args_.liqRequest.token,
            IBridgeValidator(bridgeValidator).decodeAmountIn(args_.liqRequest.txData, true),
            args_.liqRequest.nativeAmount
        );
    }

    function _dispatchAmbMessage(DispatchAMBMessageVars memory vars_) internal virtual {
        AMBMessage memory ambMessage = AMBMessage(
            DataLib.packTxInfo(
                uint8(vars_.txType),
                uint8(CallbackType.INIT),
                vars_.multiVaults,
                STATE_REGISTRY_TYPE,
                vars_.srcSender,
                vars_.srcChainId
            ),
            vars_.ambData
        );

        (uint256 fees, bytes memory extraData) = IPaymentHelper(superRegistry.getAddress(keccak256("PAYMENT_HELPER")))
            .calculateAMBData(vars_.dstChainId, vars_.ambIds, abi.encode(ambMessage));

        /// @dev this call dispatches the message to the AMB bridge through dispatchPayload
        IBaseStateRegistry(superRegistry.getAddress(keccak256("CORE_STATE_REGISTRY"))).dispatchPayload{ value: fees }(
            vars_.srcSender, vars_.ambIds, vars_.dstChainId, abi.encode(ambMessage), extraData
        );

        IStateSyncer(superRegistry.getStateSyncer(ROUTER_TYPE)).updateTxHistory(
            vars_.currentPayloadId, ambMessage.txInfo
        );
    }

    /*///////////////////////////////////////////////////////////////
                            DEPOSIT HELPERS
    //////////////////////////////////////////////////////////////*/

    /// @notice deposits to single vault on the same chain
    /// @dev calls `_directDeposit`
    function _directSingleDeposit(
        address srcSender_,
        bytes memory permit2data_,
        InitSingleVaultData memory vaultData_
    )
        internal
        virtual
    {
        address superform;
        uint256 dstAmount;

        /// @dev decode superforms
        (superform,,) = vaultData_.superformId.getSuperform();

        _singleVaultTokenForward(srcSender_, superform, permit2data_, vaultData_);

        /// @dev deposits collateral to a given vault and mint vault positions.
        dstAmount = _directDeposit(
            superform,
            vaultData_.superformRouterId,
            vaultData_.payloadId,
            vaultData_.superformId,
            vaultData_.amount,
            vaultData_.maxSlippage,
            vaultData_.liqData,
            vaultData_.extraFormData,
            vaultData_.liqData.nativeAmount,
            srcSender_
        );

        if (dstAmount != 0) {
            /// @dev mint super positions at the end of the deposit action
            IStateSyncer(superRegistry.getStateSyncer(ROUTER_TYPE)).mintSingle(
                srcSender_, vaultData_.superformId, dstAmount
            );
        }
    }

    struct MultiDepositLocalVars {
        uint256 len;
        address[] superforms;
        uint256[] dstAmounts;
        bool mint;
    }

    /// @notice deposits to multiple vaults on the same chain
    /// @dev loops and call `_directDeposit`
    function _directMultiDeposit(
        address srcSender_,
        bytes memory permit2data_,
        InitMultiVaultData memory vaultData_
    )
        internal
        virtual
    {
        MultiDepositLocalVars memory v;
        v.len = vaultData_.superformIds.length;

        v.superforms = new address[](v.len);
        v.dstAmounts = new uint256[](v.len);

        /// @dev decode superforms
        (v.superforms,,) = DataLib.getSuperforms(vaultData_.superformIds);

        _multiVaultTokenForward(srcSender_, v.superforms, permit2data_, vaultData_, false);

        for (uint256 i; i < v.len;) {
            /// @dev deposits collateral to a given vault and mint vault positions.
            v.dstAmounts[i] = _directDeposit(
                v.superforms[i],
                vaultData_.superformRouterId,
                vaultData_.payloadId,
                vaultData_.superformIds[i],
                vaultData_.amounts[i],
                vaultData_.maxSlippage[i],
                vaultData_.liqData[i],
                vaultData_.extraFormData,
                vaultData_.liqData[i].nativeAmount,
                srcSender_
            );

            if (v.dstAmounts[i] > 0 && !v.mint) {
                v.mint = true;
            }

            unchecked {
                ++i;
            }
        }

        if (v.mint) {
            /// @dev in direct deposits, SuperPositions are minted right after depositing to vaults
            IStateSyncer(superRegistry.getStateSyncer(ROUTER_TYPE)).mintBatch(
                srcSender_, vaultData_.superformIds, v.dstAmounts
            );
        }
    }

    /// @notice fulfils the final stage of same chain deposit action
    function _directDeposit(
        address superform_,
        uint8 superformRouterId_,
        uint256 payloadId_,
        uint256 superformId_,
        uint256 amount_,
        uint256 maxSlippage_,
        LiqRequest memory liqData_,
        bytes memory extraFormData_,
        uint256 msgValue_,
        address srcSender_
    )
        internal
        virtual
        returns (uint256 dstAmount)
    {
        /// @dev validates if superformId exists on factory
        (,, uint64 chainId) =
            ISuperformFactory(superRegistry.getAddress(keccak256("SUPERFORM_FACTORY"))).getSuperform(superformId_);

        if (amount_ == 0) {
            revert Error.ZERO_AMOUNT();
        }

        if (chainId != CHAIN_ID || chainId == 0) {
            revert Error.INVALID_CHAIN_ID();
        }

        /// @dev deposits collateral to a given vault and mint vault positions directly through the form
        dstAmount = IBaseForm(superform_).directDepositIntoVault{ value: msgValue_ }(
            InitSingleVaultData(
                superformRouterId_,
                payloadId_,
                superformId_,
                amount_,
                maxSlippage_,
                false,
                liqData_,
                address(0),
                /// no need for a refund address
                extraFormData_
            ),
            srcSender_
        );
    }

    /*///////////////////////////////////////////////////////////////
                            WITHDRAW HELPERS
    //////////////////////////////////////////////////////////////*/

    /// @notice withdraws from single vault on the same chain
    /// @dev call `_directWithdraw`
    function _directSingleWithdraw(InitSingleVaultData memory vaultData_, address srcSender_) internal virtual {
        /// @dev decode superforms
        (address superform,,) = vaultData_.superformId.getSuperform();

        _directWithdraw(
            superform,
            vaultData_.superformRouterId,
            vaultData_.payloadId,
            vaultData_.superformId,
            vaultData_.amount,
            vaultData_.maxSlippage,
            vaultData_.liqData,
            vaultData_.extraFormData,
            srcSender_,
            vaultData_.dstRefundAddress
        );
    }

    /// @notice withdraws from multiple vaults on the same chain
    /// @dev loops and call `_directWithdraw`
    function _directMultiWithdraw(InitMultiVaultData memory vaultData_, address srcSender_) internal virtual {
        /// @dev decode superforms
        (address[] memory superforms,,) = DataLib.getSuperforms(vaultData_.superformIds);
        uint256 len = superforms.length;

        for (uint256 i; i < len;) {
            /// @dev deposits collateral to a given vault and mint vault positions.
            _directWithdraw(
                superforms[i],
                vaultData_.superformRouterId,
                vaultData_.payloadId,
                vaultData_.superformIds[i],
                vaultData_.amounts[i],
                vaultData_.maxSlippage[i],
                vaultData_.liqData[i],
                vaultData_.extraFormData,
                srcSender_,
                vaultData_.dstRefundAddress
            );

            unchecked {
                ++i;
            }
        }
    }

    /// @notice fulfils the final stage of same chain withdrawal action
    function _directWithdraw(
        address superform_,
        uint8 superformRouterId_,
        uint256 payloadId_,
        uint256 superformId_,
        uint256 amount_,
        uint256 maxSlippage_,
        LiqRequest memory liqData_,
        bytes memory extraFormData_,
        address srcSender_,
        address refundAddress_
    )
        internal
        virtual
    {
        /// @dev validates if superformId exists on factory
        (,, uint64 chainId) =
            ISuperformFactory(superRegistry.getAddress(keccak256("SUPERFORM_FACTORY"))).getSuperform(superformId_);

        if (chainId != CHAIN_ID || chainId == 0) {
            revert Error.INVALID_CHAIN_ID();
        }

        /// @dev in direct withdraws, form is called directly
        IBaseForm(superform_).directWithdrawFromVault(
            InitSingleVaultData(
                superformRouterId_,
                payloadId_,
                superformId_,
                amount_,
                maxSlippage_,
                false,
                liqData_,
                refundAddress_,
                extraFormData_
            ),
            srcSender_
        );
    }

    /*///////////////////////////////////////////////////////////////
                            VALIDATION HELPERS
    //////////////////////////////////////////////////////////////*/

    function _validateSuperformData(
        uint64 dstChainId_,
        SingleVaultSFData memory superformData_
    )
        internal
        view
        virtual
        returns (bool)
    {
        /// @dev the dstChainId_ (in the state request) must match the superforms' chainId (superform must exist on
        /// destination)
        if (dstChainId_ != DataLib.getDestinationChain(superformData_.superformId)) return false;

        /// @dev 10000 = 100% slippage
        if (superformData_.maxSlippage > 10_000) return false;

        /// @dev amount can't be 0
        if (superformData_.amount == 0) return false;

        /// if it reaches this point then is valid
        return true;
    }

    function _validateSuperformsDepositData(
        MultiVaultSFData memory superformsData_,
        uint64 dstChainId_
    )
        internal
        view
        virtual
        returns (bool)
    {
        uint256 len = superformsData_.amounts.length;
        uint256 liqRequestsLen = superformsData_.liqRequests.length;

        /// @dev empty requests are not allowed, as well as requests with length mismatch
        if (len == 0 || liqRequestsLen == 0) return false;
        if (len != liqRequestsLen) return false;

        /// @dev superformIds/amounts/slippages array sizes validation
        if (
            !(
                superformsData_.superformIds.length == superformsData_.amounts.length
                    && superformsData_.superformIds.length == superformsData_.maxSlippages.length
            )
        ) {
            return false;
        }

        /// @dev slippage, amount, paused status validation
        for (uint256 i; i < len;) {
            /// @dev 10000 = 100% slippage
            if (superformsData_.maxSlippages[i] > 10_000) return false;
            /// @dev amount can't be 0
            if (superformsData_.amounts[i] == 0) return false;
            (, uint32 formImplementationId_, uint64 sfDstChainId) = superformsData_.superformIds[i].getSuperform();
            if (dstChainId_ != sfDstChainId) return false;

            if (sfDstChainId == 0) {
                revert Error.INVALID_CHAIN_ID();
            }

            if (
                ISuperformFactory(superRegistry.getAddress(keccak256("SUPERFORM_FACTORY"))).isFormImplementationPaused(
                    formImplementationId_
                )
            ) return false;

            unchecked {
                ++i;
            }
        }

        return true;
    }

    function _validateSuperformsWithdrawData(
        MultiVaultSFData memory superformsData_,
        uint64 dstChainId_
    )
        internal
        view
        virtual
        returns (bool)
    {
        uint256 len = superformsData_.amounts.length;
        uint256 liqRequestsLen = superformsData_.liqRequests.length;

        /// @dev empty requests are not allowed, as well as requests with length mismatch
        if (len == 0 || liqRequestsLen == 0) return false;

        if (liqRequestsLen != len) {
            return false;
        }

        /// @dev superformIds/amounts/slippages array sizes validation
        if (
            !(
                superformsData_.superformIds.length == superformsData_.amounts.length
                    && superformsData_.superformIds.length == superformsData_.maxSlippages.length
            )
        ) {
            return false;
        }

        /// @dev slippage and paused status validation
        for (uint256 i; i < len;) {
            /// @dev 10000 = 100% slippage
            if (superformsData_.maxSlippages[i] > 10_000) return false;
            /// @dev amount can't be 0
            if (superformsData_.amounts[i] == 0) return false;
            (,, uint64 sfDstChainId) = superformsData_.superformIds[i].getSuperform();
            if (dstChainId_ != sfDstChainId) return false;
            if (sfDstChainId == 0) {
                revert Error.INVALID_CHAIN_ID();
            }

            unchecked {
                ++i;
            }
        }

        return true;
    }

    /*///////////////////////////////////////////////////////////////
                        FEE FORWARDING HELPERS
    //////////////////////////////////////////////////////////////*/

    /// @dev forwards the residual payment to payment collector
    function _forwardPayment(uint256 _balanceBefore) internal virtual {
        /// @dev deducts what's already available sends what's left in msg.value to payment collector
        uint256 residualPayment = address(this).balance - _balanceBefore;

        if (residualPayment > 0) {
            IPayMaster(superRegistry.getAddress(keccak256("PAYMASTER"))).makePayment{ value: residualPayment }(
                msg.sender
            );
        }
    }

    /*///////////////////////////////////////////////////////////////
                    SAME CHAIN TOKEN SETTLEMENT HELPERS
    //////////////////////////////////////////////////////////////*/
    function _singleVaultTokenForward(
        address srcSender_,
        address superform_,
        bytes memory permit2data_,
        InitSingleVaultData memory vaultData_
    )
        internal
        virtual
    {
        if (vaultData_.liqData.token != NATIVE) {
            IERC20 token = IERC20(vaultData_.liqData.token);
            uint256 len = vaultData_.liqData.txData.length;
            uint256 amount;

            if (len == 0) {
                amount = vaultData_.amount;
            } else {
                address bridgeValidator = superRegistry.getBridgeValidator(vaultData_.liqData.bridgeId);
                amount = IBridgeValidator(bridgeValidator).decodeAmountIn(vaultData_.liqData.txData, false);
                /// e.g asset in is USDC (6 decimals), we use this amount to approve the transfer to superform
            }

            if (permit2data_.length != 0) {
                address permit2 = _getPermit2();

                (uint256 nonce, uint256 deadline, bytes memory signature) =
                    abi.decode(permit2data_, (uint256, uint256, bytes));

                /// @dev moves the tokens from the user to the router

                IPermit2(permit2).permitTransferFrom(
                    // The permit message.
                    IPermit2.PermitTransferFrom({
                        permitted: IPermit2.TokenPermissions({ token: token, amount: amount }),
                        nonce: nonce,
                        deadline: deadline
                    }),
                    // The transfer recipient and amount.
                    IPermit2.SignatureTransferDetails({ to: address(this), requestedAmount: amount }),
                    // The owner of the tokens, which must also be
                    // the signer of the message, otherwise this call
                    // will fail.
                    srcSender_,
                    // The packed signature that was the result of signing
                    // the EIP712 hash of `permit`.
                    signature
                );
            } else {
                if (token.allowance(srcSender_, address(this)) < amount) {
                    revert Error.DIRECT_DEPOSIT_INSUFFICIENT_ALLOWANCE();
                }

                /// @dev moves the tokens from the user to the router
                token.safeTransferFrom(srcSender_, address(this), amount);
            }

            /// @dev approves the input amount to the superform
            token.safeIncreaseAllowance(superform_, amount);
        }
    }

    struct MultiTokenForwardLocalVars {
        IERC20 token;
        uint256 len;
        uint256 totalAmount;
        uint256 permit2dataLen;
        address permit2;
        uint256[] approvalAmounts;
    }

    function _multiVaultTokenForward(
        address srcSender_,
        address[] memory targets_,
        bytes memory permit2data_,
        InitMultiVaultData memory vaultData_,
        bool xChain
    )
        internal
        virtual
    {
        if (vaultData_.liqData[0].token != NATIVE) {
            MultiTokenForwardLocalVars memory v;
            v.token = IERC20(vaultData_.liqData[0].token);
            v.len = vaultData_.liqData.length;

            v.totalAmount;
            v.permit2 = _getPermit2();
            v.permit2dataLen = permit2data_.length;
            v.approvalAmounts = new uint256[](v.len);

            for (uint256 i; i < v.len;) {
                if (vaultData_.liqData[i].token != address(v.token)) {
                    revert Error.INVALID_DEPOSIT_TOKEN();
                }

                uint256 len = vaultData_.liqData[i].txData.length;
                if (len == 0 && !xChain) {
                    v.approvalAmounts[i] = vaultData_.amounts[i];
                } else if (len == 0 && xChain) {
                    revert Error.NO_TXDATA_PRESENT();
                } else {
                    address bridgeValidator = superRegistry.getBridgeValidator(vaultData_.liqData[i].bridgeId);
                    v.approvalAmounts[i] =
                        IBridgeValidator(bridgeValidator).decodeAmountIn(vaultData_.liqData[i].txData, false);
                }

                v.totalAmount += v.approvalAmounts[i];
                unchecked {
                    ++i;
                }
            }

<<<<<<< HEAD
            if (v.totalAmount == 0) {
                revert Error.ZERO_AMOUNT();
            }

            if (v.permit2dataLen > 0) {
                (uint256 nonce, uint256 deadline, bytes memory signature) =
                    abi.decode(permit2data_, (uint256, uint256, bytes));
=======
            if (v.totalAmount > 0) {
                if (v.permit2dataLen > 0) {
                    (uint256 nonce, uint256 deadline, bytes memory signature) =
                        abi.decode(permit2data_, (uint256, uint256, bytes));

                    /// @dev moves the tokens from the user to the router
                    IPermit2(v.permit2).permitTransferFrom(
                        // The permit message.
                        IPermit2.PermitTransferFrom({
                            permitted: IPermit2.TokenPermissions({ token: v.token, amount: v.totalAmount }),
                            nonce: nonce,
                            deadline: deadline
                        }),
                        // The transfer recipient and amount.
                        IPermit2.SignatureTransferDetails({ to: address(this), requestedAmount: v.totalAmount }),
                        // The owner of the tokens, which must also be
                        // the signer of the message, otherwise this call
                        // will fail.
                        srcSender_,
                        // The packed signature that was the result of signing
                        // the EIP712 hash of `permit`.
                        signature
                    );
                } else {
                    if (v.token.allowance(srcSender_, address(this)) < v.totalAmount) {
                        revert Error.DIRECT_DEPOSIT_INSUFFICIENT_ALLOWANCE();
                    }
>>>>>>> 7134839c

                /// @dev moves the tokens from the user to the router
                IPermit2(v.permit2).permitTransferFrom(
                    // The permit message.
                    IPermit2.PermitTransferFrom({
                        permitted: IPermit2.TokenPermissions({ token: v.token, amount: v.totalAmount }),
                        nonce: nonce,
                        deadline: deadline
                    }),
                    // The transfer recipient and amount.
                    IPermit2.SignatureTransferDetails({ to: address(this), requestedAmount: v.totalAmount }),
                    // The owner of the tokens, which must also be
                    // the signer of the message, otherwise this call
                    // will fail.
                    srcSender_,
                    // The packed signature that was the result of signing
                    // the EIP712 hash of `permit`.
                    signature
                );
            } else {
                if (v.token.allowance(srcSender_, address(this)) < v.totalAmount) {
                    revert Error.DIRECT_DEPOSIT_INSUFFICIENT_ALLOWANCE();
                }

                /// @dev moves the tokens from the user to the router
                v.token.safeTransferFrom(srcSender_, address(this), v.totalAmount);
            }

            /// @dev approves individual final targets if needed here
            for (uint256 j; j < targets_.length;) {
                /// @dev approves the superform
                v.token.safeIncreaseAllowance(targets_[j], v.approvalAmounts[j]);

                unchecked {
                    ++j;
                }
            }
        }
    }
}<|MERGE_RESOLUTION|>--- conflicted
+++ resolved
@@ -975,7 +975,7 @@
             v.len = vaultData_.liqData.length;
 
             v.totalAmount;
-            v.permit2 = _getPermit2();
+
             v.permit2dataLen = permit2data_.length;
             v.approvalAmounts = new uint256[](v.len);
 
@@ -1001,7 +1001,6 @@
                 }
             }
 
-<<<<<<< HEAD
             if (v.totalAmount == 0) {
                 revert Error.ZERO_AMOUNT();
             }
@@ -1009,36 +1008,8 @@
             if (v.permit2dataLen > 0) {
                 (uint256 nonce, uint256 deadline, bytes memory signature) =
                     abi.decode(permit2data_, (uint256, uint256, bytes));
-=======
-            if (v.totalAmount > 0) {
-                if (v.permit2dataLen > 0) {
-                    (uint256 nonce, uint256 deadline, bytes memory signature) =
-                        abi.decode(permit2data_, (uint256, uint256, bytes));
-
-                    /// @dev moves the tokens from the user to the router
-                    IPermit2(v.permit2).permitTransferFrom(
-                        // The permit message.
-                        IPermit2.PermitTransferFrom({
-                            permitted: IPermit2.TokenPermissions({ token: v.token, amount: v.totalAmount }),
-                            nonce: nonce,
-                            deadline: deadline
-                        }),
-                        // The transfer recipient and amount.
-                        IPermit2.SignatureTransferDetails({ to: address(this), requestedAmount: v.totalAmount }),
-                        // The owner of the tokens, which must also be
-                        // the signer of the message, otherwise this call
-                        // will fail.
-                        srcSender_,
-                        // The packed signature that was the result of signing
-                        // the EIP712 hash of `permit`.
-                        signature
-                    );
-                } else {
-                    if (v.token.allowance(srcSender_, address(this)) < v.totalAmount) {
-                        revert Error.DIRECT_DEPOSIT_INSUFFICIENT_ALLOWANCE();
-                    }
->>>>>>> 7134839c
-
+
+                v.permit2 = _getPermit2();
                 /// @dev moves the tokens from the user to the router
                 IPermit2(v.permit2).permitTransferFrom(
                     // The permit message.
