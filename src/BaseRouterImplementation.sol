/// SPDX-License-Identifier: Apache-2.0
pragma solidity ^0.8.21;

import { BaseRouter } from "./BaseRouter.sol";
import { IERC20 } from "openzeppelin-contracts/contracts/interfaces/IERC20.sol";
import { SafeERC20 } from "openzeppelin-contracts/contracts/token/ERC20/utils/SafeERC20.sol";
import { IBaseStateRegistry } from "./interfaces/IBaseStateRegistry.sol";
import { IBaseRouterImplementation } from "./interfaces/IBaseRouterImplementation.sol";
import { IPayMaster } from "./interfaces/IPayMaster.sol";
import { IPaymentHelper } from "./interfaces/IPaymentHelper.sol";
import { ISuperformFactory } from "./interfaces/ISuperformFactory.sol";
import { IBaseForm } from "./interfaces/IBaseForm.sol";
import { IBridgeValidator } from "./interfaces/IBridgeValidator.sol";
import { IStateSyncer } from "./interfaces/IStateSyncer.sol";
import { DataLib } from "./libraries/DataLib.sol";
import { Error } from "./utils/Error.sol";
import { IPermit2 } from "./vendor/dragonfly-xyz/IPermit2.sol";
import "./crosschain-liquidity/LiquidityHandler.sol";
import "./types/DataTypes.sol";

/// @title BaseRouterImplementation
/// @author Zeropoint Labs
/// @dev Extends BaseRouter with standard internal execution functions (based on SuperPositions)
abstract contract BaseRouterImplementation is IBaseRouterImplementation, BaseRouter, LiquidityHandler {
    using SafeERC20 for IERC20;
    using DataLib for uint256;

    /*///////////////////////////////////////////////////////////////
                            STATE VARIABLES
    //////////////////////////////////////////////////////////////*/

    /// @dev tracks the total payloads
    uint256 public payloadIds;

    /*///////////////////////////////////////////////////////////////
                            CONSTRUCTOR
    //////////////////////////////////////////////////////////////*/

    /// @param superRegistry_ the superform registry contract
    /// @param stateRegistryType_ the state registry type
    /// @param routerType_ the router type
    constructor(
        address superRegistry_,
        uint8 stateRegistryType_,
        uint8 routerType_
    )
        BaseRouter(superRegistry_, stateRegistryType_, routerType_)
    { }

    /*///////////////////////////////////////////////////////////////
                        INTERNAL/HELPER FUNCTIONS
    //////////////////////////////////////////////////////////////*/

    /// @dev getter for PERMIT2 in case it is not supported or set on a given chain
    function _getPermit2() internal view returns (address) {
        address permit2 = superRegistry.PERMIT2();
        if (permit2 == address(0)) {
            revert Error.PERMIT2_NOT_SUPPORTED();
        }
        return permit2;
    }

    /// @dev handles cross-chain multi vault deposit
    function _singleXChainMultiVaultDeposit(SingleXChainMultiVaultStateReq memory req_) internal virtual {
        /// @dev validate superformsData
        if (!_validateSuperformsDepositData(req_.superformsData, req_.dstChainId)) {
            revert Error.INVALID_SUPERFORMS_DATA();
        }

        /// @dev validates the dst refund address
        _validateDstRefundAddress(req_.superformsData.dstRefundAddress);

        IStateSyncer(superRegistry.getStateSyncer(ROUTER_TYPE)).validateBatchIdsExist(req_.superformsData.superformIds);

        ActionLocalVars memory vars;
        InitMultiVaultData memory ambData;

        vars.srcChainId = CHAIN_ID;
        if (vars.srcChainId == req_.dstChainId) revert Error.INVALID_ACTION();

        vars.currentPayloadId = ++payloadIds;

        ambData = InitMultiVaultData(
            ROUTER_TYPE,
            vars.currentPayloadId,
            req_.superformsData.superformIds,
            req_.superformsData.amounts,
            req_.superformsData.maxSlippages,
            req_.superformsData.hasDstSwaps,
            req_.superformsData.liqRequests,
            req_.superformsData.dstRefundAddress,
            req_.superformsData.extraFormData
        );

        address superform;
        uint256 len = req_.superformsData.superformIds.length;

        _multiVaultTokenForward(msg.sender, new address[](0), req_.superformsData.permit2data, ambData, true);

        /// @dev this loop is what allows to deposit to >1 different underlying on destination
        /// @dev if a loop fails in a validation the whole chain should be reverted
        for (uint256 j; j < len;) {
            vars.liqRequest = req_.superformsData.liqRequests[j];

            (superform,,) = req_.superformsData.superformIds[j].getSuperform();

            /// @dev dispatch liquidity data
            _validateAndDispatchTokens(
                ValidateAndDispatchTokensArgs(
                    vars.liqRequest, superform, vars.srcChainId, req_.dstChainId, msg.sender, true
                )
            );
            unchecked {
                ++j;
            }
        }

        ambData.liqData = new LiqRequest[](len);

        /// @dev dispatch message information, notice multiVaults is set to 1
        _dispatchAmbMessage(
            DispatchAMBMessageVars(
                TransactionType.DEPOSIT,
                abi.encode(ambData),
                req_.superformsData.superformIds,
                msg.sender,
                req_.ambIds,
                1,
                vars.srcChainId,
                req_.dstChainId,
                vars.currentPayloadId
            )
        );

        emit CrossChainInitiated(vars.currentPayloadId);
    }

    /// @dev handles cross-chain single vault deposit
    function _singleXChainSingleVaultDeposit(SingleXChainSingleVaultStateReq memory req_) internal virtual {
        /// @dev validate superformsData
        if (!_validateSuperformData(req_.superformData, req_.dstChainId, true)) {
            revert Error.INVALID_SUPERFORMS_DATA();
        }

        IStateSyncer(superRegistry.getStateSyncer(ROUTER_TYPE)).validateSingleIdExists(req_.superformData.superformId);

        ActionLocalVars memory vars;
        InitSingleVaultData memory ambData;

        vars.srcChainId = CHAIN_ID;

        /// @dev disallow direct chain actions
        if (vars.srcChainId == req_.dstChainId) revert Error.INVALID_ACTION();

        vars.currentPayloadId = ++payloadIds;
        /// @dev validates the dst refund address
        _validateDstRefundAddress(req_.superformData.dstRefundAddress);

        ambData = InitSingleVaultData(
            ROUTER_TYPE,
            vars.currentPayloadId,
            req_.superformData.superformId,
            req_.superformData.amount,
            req_.superformData.maxSlippage,
            req_.superformData.hasDstSwap,
            req_.superformData.liqRequest,
            req_.superformData.dstRefundAddress,
            req_.superformData.extraFormData
        );

        vars.liqRequest = req_.superformData.liqRequest;
        (address superform,,) = req_.superformData.superformId.getSuperform();

        _singleVaultTokenForward(msg.sender, address(0), req_.superformData.permit2data, ambData);

        LiqRequest memory emptyRequest;
        ambData.liqData = emptyRequest;

        /// @dev dispatch liquidity data
        _validateAndDispatchTokens(
            ValidateAndDispatchTokensArgs(
                vars.liqRequest, superform, vars.srcChainId, req_.dstChainId, msg.sender, true
            )
        );

        uint256[] memory superformIds = new uint256[](1);
        superformIds[0] = req_.superformData.superformId;

        /// @dev dispatch message information, notice multiVaults is set to 0
        _dispatchAmbMessage(
            DispatchAMBMessageVars(
                TransactionType.DEPOSIT,
                abi.encode(ambData),
                superformIds,
                msg.sender,
                req_.ambIds,
                0,
                vars.srcChainId,
                req_.dstChainId,
                vars.currentPayloadId
            )
        );

        emit CrossChainInitiated(vars.currentPayloadId);
    }

    /// @dev handles same-chain single vault deposit
    function _singleDirectSingleVaultDeposit(SingleDirectSingleVaultStateReq memory req_) internal virtual {
        /// @dev for direct we don't check if stateSyncer has the correct superform share already created (e.g in
        /// sERC20)
        /// @dev the check is made when directly minting

        ActionLocalVars memory vars;
        vars.srcChainId = CHAIN_ID;
        if (!_validateSuperformData(req_.superformData, vars.srcChainId, true)) {
            revert Error.INVALID_SUPERFORMS_DATA();
        }
        vars.currentPayloadId = ++payloadIds;

        InitSingleVaultData memory vaultData = InitSingleVaultData(
            ROUTER_TYPE,
            vars.currentPayloadId,
            req_.superformData.superformId,
            req_.superformData.amount,
            req_.superformData.maxSlippage,
            false,
            req_.superformData.liqRequest,
            req_.superformData.dstRefundAddress,
            req_.superformData.extraFormData
        );

        /// @dev same chain action & forward residual payment to payment collector
        _directSingleDeposit(msg.sender, req_.superformData.permit2data, vaultData);
        emit Completed(vars.currentPayloadId);
    }

    /// @dev handles same-chain multi vault deposit
    function _singleDirectMultiVaultDeposit(SingleDirectMultiVaultStateReq memory req_) internal virtual {
        /// @dev for direct we don't check if stateSyncer has the correct superform share already created (e.g in
        /// sERC20)
        /// @dev the check is made when directly minting

        ActionLocalVars memory vars;
        vars.srcChainId = CHAIN_ID;
        if (!_validateSuperformsDepositData(req_.superformData, vars.srcChainId)) {
            revert Error.INVALID_SUPERFORMS_DATA();
        }
        vars.currentPayloadId = ++payloadIds;

        InitMultiVaultData memory vaultData = InitMultiVaultData(
            ROUTER_TYPE,
            vars.currentPayloadId,
            req_.superformData.superformIds,
            req_.superformData.amounts,
            req_.superformData.maxSlippages,
            new bool[](req_.superformData.amounts.length),
            req_.superformData.liqRequests,
            req_.superformData.dstRefundAddress,
            req_.superformData.extraFormData
        );

        /// @dev same chain action & forward residual payment to payment collector
        _directMultiDeposit(msg.sender, req_.superformData.permit2data, vaultData);
        emit Completed(vars.currentPayloadId);
    }

    /// @dev handles cross-chain multi vault withdraw
    function _singleXChainMultiVaultWithdraw(SingleXChainMultiVaultStateReq memory req_) internal virtual {
        /// @dev validate superformsData
        if (!_validateSuperformsWithdrawData(req_.superformsData, req_.dstChainId)) {
            revert Error.INVALID_SUPERFORMS_DATA();
        }

        IStateSyncer(superRegistry.getStateSyncer(ROUTER_TYPE)).burnBatch(
            msg.sender, req_.superformsData.superformIds, req_.superformsData.amounts
        );

        ActionLocalVars memory vars;
        InitMultiVaultData memory ambData;

        vars.srcChainId = CHAIN_ID;
        vars.currentPayloadId = ++payloadIds;

        if (vars.srcChainId == req_.dstChainId) {
            revert Error.INVALID_CHAIN_IDS();
        }

        /// @dev write packed txData
        ambData = InitMultiVaultData(
            ROUTER_TYPE,
            vars.currentPayloadId,
            req_.superformsData.superformIds,
            req_.superformsData.amounts,
            req_.superformsData.maxSlippages,
            new bool[](req_.superformsData.amounts.length),
            req_.superformsData.liqRequests,
            req_.superformsData.dstRefundAddress,
            req_.superformsData.extraFormData
        );

        /// @dev dispatch message information, notice multiVaults is set to 1
        _dispatchAmbMessage(
            DispatchAMBMessageVars(
                TransactionType.WITHDRAW,
                abi.encode(ambData),
                req_.superformsData.superformIds,
                msg.sender,
                req_.ambIds,
                1,
                vars.srcChainId,
                req_.dstChainId,
                vars.currentPayloadId
            )
        );

        emit CrossChainInitiated(vars.currentPayloadId);
    }

    /// @dev handles cross-chain single vault withdraw
    function _singleXChainSingleVaultWithdraw(SingleXChainSingleVaultStateReq memory req_) internal virtual {
        if (!_validateSuperformData(req_.superformData, req_.dstChainId, false)) {
            revert Error.INVALID_SUPERFORMS_DATA();
        }

        IStateSyncer(superRegistry.getStateSyncer(ROUTER_TYPE)).burnSingle(
            msg.sender, req_.superformData.superformId, req_.superformData.amount
        );

        ActionLocalVars memory vars;
        InitSingleVaultData memory ambData;

        vars.srcChainId = CHAIN_ID;
        vars.currentPayloadId = ++payloadIds;

        if (vars.srcChainId == req_.dstChainId) {
            revert Error.INVALID_CHAIN_IDS();
        }

        if (vars.srcChainId == 0 || req_.dstChainId == 0) {
            revert Error.INVALID_CHAIN_ID();
        }

        ambData = InitSingleVaultData(
            ROUTER_TYPE,
            vars.currentPayloadId,
            req_.superformData.superformId,
            req_.superformData.amount,
            req_.superformData.maxSlippage,
            false,
            req_.superformData.liqRequest,
            req_.superformData.dstRefundAddress,
            req_.superformData.extraFormData
        );

        uint256[] memory superformIds = new uint256[](1);
        superformIds[0] = req_.superformData.superformId;

        /// @dev dispatch message information, notice multiVaults is set to 0
        _dispatchAmbMessage(
            DispatchAMBMessageVars(
                TransactionType.WITHDRAW,
                abi.encode(ambData),
                superformIds,
                msg.sender,
                req_.ambIds,
                0,
                vars.srcChainId,
                req_.dstChainId,
                vars.currentPayloadId
            )
        );

        emit CrossChainInitiated(vars.currentPayloadId);
    }

    /// @dev handles same-chain single vault withdraw
    function _singleDirectSingleVaultWithdraw(SingleDirectSingleVaultStateReq memory req_) internal virtual {
        ActionLocalVars memory vars;
        vars.srcChainId = CHAIN_ID;

        if (!_validateSuperformData(req_.superformData, vars.srcChainId, false)) {
            revert Error.INVALID_SUPERFORMS_DATA();
        }

        IStateSyncer(superRegistry.getStateSyncer(ROUTER_TYPE)).burnSingle(
            msg.sender, req_.superformData.superformId, req_.superformData.amount
        );

        vars.currentPayloadId = ++payloadIds;

        InitSingleVaultData memory vaultData = InitSingleVaultData(
            ROUTER_TYPE,
            vars.currentPayloadId,
            req_.superformData.superformId,
            req_.superformData.amount,
            req_.superformData.maxSlippage,
            false,
            req_.superformData.liqRequest,
            req_.superformData.dstRefundAddress,
            req_.superformData.extraFormData
        );

        /// @dev same chain action
        _directSingleWithdraw(vaultData, msg.sender);
        emit Completed(vars.currentPayloadId);
    }

    /// @dev handles same-chain multi vault withdraw
    function _singleDirectMultiVaultWithdraw(SingleDirectMultiVaultStateReq memory req_) internal virtual {
        ActionLocalVars memory vars;
        vars.srcChainId = CHAIN_ID;

        if (!_validateSuperformsWithdrawData(req_.superformData, vars.srcChainId)) {
            revert Error.INVALID_SUPERFORMS_DATA();
        }

        /// @dev SuperPositions are burnt optimistically here
        IStateSyncer(superRegistry.getStateSyncer(ROUTER_TYPE)).burnBatch(
            msg.sender, req_.superformData.superformIds, req_.superformData.amounts
        );

        vars.currentPayloadId = ++payloadIds;

        InitMultiVaultData memory vaultData = InitMultiVaultData(
            ROUTER_TYPE,
            vars.currentPayloadId,
            req_.superformData.superformIds,
            req_.superformData.amounts,
            req_.superformData.maxSlippages,
            new bool[](req_.superformData.superformIds.length),
            req_.superformData.liqRequests,
            req_.superformData.dstRefundAddress,
            req_.superformData.extraFormData
        );

        /// @dev same chain action & forward residual payment to payment collector
        _directMultiWithdraw(vaultData, msg.sender);
        emit Completed(vars.currentPayloadId);
    }

    /*///////////////////////////////////////////////////////////////
                         HELPER FUNCTIONS
    //////////////////////////////////////////////////////////////*/

    struct ValidateAndDispatchTokensArgs {
        LiqRequest liqRequest;
        address superform;
        uint64 srcChainId;
        uint64 dstChainId;
        address srcSender;
        bool deposit;
    }

    function _validateAndDispatchTokens(ValidateAndDispatchTokensArgs memory args_) internal virtual {
        address bridgeValidator = superRegistry.getBridgeValidator(args_.liqRequest.bridgeId);
        /// @dev validates remaining params of txData
        IBridgeValidator(bridgeValidator).validateTxData(
            IBridgeValidator.ValidateTxDataArgs(
                args_.liqRequest.txData,
                args_.srcChainId,
                args_.dstChainId,
                args_.liqRequest.liqDstChainId,
                args_.deposit,
                args_.superform,
                args_.srcSender,
                args_.liqRequest.token
            )
        );

        /// @dev dispatches tokens through the selected liquidity bridge to the destination contract
        _dispatchTokens(
            superRegistry.getBridgeAddress(args_.liqRequest.bridgeId),
            args_.liqRequest.txData,
            args_.liqRequest.token,
            IBridgeValidator(bridgeValidator).decodeAmountIn(args_.liqRequest.txData, true),
            args_.liqRequest.nativeAmount
        );
    }

    function _dispatchAmbMessage(DispatchAMBMessageVars memory vars_) internal virtual {
        AMBMessage memory ambMessage = AMBMessage(
            DataLib.packTxInfo(
                uint8(vars_.txType),
                uint8(CallbackType.INIT),
                vars_.multiVaults,
                STATE_REGISTRY_TYPE,
                vars_.srcSender,
                vars_.srcChainId
            ),
            vars_.ambData
        );

        (uint256 fees, bytes memory extraData) = IPaymentHelper(superRegistry.getAddress(keccak256("PAYMENT_HELPER")))
            .calculateAMBData(vars_.dstChainId, vars_.ambIds, abi.encode(ambMessage));

        /// @dev this call dispatches the message to the AMB bridge through dispatchPayload
        IBaseStateRegistry(superRegistry.getAddress(keccak256("CORE_STATE_REGISTRY"))).dispatchPayload{ value: fees }(
            vars_.srcSender, vars_.ambIds, vars_.dstChainId, abi.encode(ambMessage), extraData
        );

        IStateSyncer(superRegistry.getStateSyncer(ROUTER_TYPE)).updateTxHistory(
            vars_.currentPayloadId, ambMessage.txInfo
        );
    }

    /*///////////////////////////////////////////////////////////////
                            DEPOSIT HELPERS
    //////////////////////////////////////////////////////////////*/

    /// @notice deposits to single vault on the same chain
    /// @dev calls `_directDeposit`
    function _directSingleDeposit(
        address srcSender_,
        bytes memory permit2data_,
        InitSingleVaultData memory vaultData_
    )
        internal
        virtual
    {
        address superform;
        uint256 dstAmount;

        /// @dev decode superforms
        (superform,,) = vaultData_.superformId.getSuperform();

        _singleVaultTokenForward(srcSender_, superform, permit2data_, vaultData_);

        /// @dev deposits collateral to a given vault and mint vault positions.
        dstAmount = _directDeposit(
            superform,
            vaultData_.superformRouterId,
            vaultData_.payloadId,
            vaultData_.superformId,
            vaultData_.amount,
            vaultData_.maxSlippage,
            vaultData_.liqData,
            vaultData_.extraFormData,
            vaultData_.liqData.nativeAmount,
            srcSender_
        );

        if (dstAmount != 0) {
            /// @dev mint super positions at the end of the deposit action
            IStateSyncer(superRegistry.getStateSyncer(ROUTER_TYPE)).mintSingle(
                srcSender_, vaultData_.superformId, dstAmount
            );
        }
    }

    struct MultiDepositLocalVars {
        uint256 len;
        address[] superforms;
        uint256[] dstAmounts;
        bool mint;
    }

    /// @notice deposits to multiple vaults on the same chain
    /// @dev loops and call `_directDeposit`
    function _directMultiDeposit(
        address srcSender_,
        bytes memory permit2data_,
        InitMultiVaultData memory vaultData_
    )
        internal
        virtual
    {
        MultiDepositLocalVars memory v;
        v.len = vaultData_.superformIds.length;

        v.superforms = new address[](v.len);
        v.dstAmounts = new uint256[](v.len);

        /// @dev decode superforms
        (v.superforms,,) = DataLib.getSuperforms(vaultData_.superformIds);

        _multiVaultTokenForward(srcSender_, v.superforms, permit2data_, vaultData_, false);

        for (uint256 i; i < v.len;) {
            /// @dev deposits collateral to a given vault and mint vault positions.
            v.dstAmounts[i] = _directDeposit(
                v.superforms[i],
                vaultData_.superformRouterId,
                vaultData_.payloadId,
                vaultData_.superformIds[i],
                vaultData_.amounts[i],
                vaultData_.maxSlippage[i],
                vaultData_.liqData[i],
                vaultData_.extraFormData,
                vaultData_.liqData[i].nativeAmount,
                srcSender_
            );

            if (v.dstAmounts[i] > 0 && !v.mint) {
                v.mint = true;
            }

            unchecked {
                ++i;
            }
        }

        if (v.mint) {
            /// @dev in direct deposits, SuperPositions are minted right after depositing to vaults
            IStateSyncer(superRegistry.getStateSyncer(ROUTER_TYPE)).mintBatch(
                srcSender_, vaultData_.superformIds, v.dstAmounts
            );
        }
    }

    /// @notice fulfils the final stage of same chain deposit action
    function _directDeposit(
        address superform_,
        uint8 superformRouterId_,
        uint256 payloadId_,
        uint256 superformId_,
        uint256 amount_,
        uint256 maxSlippage_,
        LiqRequest memory liqData_,
        bytes memory extraFormData_,
        uint256 msgValue_,
        address srcSender_
    )
        internal
        virtual
        returns (uint256 dstAmount)
    {
<<<<<<< HEAD
        /// @dev validates if superformId exists on factory
        if (!ISuperformFactory(superRegistry.getAddress(keccak256("SUPERFORM_FACTORY"))).isSuperform(superformId_)) {
            revert Error.SUPERFORM_ID_NONEXISTENT();
        }

        if (amount_ == 0) {
            revert Error.ZERO_AMOUNT();
        }

=======
>>>>>>> 4fc3c6b7
        /// @dev deposits collateral to a given vault and mint vault positions directly through the form
        dstAmount = IBaseForm(superform_).directDepositIntoVault{ value: msgValue_ }(
            InitSingleVaultData(
                superformRouterId_,
                payloadId_,
                superformId_,
                amount_,
                maxSlippage_,
                false,
                liqData_,
                address(0),
                /// no need for a refund address
                extraFormData_
            ),
            srcSender_
        );
    }

    /*///////////////////////////////////////////////////////////////
                            WITHDRAW HELPERS
    //////////////////////////////////////////////////////////////*/

    /// @notice withdraws from single vault on the same chain
    /// @dev call `_directWithdraw`
    function _directSingleWithdraw(InitSingleVaultData memory vaultData_, address srcSender_) internal virtual {
        /// @dev decode superforms
        (address superform,,) = vaultData_.superformId.getSuperform();

        _directWithdraw(
            superform,
            vaultData_.superformRouterId,
            vaultData_.payloadId,
            vaultData_.superformId,
            vaultData_.amount,
            vaultData_.maxSlippage,
            vaultData_.liqData,
            vaultData_.extraFormData,
            srcSender_,
            vaultData_.dstRefundAddress
        );
    }

    /// @notice withdraws from multiple vaults on the same chain
    /// @dev loops and call `_directWithdraw`
    function _directMultiWithdraw(InitMultiVaultData memory vaultData_, address srcSender_) internal virtual {
        /// @dev decode superforms
        (address[] memory superforms,,) = DataLib.getSuperforms(vaultData_.superformIds);
        uint256 len = superforms.length;

        for (uint256 i; i < len;) {
            /// @dev deposits collateral to a given vault and mint vault positions.
            _directWithdraw(
                superforms[i],
                vaultData_.superformRouterId,
                vaultData_.payloadId,
                vaultData_.superformIds[i],
                vaultData_.amounts[i],
                vaultData_.maxSlippage[i],
                vaultData_.liqData[i],
                vaultData_.extraFormData,
                srcSender_,
                vaultData_.dstRefundAddress
            );

            unchecked {
                ++i;
            }
        }
    }

    /// @notice fulfils the final stage of same chain withdrawal action
    function _directWithdraw(
        address superform_,
        uint8 superformRouterId_,
        uint256 payloadId_,
        uint256 superformId_,
        uint256 amount_,
        uint256 maxSlippage_,
        LiqRequest memory liqData_,
        bytes memory extraFormData_,
        address srcSender_,
        address refundAddress_
    )
        internal
        virtual
    {
<<<<<<< HEAD
        // @dev validates if superformId exists on factory
        if (!ISuperformFactory(superRegistry.getAddress(keccak256("SUPERFORM_FACTORY"))).isSuperform(superformId_)) {
            revert Error.SUPERFORM_ID_NONEXISTENT();
        }

        if (amount_ == 0) {
            revert Error.ZERO_AMOUNT();
        }

=======
>>>>>>> 4fc3c6b7
        /// @dev in direct withdraws, form is called directly
        IBaseForm(superform_).directWithdrawFromVault(
            InitSingleVaultData(
                superformRouterId_,
                payloadId_,
                superformId_,
                amount_,
                maxSlippage_,
                false,
                liqData_,
                refundAddress_,
                extraFormData_
            ),
            srcSender_
        );
    }

    /*///////////////////////////////////////////////////////////////
                            VALIDATION HELPERS
    //////////////////////////////////////////////////////////////*/

    function _validateSuperformData(
        SingleVaultSFData memory superformData_,
        uint64 dstChainId_,
        bool isDeposit_
    )
        internal
        view
        virtual
        returns (bool)
    {
        /// @dev the dstChainId_ (in the state request) must match the superforms' chainId (superform must exist on
        /// destination)
        (, uint32 formImplementationId, uint64 sfDstChainId) = superformData_.superformId.getSuperform();

        if (dstChainId_ != sfDstChainId) return false;

        /// @dev no chainId 0 allowed on superform
        if (sfDstChainId == 0) return false;

        /// @dev 10000 = 100% slippage
        if (superformData_.maxSlippage > 10_000) return false;

        /// @dev amount can't be 0
        if (superformData_.amount == 0) return false;

        if (
            isDeposit_
                && ISuperformFactory(superRegistry.getAddress(keccak256("SUPERFORM_FACTORY"))).isFormImplementationPaused(
                    formImplementationId
                )
        ) return false;

        /// if it reaches this point then is valid
        return true;
    }

    function _validateSuperformsDepositData(
        MultiVaultSFData memory superformsData_,
        uint64 dstChainId_
    )
        internal
        view
        virtual
        returns (bool)
    {
        uint256 len = superformsData_.amounts.length;
        uint256 liqRequestsLen = superformsData_.liqRequests.length;

        /// @dev empty requests are not allowed, as well as requests with length mismatch
        if (len == 0 || liqRequestsLen == 0) return false;
        if (len != liqRequestsLen) return false;

        /// @dev superformIds/amounts/slippages array sizes validation
        if (
            !(
                superformsData_.superformIds.length == superformsData_.amounts.length
                    && superformsData_.superformIds.length == superformsData_.maxSlippages.length
            )
        ) {
            return false;
        }
        ISuperformFactory factory = ISuperformFactory(superRegistry.getAddress(keccak256("SUPERFORM_FACTORY")));
        /// @dev slippage, amount, paused status validation
        for (uint256 i; i < len;) {
            /// @dev 10000 = 100% slippage
            if (superformsData_.maxSlippages[i] > 10_000) return false;
            /// @dev amount can't be 0
            if (superformsData_.amounts[i] == 0) return false;
            (, uint32 formImplementationId, uint64 sfDstChainId) = superformsData_.superformIds[i].getSuperform();
            if (dstChainId_ != sfDstChainId) return false;

            /// @dev no chainId 0 allowed on superform
            if (sfDstChainId == 0) return false;

            if (factory.isFormImplementationPaused(formImplementationId)) return false;

            unchecked {
                ++i;
            }
        }

        return true;
    }

    function _validateDstRefundAddress(address dstRefundAddress_) internal view virtual {
        /// @dev validates if EOA / SC Wallet & compares it against dst refund address
        if (tx.origin != msg.sender) {
            if (dstRefundAddress_ == address(0)) {
                revert Error.ZERO_DST_REFUND_ADDRESS();
            }
        }
    }

    function _validateSuperformsWithdrawData(
        MultiVaultSFData memory superformsData_,
        uint64 dstChainId_
    )
        internal
        view
        virtual
        returns (bool)
    {
        uint256 len = superformsData_.amounts.length;
        uint256 liqRequestsLen = superformsData_.liqRequests.length;

        /// @dev empty requests are not allowed, as well as requests with length mismatch
        if (len == 0 || liqRequestsLen == 0) return false;

        if (liqRequestsLen != len) {
            return false;
        }

        /// @dev superformIds/amounts/slippages array sizes validation
        if (
            !(
                superformsData_.superformIds.length == superformsData_.amounts.length
                    && superformsData_.superformIds.length == superformsData_.maxSlippages.length
            )
        ) {
            return false;
        }

        /// @dev slippage and paused status validation
        for (uint256 i; i < len;) {
            /// @dev 10000 = 100% slippage
            if (superformsData_.maxSlippages[i] > 10_000) return false;
            /// @dev amount can't be 0
            if (superformsData_.amounts[i] == 0) return false;
            (,, uint64 sfDstChainId) = superformsData_.superformIds[i].getSuperform();
            if (dstChainId_ != sfDstChainId) return false;
            if (sfDstChainId == 0) return false;
            unchecked {
                ++i;
            }
        }

        return true;
    }

    /*///////////////////////////////////////////////////////////////
                        FEE FORWARDING HELPERS
    //////////////////////////////////////////////////////////////*/

    /// @dev forwards the residual payment to payment collector
    function _forwardPayment(uint256 _balanceBefore) internal virtual {
        /// @dev deducts what's already available sends what's left in msg.value to payment collector
        uint256 residualPayment = address(this).balance - _balanceBefore;

        if (residualPayment > 0) {
            IPayMaster(superRegistry.getAddress(keccak256("PAYMASTER"))).makePayment{ value: residualPayment }(
                msg.sender
            );
        }
    }

    /*///////////////////////////////////////////////////////////////
                    SAME CHAIN TOKEN SETTLEMENT HELPERS
    //////////////////////////////////////////////////////////////*/
    function _singleVaultTokenForward(
        address srcSender_,
        address target_,
        bytes memory permit2data_,
        InitSingleVaultData memory vaultData_
    )
        internal
        virtual
    {
        if (vaultData_.liqData.token != NATIVE) {
            IERC20 token = IERC20(vaultData_.liqData.token);
            uint256 len = vaultData_.liqData.txData.length;
            uint256 amount;

            if (len == 0) {
                amount = vaultData_.amount;
            } else {
                address bridgeValidator = superRegistry.getBridgeValidator(vaultData_.liqData.bridgeId);
                amount = IBridgeValidator(bridgeValidator).decodeAmountIn(vaultData_.liqData.txData, false);
                /// e.g asset in is USDC (6 decimals), we use this amount to approve the transfer to superform
            }

            if (permit2data_.length != 0) {
                address permit2 = _getPermit2();

                (uint256 nonce, uint256 deadline, bytes memory signature) =
                    abi.decode(permit2data_, (uint256, uint256, bytes));

                /// @dev moves the tokens from the user to the router

                IPermit2(permit2).permitTransferFrom(
                    // The permit message.
                    IPermit2.PermitTransferFrom({
                        permitted: IPermit2.TokenPermissions({ token: token, amount: amount }),
                        nonce: nonce,
                        deadline: deadline
                    }),
                    // The transfer recipient and amount.
                    IPermit2.SignatureTransferDetails({ to: address(this), requestedAmount: amount }),
                    // The owner of the tokens, which must also be
                    // the signer of the message, otherwise this call
                    // will fail.
                    srcSender_,
                    // The packed signature that was the result of signing
                    // the EIP712 hash of `permit`.
                    signature
                );
            } else {
                if (token.allowance(srcSender_, address(this)) < amount) {
                    revert Error.DIRECT_DEPOSIT_INSUFFICIENT_ALLOWANCE();
                }

                /// @dev moves the tokens from the user to the router
                token.safeTransferFrom(srcSender_, address(this), amount);
            }

            if (target_ != address(0)) {
                /// @dev approves the input amount to the target
                token.safeIncreaseAllowance(target_, amount);
            }
        }
    }

    struct MultiTokenForwardLocalVars {
        IERC20 token;
        uint256 len;
        uint256 totalAmount;
        uint256 permit2dataLen;
        address permit2;
        uint256[] approvalAmounts;
    }

    function _multiVaultTokenForward(
        address srcSender_,
        address[] memory targets_,
        bytes memory permit2data_,
        InitMultiVaultData memory vaultData_,
        bool xChain
    )
        internal
        virtual
    {
        address token = vaultData_.liqData[0].token;
        if (token != NATIVE) {
            MultiTokenForwardLocalVars memory v;
            v.token = IERC20(token);
            v.len = vaultData_.liqData.length;

            v.totalAmount;

            v.permit2dataLen = permit2data_.length;
            v.approvalAmounts = new uint256[](v.len);

            for (uint256 i; i < v.len;) {
                if (vaultData_.liqData[i].token != address(v.token)) {
                    revert Error.INVALID_DEPOSIT_TOKEN();
                }

                uint256 len = vaultData_.liqData[i].txData.length;
                if (len == 0 && !xChain) {
                    v.approvalAmounts[i] = vaultData_.amounts[i];
                } else if (len == 0 && xChain) {
                    revert Error.NO_TXDATA_PRESENT();
                } else {
                    address bridgeValidator = superRegistry.getBridgeValidator(vaultData_.liqData[i].bridgeId);
                    v.approvalAmounts[i] =
                        IBridgeValidator(bridgeValidator).decodeAmountIn(vaultData_.liqData[i].txData, false);
                }

                v.totalAmount += v.approvalAmounts[i];
                unchecked {
                    ++i;
                }
            }

            if (v.totalAmount == 0) {
                revert Error.ZERO_AMOUNT();
            }

            if (v.permit2dataLen > 0) {
                (uint256 nonce, uint256 deadline, bytes memory signature) =
                    abi.decode(permit2data_, (uint256, uint256, bytes));

                v.permit2 = _getPermit2();
                /// @dev moves the tokens from the user to the router
                IPermit2(v.permit2).permitTransferFrom(
                    // The permit message.
                    IPermit2.PermitTransferFrom({
                        permitted: IPermit2.TokenPermissions({ token: v.token, amount: v.totalAmount }),
                        nonce: nonce,
                        deadline: deadline
                    }),
                    // The transfer recipient and amount.
                    IPermit2.SignatureTransferDetails({ to: address(this), requestedAmount: v.totalAmount }),
                    // The owner of the tokens, which must also be
                    // the signer of the message, otherwise this call
                    // will fail.
                    srcSender_,
                    // The packed signature that was the result of signing
                    // the EIP712 hash of `permit`.
                    signature
                );
            } else {
                if (v.token.allowance(srcSender_, address(this)) < v.totalAmount) {
                    revert Error.DIRECT_DEPOSIT_INSUFFICIENT_ALLOWANCE();
                }

                /// @dev moves the tokens from the user to the router
                v.token.safeTransferFrom(srcSender_, address(this), v.totalAmount);
            }

            /// @dev approves individual final targets if needed here
            for (uint256 j; j < targets_.length;) {
                /// @dev approves the superform
                v.token.safeIncreaseAllowance(targets_[j], v.approvalAmounts[j]);

                unchecked {
                    ++j;
                }
            }
        }
    }
}<|MERGE_RESOLUTION|>--- conflicted
+++ resolved
@@ -624,18 +624,6 @@
         virtual
         returns (uint256 dstAmount)
     {
-<<<<<<< HEAD
-        /// @dev validates if superformId exists on factory
-        if (!ISuperformFactory(superRegistry.getAddress(keccak256("SUPERFORM_FACTORY"))).isSuperform(superformId_)) {
-            revert Error.SUPERFORM_ID_NONEXISTENT();
-        }
-
-        if (amount_ == 0) {
-            revert Error.ZERO_AMOUNT();
-        }
-
-=======
->>>>>>> 4fc3c6b7
         /// @dev deposits collateral to a given vault and mint vault positions directly through the form
         dstAmount = IBaseForm(superform_).directDepositIntoVault{ value: msgValue_ }(
             InitSingleVaultData(
@@ -722,18 +710,6 @@
         internal
         virtual
     {
-<<<<<<< HEAD
-        // @dev validates if superformId exists on factory
-        if (!ISuperformFactory(superRegistry.getAddress(keccak256("SUPERFORM_FACTORY"))).isSuperform(superformId_)) {
-            revert Error.SUPERFORM_ID_NONEXISTENT();
-        }
-
-        if (amount_ == 0) {
-            revert Error.ZERO_AMOUNT();
-        }
-
-=======
->>>>>>> 4fc3c6b7
         /// @dev in direct withdraws, form is called directly
         IBaseForm(superform_).directWithdrawFromVault(
             InitSingleVaultData(
