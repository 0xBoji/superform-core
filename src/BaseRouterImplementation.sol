/// SPDX-License-Identifier: Apache-2.0
pragma solidity ^0.8.21;

import { BaseRouter } from "./BaseRouter.sol";
import { IERC20 } from "openzeppelin-contracts/contracts/interfaces/IERC20.sol";
import { SafeERC20 } from "openzeppelin-contracts/contracts/token/ERC20/utils/SafeERC20.sol";
import { IBaseStateRegistry } from "./interfaces/IBaseStateRegistry.sol";
import { IBaseRouterImplementation } from "./interfaces/IBaseRouterImplementation.sol";
import { IPayMaster } from "./interfaces/IPayMaster.sol";
import { IPaymentHelper } from "./interfaces/IPaymentHelper.sol";
import { ISuperformFactory } from "./interfaces/ISuperformFactory.sol";
import { IBaseForm } from "./interfaces/IBaseForm.sol";
import { IBridgeValidator } from "./interfaces/IBridgeValidator.sol";
import { ISuperPositions } from "./interfaces/ISuperPositions.sol";
import { DataLib } from "./libraries/DataLib.sol";
import { Error } from "./utils/Error.sol";
import { IPermit2 } from "./vendor/dragonfly-xyz/IPermit2.sol";
import "./crosschain-liquidity/LiquidityHandler.sol";
import "./types/DataTypes.sol";

/// @title BaseRouterImplementation
/// @author Zeropoint Labs
/// @dev Extends BaseRouter with standard internal execution functions
abstract contract BaseRouterImplementation is IBaseRouterImplementation, BaseRouter, LiquidityHandler {
    using SafeERC20 for IERC20;
    using DataLib for uint256;

    //////////////////////////////////////////////////////////////
    //                     STATE VARIABLES                      //
    //////////////////////////////////////////////////////////////

    /// @dev tracks the total payloads
    uint256 public payloadIds;

    //////////////////////////////////////////////////////////////
    //                           STRUCTS                        //
    //////////////////////////////////////////////////////////////

    struct ValidateAndDispatchTokensArgs {
        LiqRequest liqRequest;
        address superform;
        uint64 srcChainId;
        uint64 dstChainId;
        address srcSender;
        bool deposit;
    }

    struct MultiDepositLocalVars {
        uint256 len;
        address[] superforms;
        uint256[] dstAmounts;
        bool[] mints;
    }

    struct SingleTokenForwardLocalVars {
        IERC20 token;
        uint256 txDataLength;
        uint256 totalAmount;
        address permit2;
        uint256 approvalAmount;
        uint256 amountIn;
        uint8 bridgeId;
    }

    struct MultiTokenForwardLocalVars {
        IERC20 token;
        uint256 len;
        uint256 totalAmount;
        uint256 permit2dataLen;
        address permit2;
        uint256 targetLen;
        uint256[] approvalAmounts;
        uint256[] amountsIn;
        uint8[] bridgeIds;
    }

    //////////////////////////////////////////////////////////////
    //                      CONSTRUCTOR                         //
    //////////////////////////////////////////////////////////////

    /// @param superRegistry_ the superform registry contract
    constructor(address superRegistry_) BaseRouter(superRegistry_) { }

    //////////////////////////////////////////////////////////////
    //                CORE INTERNAL FUNCTIONS                   //
    //////////////////////////////////////////////////////////////

    /// @dev getter for PERMIT2 in case it is not supported or set on a given chain
    function _getPermit2() internal view returns (address) {
        return superRegistry.PERMIT2();
    }

    /// @dev handles same-chain single vault deposit
    function _singleDirectSingleVaultDeposit(SingleDirectSingleVaultStateReq memory req_) internal virtual {
        ActionLocalVars memory vars;
        vars.srcChainId = CHAIN_ID;

        /// @dev validate superformData
        if (
            !_validateSuperformData(
                req_.superformData.superformId,
                req_.superformData.maxSlippage,
                req_.superformData.amount,
                req_.superformData.receiverAddress,
                vars.srcChainId,
                true,
                ISuperformFactory(superRegistry.getAddress(keccak256("SUPERFORM_FACTORY")))
            )
        ) {
            revert Error.INVALID_SUPERFORMS_DATA();
        }

        vars.currentPayloadId = ++payloadIds;

        InitSingleVaultData memory vaultData = InitSingleVaultData(
            vars.currentPayloadId,
            req_.superformData.superformId,
            req_.superformData.amount,
            req_.superformData.maxSlippage,
            false,
            req_.superformData.retain4626,
            req_.superformData.liqRequest,
            req_.superformData.receiverAddress,
            req_.superformData.extraFormData
        );

        /// @dev same chain action & forward residual payment to payment collector
        _directSingleDeposit(msg.sender, req_.superformData.permit2data, vaultData);
        emit Completed(vars.currentPayloadId);
    }

    /// @dev handles cross-chain single vault deposit
    function _singleXChainSingleVaultDeposit(SingleXChainSingleVaultStateReq memory req_) internal virtual {
        /// @dev validate the action
        ActionLocalVars memory vars;
        vars.srcChainId = CHAIN_ID;
        if (vars.srcChainId == req_.dstChainId) revert Error.INVALID_ACTION();

        /// @dev validate superformData
        if (
            !_validateSuperformData(
                req_.superformData.superformId,
                req_.superformData.maxSlippage,
                req_.superformData.amount,
                req_.superformData.receiverAddress,
                req_.dstChainId,
                true,
                ISuperformFactory(superRegistry.getAddress(keccak256("SUPERFORM_FACTORY")))
            )
        ) {
            revert Error.INVALID_SUPERFORMS_DATA();
        }

<<<<<<< HEAD
        InitSingleVaultData memory ambData;
=======
        /// @dev validates the receiver address
        _validateReceiverAddress(req_.superformData.receiverAddress);
>>>>>>> 8c8424f1

        vars.currentPayloadId = ++payloadIds;

        InitSingleVaultData memory ambData = InitSingleVaultData(
            vars.currentPayloadId,
            req_.superformData.superformId,
            req_.superformData.amount,
            req_.superformData.maxSlippage,
            req_.superformData.hasDstSwap,
            req_.superformData.retain4626,
            req_.superformData.liqRequest,
            req_.superformData.receiverAddress,
            req_.superformData.extraFormData
        );

        vars.liqRequest = req_.superformData.liqRequest;
        (address superform,,) = req_.superformData.superformId.getSuperform();

        (uint256 amountIn, uint8 bridgeId) =
            _singleVaultTokenForward(msg.sender, address(0), req_.superformData.permit2data, ambData);

        LiqRequest memory emptyRequest;
        ambData.liqData = emptyRequest;

        /// @dev dispatch liquidity data
        _validateAndDispatchTokens(
            ValidateAndDispatchTokensArgs(
                vars.liqRequest, superform, vars.srcChainId, req_.dstChainId, msg.sender, true
            )
        );

        uint256[] memory superformIds = new uint256[](1);
        superformIds[0] = req_.superformData.superformId;

        /// @dev dispatch message information, notice multiVaults is set to 0
        _dispatchAmbMessage(
            DispatchAMBMessageVars(
                TransactionType.DEPOSIT,
                abi.encode(ambData),
                superformIds,
                msg.sender,
                req_.ambIds,
                0,
                vars.srcChainId,
                req_.dstChainId,
                vars.currentPayloadId
            )
        );

        emit CrossChainInitiatedDepositSingle(
            vars.currentPayloadId, req_.dstChainId, req_.superformData.superformId, amountIn, bridgeId, req_.ambIds
        );
    }

    /// @dev handles same-chain multi vault deposit
    function _singleDirectMultiVaultDeposit(SingleDirectMultiVaultStateReq memory req_) internal virtual {
        ActionLocalVars memory vars;
        vars.srcChainId = CHAIN_ID;

        /// @dev validate superformData
        if (!_validateSuperformsData(req_.superformData, vars.srcChainId, true)) {
            revert Error.INVALID_SUPERFORMS_DATA();
        }

        vars.currentPayloadId = ++payloadIds;

        InitMultiVaultData memory vaultData = InitMultiVaultData(
            vars.currentPayloadId,
            req_.superformData.superformIds,
            req_.superformData.amounts,
            req_.superformData.maxSlippages,
            new bool[](req_.superformData.amounts.length),
            req_.superformData.retain4626s,
            req_.superformData.liqRequests,
            req_.superformData.receiverAddress,
            req_.superformData.extraFormData
        );

        /// @dev same chain action & forward residual payment to payment collector
        _directMultiDeposit(msg.sender, req_.superformData.permit2data, vaultData);
        emit Completed(vars.currentPayloadId);
    }

    /// @dev handles cross-chain multi vault deposit
    function _singleXChainMultiVaultDeposit(SingleXChainMultiVaultStateReq memory req_) internal virtual {
        /// @dev validate the action
        ActionLocalVars memory vars;
        vars.srcChainId = CHAIN_ID;
        if (vars.srcChainId == req_.dstChainId) revert Error.INVALID_ACTION();

        /// @dev validate superformsData
        if (!_validateSuperformsData(req_.superformsData, req_.dstChainId, true)) {
            revert Error.INVALID_SUPERFORMS_DATA();
        }

        vars.currentPayloadId = ++payloadIds;

        InitMultiVaultData memory ambData = InitMultiVaultData(
            vars.currentPayloadId,
            req_.superformsData.superformIds,
            req_.superformsData.amounts,
            req_.superformsData.maxSlippages,
            req_.superformsData.hasDstSwaps,
            req_.superformsData.retain4626s,
            req_.superformsData.liqRequests,
            req_.superformsData.receiverAddress,
            req_.superformsData.extraFormData
        );

        address superform;
        uint256 len = req_.superformsData.superformIds.length;

        (uint256[] memory amountsIn, uint8[] memory bridgeIds) =
            _multiVaultTokenForward(msg.sender, new address[](0), req_.superformsData.permit2data, ambData, true);

        /// @dev this loop is what allows to deposit to >1 different underlying on destination
        /// @dev if a loop fails in a validation the whole chain should be reverted
        for (uint256 j; j < len;) {
            vars.liqRequest = req_.superformsData.liqRequests[j];

            (superform,,) = req_.superformsData.superformIds[j].getSuperform();

            /// @dev dispatch liquidity data
            _validateAndDispatchTokens(
                ValidateAndDispatchTokensArgs(
                    vars.liqRequest, superform, vars.srcChainId, req_.dstChainId, msg.sender, true
                )
            );
            unchecked {
                ++j;
            }
        }

        ambData.liqData = new LiqRequest[](len);

        /// @dev dispatch message information, notice multiVaults is set to 1
        _dispatchAmbMessage(
            DispatchAMBMessageVars(
                TransactionType.DEPOSIT,
                abi.encode(ambData),
                req_.superformsData.superformIds,
                msg.sender,
                req_.ambIds,
                1,
                vars.srcChainId,
                req_.dstChainId,
                vars.currentPayloadId
            )
        );

        emit CrossChainInitiatedDepositMulti(
            vars.currentPayloadId, req_.dstChainId, req_.superformsData.superformIds, amountsIn, bridgeIds, req_.ambIds
        );
    }

    /// @dev handles same-chain single vault withdraw
    function _singleDirectSingleVaultWithdraw(SingleDirectSingleVaultStateReq memory req_) internal virtual {
        ActionLocalVars memory vars;
        vars.srcChainId = CHAIN_ID;

        /// @dev validate Superform data
        if (
            !_validateSuperformData(
                req_.superformData.superformId,
                req_.superformData.maxSlippage,
                req_.superformData.amount,
                req_.superformData.receiverAddress,
                vars.srcChainId,
                false,
                ISuperformFactory(superRegistry.getAddress(keccak256("SUPERFORM_FACTORY")))
            )
        ) {
            revert Error.INVALID_SUPERFORMS_DATA();
        }

        ISuperPositions(superRegistry.getAddress(keccak256("SUPER_POSITIONS"))).burnSingle(
            msg.sender, req_.superformData.superformId, req_.superformData.amount
        );

        vars.currentPayloadId = ++payloadIds;

        InitSingleVaultData memory vaultData = InitSingleVaultData(
            vars.currentPayloadId,
            req_.superformData.superformId,
            req_.superformData.amount,
            req_.superformData.maxSlippage,
            false,
            false,
            req_.superformData.liqRequest,
            req_.superformData.receiverAddress,
            req_.superformData.extraFormData
        );

        /// @dev same chain action
        _directSingleWithdraw(vaultData, msg.sender);
        emit Completed(vars.currentPayloadId);
    }

    /// @dev handles cross-chain single vault withdraw
    function _singleXChainSingleVaultWithdraw(SingleXChainSingleVaultStateReq memory req_) internal virtual {
        /// @dev validate the action
        ActionLocalVars memory vars;
        vars.srcChainId = CHAIN_ID;

        if (vars.srcChainId == req_.dstChainId) {
            revert Error.INVALID_ACTION();
        }

        /// @dev validate the Superforms data
        if (
            !_validateSuperformData(
                req_.superformData.superformId,
                req_.superformData.maxSlippage,
                req_.superformData.amount,
                req_.superformData.receiverAddress,
                req_.dstChainId,
                false,
                ISuperformFactory(superRegistry.getAddress(keccak256("SUPERFORM_FACTORY")))
            )
        ) {
            revert Error.INVALID_SUPERFORMS_DATA();
        }

        ISuperPositions(superRegistry.getAddress(keccak256("SUPER_POSITIONS"))).burnSingle(
            msg.sender, req_.superformData.superformId, req_.superformData.amount
        );

        vars.currentPayloadId = ++payloadIds;

        InitSingleVaultData memory ambData = InitSingleVaultData(
            vars.currentPayloadId,
            req_.superformData.superformId,
            req_.superformData.amount,
            req_.superformData.maxSlippage,
            false,
            false,
            req_.superformData.liqRequest,
            req_.superformData.receiverAddress,
            req_.superformData.extraFormData
        );

        uint256[] memory superformIds = new uint256[](1);
        superformIds[0] = req_.superformData.superformId;

        /// @dev dispatch message information, notice multiVaults is set to 0
        _dispatchAmbMessage(
            DispatchAMBMessageVars(
                TransactionType.WITHDRAW,
                abi.encode(ambData),
                superformIds,
                msg.sender,
                req_.ambIds,
                0,
                vars.srcChainId,
                req_.dstChainId,
                vars.currentPayloadId
            )
        );

        emit CrossChainInitiatedWithdrawSingle(
            vars.currentPayloadId, req_.dstChainId, req_.superformData.superformId, req_.ambIds
        );
    }

    /// @dev handles same-chain multi vault withdraw
    function _singleDirectMultiVaultWithdraw(SingleDirectMultiVaultStateReq memory req_) internal virtual {
        ActionLocalVars memory vars;
        vars.srcChainId = CHAIN_ID;

        /// @dev validates the Superform data
        if (!_validateSuperformsData(req_.superformData, vars.srcChainId, false)) {
            revert Error.INVALID_SUPERFORMS_DATA();
        }

        /// @dev SuperPositions are burnt optimistically here
        ISuperPositions(superRegistry.getAddress(keccak256("SUPER_POSITIONS"))).burnBatch(
            msg.sender, req_.superformData.superformIds, req_.superformData.amounts
        );

        vars.currentPayloadId = ++payloadIds;

        InitMultiVaultData memory vaultData = InitMultiVaultData(
            vars.currentPayloadId,
            req_.superformData.superformIds,
            req_.superformData.amounts,
            req_.superformData.maxSlippages,
            new bool[](req_.superformData.superformIds.length),
            new bool[](req_.superformData.superformIds.length),
            req_.superformData.liqRequests,
            req_.superformData.receiverAddress,
            req_.superformData.extraFormData
        );

        /// @dev same chain action & forward residual payment to payment collector
        _directMultiWithdraw(vaultData, msg.sender);
        emit Completed(vars.currentPayloadId);
    }

    /// @dev handles cross-chain multi vault withdraw
    function _singleXChainMultiVaultWithdraw(SingleXChainMultiVaultStateReq memory req_) internal virtual {
        /// @dev validate the action
        ActionLocalVars memory vars;
        vars.srcChainId = CHAIN_ID;
        if (vars.srcChainId == req_.dstChainId) {
            revert Error.INVALID_ACTION();
        }

        /// @dev validate superformsData
        if (!_validateSuperformsData(req_.superformsData, req_.dstChainId, false)) {
            revert Error.INVALID_SUPERFORMS_DATA();
        }

        ISuperPositions(superRegistry.getAddress(keccak256("SUPER_POSITIONS"))).burnBatch(
            msg.sender, req_.superformsData.superformIds, req_.superformsData.amounts
        );

        vars.currentPayloadId = ++payloadIds;

        InitMultiVaultData memory ambData = InitMultiVaultData(
            vars.currentPayloadId,
            req_.superformsData.superformIds,
            req_.superformsData.amounts,
            req_.superformsData.maxSlippages,
            new bool[](req_.superformsData.amounts.length),
            new bool[](req_.superformsData.amounts.length),
            req_.superformsData.liqRequests,
            req_.superformsData.receiverAddress,
            req_.superformsData.extraFormData
        );

        /// @dev dispatch message information, notice multiVaults is set to 1
        _dispatchAmbMessage(
            DispatchAMBMessageVars(
                TransactionType.WITHDRAW,
                abi.encode(ambData),
                req_.superformsData.superformIds,
                msg.sender,
                req_.ambIds,
                1,
                vars.srcChainId,
                req_.dstChainId,
                vars.currentPayloadId
            )
        );

        emit CrossChainInitiatedWithdrawMulti(
            vars.currentPayloadId, req_.dstChainId, req_.superformsData.superformIds, req_.ambIds
        );
    }

    function _validateAndDispatchTokens(ValidateAndDispatchTokensArgs memory args_) internal virtual {
        address bridgeValidator = superRegistry.getBridgeValidator(args_.liqRequest.bridgeId);
        /// @dev validates remaining params of txData
        IBridgeValidator(bridgeValidator).validateTxData(
            IBridgeValidator.ValidateTxDataArgs(
                args_.liqRequest.txData,
                args_.srcChainId,
                args_.dstChainId,
                args_.liqRequest.liqDstChainId,
                args_.deposit,
                args_.superform,
                args_.srcSender,
                args_.liqRequest.token
            )
        );

        /// @dev dispatches tokens through the selected liquidity bridge to the destination contract
        _dispatchTokens(
            superRegistry.getBridgeAddress(args_.liqRequest.bridgeId),
            args_.liqRequest.txData,
            args_.liqRequest.token,
            IBridgeValidator(bridgeValidator).decodeAmountIn(args_.liqRequest.txData, true),
            args_.liqRequest.nativeAmount
        );
    }

    function _dispatchAmbMessage(DispatchAMBMessageVars memory vars_) internal virtual {
        AMBMessage memory ambMessage = AMBMessage(
            DataLib.packTxInfo(
                uint8(vars_.txType),
                uint8(CallbackType.INIT),
                vars_.multiVaults,
                STATE_REGISTRY_TYPE,
                vars_.srcSender,
                vars_.srcChainId
            ),
            vars_.ambData
        );

        (uint256 fees, bytes memory extraData) = IPaymentHelper(superRegistry.getAddress(keccak256("PAYMENT_HELPER")))
            .calculateAMBData(vars_.dstChainId, vars_.ambIds, abi.encode(ambMessage));

        /// @dev this call dispatches the message to the AMB bridge through dispatchPayload
        IBaseStateRegistry(superRegistry.getAddress(keccak256("CORE_STATE_REGISTRY"))).dispatchPayload{ value: fees }(
            vars_.srcSender, vars_.ambIds, vars_.dstChainId, abi.encode(ambMessage), extraData
        );

        ISuperPositions(superRegistry.getAddress(keccak256("SUPER_POSITIONS"))).updateTxHistory(
            vars_.currentPayloadId, ambMessage.txInfo
        );
    }

    //////////////////////////////////////////////////////////////
    //                INTERNAL DEPOSIT HELPERS                  //
    //////////////////////////////////////////////////////////////

    /// @notice fulfils the final stage of same chain deposit action
    function _directDeposit(
        address superform_,
        uint256 payloadId_,
        uint256 superformId_,
        uint256 amount_,
        uint256 maxSlippage_,
        bool retain4626_,
        LiqRequest memory liqData_,
        address receiverAddress_,
        bytes memory extraFormData_,
        uint256 msgValue_,
        address srcSender_
    )
        internal
        virtual
        returns (uint256 dstAmount)
    {
        /// @dev deposits token to a given vault and mint vault positions directly through the form
        dstAmount = IBaseForm(superform_).directDepositIntoVault{ value: msgValue_ }(
            InitSingleVaultData(
                payloadId_,
                superformId_,
                amount_,
                maxSlippage_,
                false,
                retain4626_,
                liqData_,
                receiverAddress_,
                /// needed if user if keeping 4626
                extraFormData_
            ),
            srcSender_
        );
    }

    /// @notice deposits to single vault on the same chain
    /// @dev calls `_directDeposit`
    function _directSingleDeposit(
        address srcSender_,
        bytes memory permit2data_,
        InitSingleVaultData memory vaultData_
    )
        internal
        virtual
    {
        address superform;
        uint256 dstAmount;

        /// @dev decode superforms
        (superform,,) = vaultData_.superformId.getSuperform();

        _singleVaultTokenForward(srcSender_, superform, permit2data_, vaultData_);

        /// @dev deposits token to a given vault and mint vault positions.
        dstAmount = _directDeposit(
            superform,
            vaultData_.payloadId,
            vaultData_.superformId,
            vaultData_.amount,
            vaultData_.maxSlippage,
            vaultData_.retain4626,
            vaultData_.liqData,
            vaultData_.receiverAddress,
            vaultData_.extraFormData,
            vaultData_.liqData.nativeAmount,
            srcSender_
        );

        if (dstAmount != 0 && !vaultData_.retain4626) {
            /// @dev mint super positions at the end of the deposit action if user doesn't retain 4626
            ISuperPositions(superRegistry.getAddress(keccak256("SUPER_POSITIONS"))).mintSingle(
                srcSender_, vaultData_.superformId, dstAmount
            );
        }
    }

    /// @notice deposits to multiple vaults on the same chain
    /// @dev loops and call `_directDeposit`
    function _directMultiDeposit(
        address srcSender_,
        bytes memory permit2data_,
        InitMultiVaultData memory vaultData_
    )
        internal
        virtual
    {
        MultiDepositLocalVars memory v;
        v.len = vaultData_.superformIds.length;

        v.superforms = new address[](v.len);
        v.dstAmounts = new uint256[](v.len);

        /// @dev decode superforms
        v.superforms = DataLib.getSuperforms(vaultData_.superformIds);

        _multiVaultTokenForward(srcSender_, v.superforms, permit2data_, vaultData_, false);

        for (uint256 i; i < v.len;) {
            /// @dev deposits token to a given vault and mint vault positions.
            v.dstAmounts[i] = _directDeposit(
                v.superforms[i],
                vaultData_.payloadId,
                vaultData_.superformIds[i],
                vaultData_.amounts[i],
                vaultData_.maxSlippages[i],
                vaultData_.retain4626s[i],
                vaultData_.liqData[i],
                vaultData_.receiverAddress,
                vaultData_.extraFormData,
                vaultData_.liqData[i].nativeAmount,
                srcSender_
            );

            /// @dev if retain4626 is set to True, set the amount of SuperPositions to mint to 0
            if (v.dstAmounts[i] > 0 && vaultData_.retain4626s[i]) {
                v.dstAmounts[i] = 0;
            }

            unchecked {
                ++i;
            }
        }

        /// @dev in direct deposits, SuperPositions are minted right after depositing to vaults
        ISuperPositions(superRegistry.getAddress(keccak256("SUPER_POSITIONS"))).mintBatch(
            srcSender_, vaultData_.superformIds, v.dstAmounts
        );
    }

    //////////////////////////////////////////////////////////////
    //                INTERNAL WITHDRAW HELPERS                 //
    //////////////////////////////////////////////////////////////

    /// @notice fulfils the final stage of same chain withdrawal action
    function _directWithdraw(
        address superform_,
        uint256 payloadId_,
        uint256 superformId_,
        uint256 amount_,
        uint256 maxSlippage_,
        LiqRequest memory liqData_,
        address receiverAddress_,
        bytes memory extraFormData_,
        address srcSender_
    )
        internal
        virtual
    {
        /// @dev in direct withdraws, form is called directly
        IBaseForm(superform_).directWithdrawFromVault(
            InitSingleVaultData(
                payloadId_,
                superformId_,
                amount_,
                maxSlippage_,
                false,
                false,
                liqData_,
                receiverAddress_,
                extraFormData_
            ),
            srcSender_
        );
    }

    /// @notice withdraws from single vault on the same chain
    /// @dev call `_directWithdraw`
    function _directSingleWithdraw(InitSingleVaultData memory vaultData_, address srcSender_) internal virtual {
        /// @dev decode superforms
        (address superform,,) = vaultData_.superformId.getSuperform();

        _directWithdraw(
            superform,
            vaultData_.payloadId,
            vaultData_.superformId,
            vaultData_.amount,
            vaultData_.maxSlippage,
            vaultData_.liqData,
            vaultData_.receiverAddress,
            vaultData_.extraFormData,
            srcSender_
        );
    }

    /// @notice withdraws from multiple vaults on the same chain
    /// @dev loops and call `_directWithdraw`
    function _directMultiWithdraw(InitMultiVaultData memory vaultData_, address srcSender_) internal virtual {
        /// @dev decode superforms
        address[] memory superforms = DataLib.getSuperforms(vaultData_.superformIds);
        uint256 len = superforms.length;

        for (uint256 i; i < len;) {
            /// @dev deposits token to a given vault and mint vault positions.
            _directWithdraw(
                superforms[i],
                vaultData_.payloadId,
                vaultData_.superformIds[i],
                vaultData_.amounts[i],
                vaultData_.maxSlippages[i],
                vaultData_.liqData[i],
                vaultData_.receiverAddress,
                vaultData_.extraFormData,
                srcSender_
            );

            unchecked {
                ++i;
            }
        }
    }

    //////////////////////////////////////////////////////////////
    //               INTERNAL VALIDATION HELPERS                //
    //////////////////////////////////////////////////////////////

    function _validateSuperformData(
        uint256 superformId_,
        uint256 maxSlippage_,
        uint256 amount_,
        address receiverAddress_,
        uint64 dstChainId_,
        bool isDeposit_,
        ISuperformFactory factory_
    )
        internal
        view
        virtual
        returns (bool)
    {
        /// @dev the dstChainId_ (in the state request) must match the superforms' chainId (superform must exist on
        /// destination)
        (, uint32 formImplementationId, uint64 sfDstChainId) = superformId_.getSuperform();

        if (dstChainId_ != sfDstChainId) return false;

        /// @dev 10000 = 100% slippage
        if (maxSlippage_ > 10_000) return false;

        /// @dev amount can't be 0
        if (amount_ == 0) return false;

        if (isDeposit_ && factory_.isFormImplementationPaused(formImplementationId)) return false;

        /// @dev ensure that receiver address is set always
        /// @dev in deposits, this is important for receive4626 (on destination). It is also important for refunds on
        /// destination
        /// @dev in withdraws, this is important for cross chain cases where user uses smart contract wallets without
        /// create2
        if (receiverAddress_ == address(0)) {
            return false;
        }

        /// if it reaches this point then is valid
        return true;
    }

    function _validateSuperformsData(
        MultiVaultSFData memory superformsData_,
        uint64 dstChainId_,
        bool deposit_
    )
        internal
        view
        virtual
        returns (bool)
    {
        uint256 len = superformsData_.amounts.length;
        uint256 liqRequestsLen = superformsData_.liqRequests.length;

        /// @dev empty requests are not allowed, as well as requests with length mismatch
        if (len == 0 || liqRequestsLen == 0) return false;
        if (len != liqRequestsLen) return false;

        /// @dev deposits beyond max vaults per tx is blocked only for xchain
        if (superformsData_.superformIds.length > superRegistry.getVaultLimitPerTx(dstChainId_)) {
            return false;
        }

        /// @dev superformIds/amounts/slippages array sizes validation
        if (
            !(
                superformsData_.superformIds.length == superformsData_.amounts.length
                    && superformsData_.superformIds.length == superformsData_.maxSlippages.length
            )
        ) {
            return false;
        }
        ISuperformFactory factory = ISuperformFactory(superRegistry.getAddress(keccak256("SUPERFORM_FACTORY")));
        bool valid;
        /// @dev slippage, amount, paused status validation
        for (uint256 i; i < len;) {
            valid = _validateSuperformData(
                superformsData_.superformIds[i],
                superformsData_.maxSlippages[i],
                superformsData_.amounts[i],
                superformsData_.receiverAddress,
                dstChainId_,
                deposit_,
                factory
            );

            if (!valid) {
                return valid;
            }

            unchecked {
                ++i;
            }
        }

        return true;
    }

    //////////////////////////////////////////////////////////////
    //             INTERNAL FEE FORWARDING HELPERS              //
    //////////////////////////////////////////////////////////////

    /// @dev forwards the residual payment to payment collector
    function _forwardPayment(uint256 _balanceBefore) internal virtual {
        /// @dev deducts what's already available sends what's left in msg.value to payment collector
        uint256 residualPayment = address(this).balance - _balanceBefore;

        if (residualPayment > 0) {
            IPayMaster(superRegistry.getAddress(keccak256("PAYMASTER"))).makePayment{ value: residualPayment }(
                msg.sender
            );
        }
    }

    //////////////////////////////////////////////////////////////
    //       INTERNAL SAME CHAIN TOKEN SETTLEMENT HELPERS       //
    //////////////////////////////////////////////////////////////

    function _singleVaultTokenForward(
        address srcSender_,
        address target_,
        bytes memory permit2data_,
        InitSingleVaultData memory vaultData_
    )
        internal
        virtual
        returns (uint256, uint8)
    {
        SingleTokenForwardLocalVars memory v;

        v.bridgeId = vaultData_.liqData.bridgeId;

        v.txDataLength = vaultData_.liqData.txData.length;

        if (v.txDataLength != 0) {
            v.amountIn = IBridgeValidator(superRegistry.getBridgeValidator(v.bridgeId)).decodeAmountIn(
                vaultData_.liqData.txData, false
            );
        }

        if (vaultData_.liqData.token != NATIVE) {
            v.token = IERC20(vaultData_.liqData.token);

            if (v.txDataLength == 0) {
                v.approvalAmount = vaultData_.amount;
            } else {
                v.approvalAmount = v.amountIn;
                /// e.g asset in is USDC (6 decimals), we use this amount to approve the transfer to superform
            }

            if (permit2data_.length != 0) {
                v.permit2 = _getPermit2();

                (uint256 nonce, uint256 deadline, bytes memory signature) =
                    abi.decode(permit2data_, (uint256, uint256, bytes));

                /// @dev moves the tokens from the user to the router

                IPermit2(v.permit2).permitTransferFrom(
                    // The permit message.
                    IPermit2.PermitTransferFrom({
                        permitted: IPermit2.TokenPermissions({ token: v.token, amount: v.approvalAmount }),
                        nonce: nonce,
                        deadline: deadline
                    }),
                    // The transfer recipient and amount.
                    IPermit2.SignatureTransferDetails({ to: address(this), requestedAmount: v.approvalAmount }),
                    // The owner of the tokens, which must also be
                    // the signer of the message, otherwise this call
                    // will fail.
                    srcSender_,
                    // The packed signature that was the result of signing
                    // the EIP712 hash of `permit`.
                    signature
                );
            } else {
                if (v.token.allowance(srcSender_, address(this)) < v.approvalAmount) {
                    revert Error.DIRECT_DEPOSIT_INSUFFICIENT_ALLOWANCE();
                }

                /// @dev moves the tokens from the user to the router
                v.token.safeTransferFrom(srcSender_, address(this), v.approvalAmount);
            }

            if (target_ != address(0)) {
                /// @dev approves the input amount to the target
                v.token.safeIncreaseAllowance(target_, v.approvalAmount);
            }
        }

        return (v.amountIn, v.bridgeId);
    }

    function _multiVaultTokenForward(
        address srcSender_,
        address[] memory targets_,
        bytes memory permit2data_,
        InitMultiVaultData memory vaultData_,
        bool xChain
    )
        internal
        virtual
        returns (uint256[] memory, uint8[] memory)
    {
        MultiTokenForwardLocalVars memory v;

        address token = vaultData_.liqData[0].token;
        v.len = vaultData_.liqData.length;

        v.amountsIn = new uint256[](v.len);
        v.bridgeIds = new uint8[](v.len);

        for (uint256 i; i < v.len;) {
            v.bridgeIds[i] = vaultData_.liqData[i].bridgeId;
            if (vaultData_.liqData[i].txData.length != 0) {
                v.amountsIn[i] = IBridgeValidator(superRegistry.getBridgeValidator(v.bridgeIds[i])).decodeAmountIn(
                    vaultData_.liqData[i].txData, false
                );
            }

            unchecked {
                ++i;
            }
        }

        if (token != NATIVE) {
            v.token = IERC20(token);

            v.totalAmount;

            v.permit2dataLen = permit2data_.length;
            v.approvalAmounts = new uint256[](v.len);

            for (uint256 i; i < v.len;) {
                if (vaultData_.liqData[i].token != address(v.token)) {
                    revert Error.INVALID_DEPOSIT_TOKEN();
                }

                uint256 txDataLength = vaultData_.liqData[i].txData.length;
                if (txDataLength == 0 && !xChain) {
                    v.approvalAmounts[i] = vaultData_.amounts[i];
                } else if (txDataLength == 0 && xChain) {
                    revert Error.NO_TXDATA_PRESENT();
                } else {
                    v.approvalAmounts[i] = v.amountsIn[i];
                }

                v.totalAmount += v.approvalAmounts[i];
                unchecked {
                    ++i;
                }
            }

            if (v.totalAmount == 0) {
                revert Error.ZERO_AMOUNT();
            }

            if (v.permit2dataLen > 0) {
                (uint256 nonce, uint256 deadline, bytes memory signature) =
                    abi.decode(permit2data_, (uint256, uint256, bytes));

                v.permit2 = _getPermit2();
                /// @dev moves the tokens from the user to the router
                IPermit2(v.permit2).permitTransferFrom(
                    // The permit message.
                    IPermit2.PermitTransferFrom({
                        permitted: IPermit2.TokenPermissions({ token: v.token, amount: v.totalAmount }),
                        nonce: nonce,
                        deadline: deadline
                    }),
                    // The transfer recipient and amount.
                    IPermit2.SignatureTransferDetails({ to: address(this), requestedAmount: v.totalAmount }),
                    // The owner of the tokens, which must also be
                    // the signer of the message, otherwise this call
                    // will fail.
                    srcSender_,
                    // The packed signature that was the result of signing
                    // the EIP712 hash of `permit`.
                    signature
                );
            } else {
                if (v.token.allowance(srcSender_, address(this)) < v.totalAmount) {
                    revert Error.DIRECT_DEPOSIT_INSUFFICIENT_ALLOWANCE();
                }

                /// @dev moves the tokens from the user to the router
                v.token.safeTransferFrom(srcSender_, address(this), v.totalAmount);
            }

            /// @dev approves individual final targets if needed here
            v.targetLen = targets_.length;
            for (uint256 j; j < v.targetLen;) {
                /// @dev approves the superform
                v.token.safeIncreaseAllowance(targets_[j], v.approvalAmounts[j]);

                unchecked {
                    ++j;
                }
            }
        }

        return (v.amountsIn, v.bridgeIds);
    }
}<|MERGE_RESOLUTION|>--- conflicted
+++ resolved
@@ -150,13 +150,6 @@
         ) {
             revert Error.INVALID_SUPERFORMS_DATA();
         }
-
-<<<<<<< HEAD
-        InitSingleVaultData memory ambData;
-=======
-        /// @dev validates the receiver address
-        _validateReceiverAddress(req_.superformData.receiverAddress);
->>>>>>> 8c8424f1
 
         vars.currentPayloadId = ++payloadIds;
 
