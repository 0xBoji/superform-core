--- conflicted
+++ resolved
@@ -50,7 +50,7 @@
 
     struct SingleDepositLocalVars {
         address superform;
-        uint256 dstAmount;
+        uint256 shares;
     }
 
     struct MultiDepositArgs {
@@ -627,12 +627,7 @@
         internal
         virtual
     {
-<<<<<<< HEAD
         SingleDepositLocalVars memory v;
-=======
-        address superform;
-        uint256 shares;
->>>>>>> 2ae1806d
 
         /// @dev decode superforms
         (v.superform,,) = vaultData_.superformId.getSuperform();
@@ -640,13 +635,8 @@
         _singleVaultTokenForward(srcSender_, v.superform, permit2data_, vaultData_, false);
 
         /// @dev deposits token to a given vault and mint vault positions.
-<<<<<<< HEAD
-        v.dstAmount = _directDeposit(
+        v.shares = _directDeposit(
             v.superform,
-=======
-        shares = _directDeposit(
-            superform,
->>>>>>> 2ae1806d
             vaultData_.payloadId,
             vaultData_.superformId,
             vaultData_.amount,
@@ -659,17 +649,10 @@
             srcSender_
         );
 
-<<<<<<< HEAD
-        if (v.dstAmount != 0 && !vaultData_.retain4626) {
+        if (v.shares != 0 && !vaultData_.retain4626) {
             /// @dev mint super positions at the end of the deposit action if user doesn't retain 4626
             ISuperPositions(superRegistry.getAddress(keccak256("SUPER_POSITIONS"))).mintSingle(
-                receiverAddressSP_, vaultData_.superformId, v.dstAmount
-=======
-        if (shares != 0 && !vaultData_.retain4626) {
-            /// @dev mint super positions at the end of the deposit action if user doesn't retain 4626
-            ISuperPositions(superRegistry.getAddress(keccak256("SUPER_POSITIONS"))).mintSingle(
-                srcSender_, vaultData_.superformId, shares
->>>>>>> 2ae1806d
+                receiverAddressSP_, vaultData_.superformId, v.shares
             );
         }
     }
@@ -705,23 +688,15 @@
             );
 
             /// @dev if retain4626 is set to True, set the amount of SuperPositions to mint to 0
-<<<<<<< HEAD
-            if (v.dstAmounts[i] != 0 && args_.vaultData.retain4626s[i]) {
-                v.dstAmounts[i] = 0;
-=======
-            if (v.shares[i] != 0 && vaultData_.retain4626s[i]) {
+
+            if (v.shares[i] != 0 && args_.vaultData.retain4626s[i]) {
                 v.shares[i] = 0;
->>>>>>> 2ae1806d
             }
         }
 
         /// @dev in direct deposits, SuperPositions are minted right after depositing to vaults
         ISuperPositions(superRegistry.getAddress(keccak256("SUPER_POSITIONS"))).mintBatch(
-<<<<<<< HEAD
-            args_.receiverAddressSP, args_.vaultData.superformIds, v.dstAmounts
-=======
-            srcSender_, vaultData_.superformIds, v.shares
->>>>>>> 2ae1806d
+            args_.receiverAddressSP, args_.vaultData.superformIds, v.shares
         );
     }
 
