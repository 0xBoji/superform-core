--- conflicted
+++ resolved
@@ -12,11 +12,6 @@
 /// @title LiFiValidator
 /// @dev Asserts LiFi input txData is valid
 /// @author Zeropoint Labs
-<<<<<<< HEAD
-=======
-/// @dev To assert input txData is valid
-
->>>>>>> 79772426
 contract LiFiValidator is BridgeValidator, LiFiTxDataExtractor {
     
     //////////////////////////////////////////////////////////////
