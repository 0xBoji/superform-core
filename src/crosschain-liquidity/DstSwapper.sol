/// SPDX-License-Identifier: Apache-2.0
pragma solidity ^0.8.21;

import { IERC20 } from "openzeppelin-contracts/contracts/token/ERC20/IERC20.sol";
import { SafeERC20 } from "openzeppelin-contracts/contracts/token/ERC20/utils/SafeERC20.sol";
import { ReentrancyGuard } from "openzeppelin-contracts/contracts/utils/ReentrancyGuard.sol";
import { IDstSwapper } from "../interfaces/IDstSwapper.sol";
import { ISuperRegistry } from "../interfaces/ISuperRegistry.sol";
import { IBaseStateRegistry } from "../interfaces/IBaseStateRegistry.sol";
import { IBridgeValidator } from "../interfaces/IBridgeValidator.sol";
import { ISuperRBAC } from "../interfaces/ISuperRBAC.sol";
import { IERC4626Form } from "../forms/interfaces/IERC4626Form.sol";
import { Error } from "../utils/Error.sol";
import { DataLib } from "../libraries/DataLib.sol";
import "../types/DataTypes.sol";

/// @title DstSwapper
/// @author Zeropoint Labs.
/// @dev handles all destination chain swaps.
contract DstSwapper is IDstSwapper, ReentrancyGuard {
    using SafeERC20 for IERC20;

    /*///////////////////////////////////////////////////////////////
                    Constants
    //////////////////////////////////////////////////////////////*/
    ISuperRegistry public immutable superRegistry;
    uint64 public immutable CHAIN_ID;
    address constant NATIVE = 0xEeeeeEeeeEeEeeEeEeEeeEEEeeeeEeeeeeeeEEeE;

    /*///////////////////////////////////////////////////////////////
                    State Variables
    //////////////////////////////////////////////////////////////*/

    mapping(uint256 payloadId => mapping(uint256 superformId => FailedSwap)) internal failedSwap;
    mapping(uint256 payloadId => mapping(uint256 index => uint256 amount)) public swappedAmount;

    modifier onlySwapper() {
        if (
            !ISuperRBAC(superRegistry.getAddress(keccak256("SUPER_RBAC"))).hasRole(
                keccak256("DST_SWAPPER_ROLE"), msg.sender
            )
        ) {
            revert Error.NOT_SWAPPER();
        }
        _;
    }

    modifier onlyEmergencyAdmin() {
        if (!ISuperRBAC(superRegistry.getAddress(keccak256("SUPER_RBAC"))).hasEmergencyAdminRole(msg.sender)) {
            revert Error.NOT_EMERGENCY_ADMIN();
        }
        _;
    }

<<<<<<< HEAD
    /// @param superRegistry_ superform registry contract
=======
    /// @param superRegistry_ Superform registry contract
>>>>>>> e07c0d0b
    constructor(address superRegistry_) {
        if (block.chainid > type(uint64).max) {
            revert Error.BLOCK_CHAIN_ID_OUT_OF_BOUNDS();
        }

        CHAIN_ID = uint64(block.chainid);
        superRegistry = ISuperRegistry(superRegistry_);
    }

    /*///////////////////////////////////////////////////////////////
                            External Functions
    //////////////////////////////////////////////////////////////*/
    /// @notice receive enables processing native token transfers into the smart contract.
    /// @dev liquidity bridge fails without a native receive function.
    receive() external payable { }

    struct ProcessTxVars {
        address finalDst;
        address to;
        address underlying;
        uint256 expAmount;
        uint256 maxSlippage;
    }

    /// @inheritdoc IDstSwapper
    function processTx(
        uint256 payloadId_,
        uint256 index_,
        uint8 bridgeId_,
        bytes calldata txData_
    )
        public
        override
        onlySwapper
        nonReentrant
    {
        if (swappedAmount[payloadId_][index_] != 0) {
            revert Error.DST_SWAP_ALREADY_PROCESSED();
        }

        ProcessTxVars memory v;
        uint64 chainId = CHAIN_ID;

        IBridgeValidator validator = IBridgeValidator(superRegistry.getBridgeValidator(bridgeId_));
        (address approvalToken_, uint256 amount_) = validator.decodeDstSwap(txData_);
        v.finalDst = superRegistry.getAddress(keccak256("CORE_STATE_REGISTRY"));
        /// @dev validates the bridge data
        validator.validateTxData(
            IBridgeValidator.ValidateTxDataArgs(
                txData_,
                chainId,
                chainId,
                chainId,
                false,
                /// @dev to enter the if-else case of the bridge validator loop
                address(0),
                v.finalDst,
                approvalToken_
            )
        );

        /// @dev get the address of the bridge to send the txData to.
        v.to = superRegistry.getBridgeAddress(bridgeId_);
<<<<<<< HEAD
        (v.underlying, v.expAmount, v.maxSlippage) = _getFormUnderlyingFrom(payloadId_, index_);
=======
        if (v.to == address(0)) {
            revert Error.ZERO_ADDRESS();
        }

        v.underlying = _getFormUnderlyingFrom(payloadId_, index_);
>>>>>>> e07c0d0b

        uint256 balanceBefore = IERC20(v.underlying).balanceOf(v.finalDst);
        if (approvalToken_ != NATIVE) {
            /// @dev approve the bridge to spend the approvalToken_.
            IERC20(approvalToken_).safeIncreaseAllowance(v.to, amount_);

            /// @dev execute the txData_.
            (bool success,) = payable(v.to).call(txData_);
            if (!success) revert Error.FAILED_TO_EXECUTE_TXDATA();
        } else {
            /// @dev execute the txData_.
            (bool success,) = payable(v.to).call{ value: amount_ }(txData_);
            if (!success) revert Error.FAILED_TO_EXECUTE_TXDATA_NATIVE();
        }
        uint256 balanceAfter = IERC20(v.underlying).balanceOf(v.finalDst);

        if (balanceAfter <= balanceBefore) {
            revert Error.INVALID_SWAP_OUTPUT();
        }

        /// @dev if actual underlying is less than expAmount adjusted
        /// with maxSlippage, invariant breaks
        if (balanceAfter - balanceBefore < ((v.expAmount * (10_000 - v.maxSlippage)) / 10_000)) {
            revert Error.MAX_SLIPPAGE_INVARIANT_BROKEN();
        }

        /// @dev updates swapped amount
        swappedAmount[payloadId_][index_] = balanceAfter - balanceBefore;

        /// @dev emits final event
        emit SwapProcessed(payloadId_, index_, bridgeId_, balanceAfter - balanceBefore);
    }

    /// @inheritdoc IDstSwapper
    function batchProcessTx(
        uint256 payloadId_,
        uint256[] calldata indices,
        uint8[] calldata bridgeIds_,
        bytes[] calldata txData_
    )
        external
        override
        onlySwapper
    {
        uint256 len = txData_.length;
        for (uint256 i; i < len;) {
            processTx(payloadId_, indices[i], bridgeIds_[i], txData_[i]);

            unchecked {
                ++i;
            }
        }
    }

    /// @inheritdoc IDstSwapper
    function processFailedTx(
        uint256 payloadId_,
        uint256 superformId_,
        address interimToken_,
        uint256 amount_
    )
        public
        override
        onlySwapper
        nonReentrant
    {
        if (failedSwap[payloadId_][superformId_].amount != 0) {
            revert Error.FAILED_DST_SWAP_ALREADY_PROCESSED();
        }

        /// @dev updates swapped amount
        failedSwap[payloadId_][superformId_].amount = amount_;
        failedSwap[payloadId_][superformId_].interimToken = interimToken_;

        address finalDst = superRegistry.getAddress(keccak256("CORE_STATE_REGISTRY"));

        if (interimToken_ != NATIVE) {
            IERC20(interimToken_).safeTransfer(finalDst, amount_);
        } else {
            (bool success,) = payable(finalDst).call{ value: amount_ }("");
            if (!success) revert Error.FAILED_TO_SEND_NATIVE();
        }
        /// @dev emits final event
        emit SwapFailed(payloadId_, superformId_, interimToken_, amount_);
    }

    /// @inheritdoc IDstSwapper
    function batchProcessFailedTx(
        uint256 payloadId_,
        uint256[] calldata superformIds_,
        address[] calldata interimTokens_,
        uint256[] calldata amounts_
    )
        external
        override
        onlySwapper
    {
        uint256 len = superformIds_.length;
        for (uint256 i; i < len;) {
            processFailedTx(payloadId_, superformIds_[i], interimTokens_[i], amounts_[i]);

            unchecked {
                ++i;
            }
        }
    }

    /// @inheritdoc IDstSwapper
    function getFailedSwap(
        uint256 payloadId_,
        uint256 superformId_
    )
        external
        view
        override
        returns (address interimToken, uint256 amount)
    {
        interimToken = failedSwap[payloadId_][superformId_].interimToken;
        amount = failedSwap[payloadId_][superformId_].amount;
    }

    /*///////////////////////////////////////////////////////////////
                        INTERNAL HELPER FUNCTIONS
    //////////////////////////////////////////////////////////////*/
    function _getFormUnderlyingFrom(
        uint256 payloadId_,
        uint256 index_
    )
        internal
        view
        returns (address underlying_, uint256 amount_, uint256 maxSlippage_)
    {
        IBaseStateRegistry coreStateRegistry =
            IBaseStateRegistry(superRegistry.getAddress(keccak256("CORE_STATE_REGISTRY")));

        PayloadState currState = coreStateRegistry.payloadTracking(payloadId_);

        if (currState != PayloadState.STORED) {
            revert Error.INVALID_PAYLOAD_STATUS();
        }

        uint256 payloadHeader = coreStateRegistry.payloadHeader(payloadId_);
        bytes memory payload = coreStateRegistry.payloadBody(payloadId_);

        (,, uint8 multi,,,) = DataLib.decodeTxInfo(payloadHeader);

        if (multi == 1) {
            InitMultiVaultData memory data = abi.decode(payload, (InitMultiVaultData));

            if (index_ >= data.superformIds.length) {
                revert Error.INVALID_INDEX();
            }

            (address form_,,) = DataLib.getSuperform(data.superformIds[index_]);
            underlying_ = IERC4626Form(form_).getVaultAsset();
            maxSlippage_ = data.maxSlippage[index_];
            amount_ = data.amounts[index_];
        } else {
            if (index_ != 0) {
                revert Error.INVALID_INDEX();
            }

            InitSingleVaultData memory data = abi.decode(payload, (InitSingleVaultData));
            (address form_,,) = DataLib.getSuperform(data.superformId);
            underlying_ = IERC4626Form(form_).getVaultAsset();
            maxSlippage_ = data.maxSlippage;
            amount_ = data.amount;
        }
    }

    /*///////////////////////////////////////////////////////////////
                            EMERGENCY FUNCTIONS
    //////////////////////////////////////////////////////////////*/

    /// @dev EMERGENCY_ADMIN ONLY FUNCTION.
    /// @dev allows admin to withdraw lost tokens in the smart contract.
    /// @param tokenContract_        address of the token contract
    /// @param amount_               amount of tokens to withdraw
    function emergencyWithdrawToken(address tokenContract_, uint256 amount_) external onlyEmergencyAdmin {
        IERC20 tokenContract = IERC20(tokenContract_);

        /// note: transfer the token from address of this contract
        /// note: to address of the user (executing the withdrawToken() function)
        tokenContract.safeTransfer(msg.sender, amount_);
    }

    /// @dev EMERGENCY_ADMIN ONLY FUNCTION.
    /// @dev allows admin to withdraw lost native tokens in the smart contract.
    /// @param amount_               amount of tokens to withdraw
    function emergencyWithdrawNativeToken(uint256 amount_) external onlyEmergencyAdmin {
        (bool success,) = payable(msg.sender).call{ value: amount_ }("");
        if (!success) revert Error.NATIVE_TOKEN_TRANSFER_FAILURE();
    }
}<|MERGE_RESOLUTION|>--- conflicted
+++ resolved
@@ -52,11 +52,7 @@
         _;
     }
 
-<<<<<<< HEAD
     /// @param superRegistry_ superform registry contract
-=======
-    /// @param superRegistry_ Superform registry contract
->>>>>>> e07c0d0b
     constructor(address superRegistry_) {
         if (block.chainid > type(uint64).max) {
             revert Error.BLOCK_CHAIN_ID_OUT_OF_BOUNDS();
@@ -120,15 +116,7 @@
 
         /// @dev get the address of the bridge to send the txData to.
         v.to = superRegistry.getBridgeAddress(bridgeId_);
-<<<<<<< HEAD
         (v.underlying, v.expAmount, v.maxSlippage) = _getFormUnderlyingFrom(payloadId_, index_);
-=======
-        if (v.to == address(0)) {
-            revert Error.ZERO_ADDRESS();
-        }
-
-        v.underlying = _getFormUnderlyingFrom(payloadId_, index_);
->>>>>>> e07c0d0b
 
         uint256 balanceBefore = IERC20(v.underlying).balanceOf(v.finalDst);
         if (approvalToken_ != NATIVE) {
