// SPDX-License-Identifier: BUSL-1.1
pragma solidity ^0.8.23;

import { IERC20 } from "openzeppelin-contracts/contracts/token/ERC20/IERC20.sol";
import { SafeERC20 } from "openzeppelin-contracts/contracts/token/ERC20/utils/SafeERC20.sol";
import { ReentrancyGuard } from "openzeppelin-contracts/contracts/utils/ReentrancyGuard.sol";
import { IDstSwapper } from "../interfaces/IDstSwapper.sol";
import { ISuperRegistry } from "../interfaces/ISuperRegistry.sol";
import { IBaseStateRegistry } from "../interfaces/IBaseStateRegistry.sol";
import { IBridgeValidator } from "../interfaces/IBridgeValidator.sol";
import { LiquidityHandler } from "../crosschain-liquidity/LiquidityHandler.sol";
import { ISuperRBAC } from "../interfaces/ISuperRBAC.sol";
import { IERC4626Form } from "../forms/interfaces/IERC4626Form.sol";
import { Error } from "../libraries/Error.sol";
import { DataLib } from "../libraries/DataLib.sol";
import "../types/DataTypes.sol";

/// @title DstSwapper
/// @author Zeropoint Labs.
/// @dev handles all destination chain swaps.
contract DstSwapper is IDstSwapper, ReentrancyGuard, LiquidityHandler {
    using SafeERC20 for IERC20;

    //////////////////////////////////////////////////////////////
    //                         CONSTANTS                         //
    //////////////////////////////////////////////////////////////

    ISuperRegistry public immutable superRegistry;
    uint64 public immutable CHAIN_ID;
    uint256 private constant ENTIRE_SLIPPAGE = 10_000;

    //////////////////////////////////////////////////////////////
    //                     STATE VARIABLES                      //
    //////////////////////////////////////////////////////////////

    mapping(uint256 payloadId => mapping(uint256 index => FailedSwap)) internal failedSwap;
    mapping(uint256 payloadId => mapping(uint256 index => uint256 amount)) public swappedAmount;

    //////////////////////////////////////////////////////////////
    //                           STRUCTS                         //
    //////////////////////////////////////////////////////////////

    struct ProcessTxVars {
        address finalDst;
        address to;
        address underlying;
        address approvalToken;
        address interimToken;
        uint256 amount;
        uint256 expAmount;
        uint256 maxSlippage;
        uint256 balanceBefore;
        uint256 balanceAfter;
        uint256 balanceDiff;
        uint64 chainId;
    }

    //////////////////////////////////////////////////////////////
    //                       MODIFIERS                          //
    //////////////////////////////////////////////////////////////

    modifier onlySwapper() {
        bytes32 role = keccak256("DST_SWAPPER_ROLE");
        if (!ISuperRBAC(superRegistry.getAddress(keccak256("SUPER_RBAC"))).hasRole(role, msg.sender)) {
            revert Error.NOT_PRIVILEGED_CALLER(role);
        }
        _;
    }

    modifier onlyCoreStateRegistry() {
        if (superRegistry.getAddress(keccak256("CORE_STATE_REGISTRY")) != msg.sender) {
            revert Error.NOT_CORE_STATE_REGISTRY();
        }
        _;
    }

    //////////////////////////////////////////////////////////////
    //                      CONSTRUCTOR                         //
    //////////////////////////////////////////////////////////////

    /// @param superRegistry_ superform registry contract
    constructor(address superRegistry_) {
        if (block.chainid > type(uint64).max) {
            revert Error.BLOCK_CHAIN_ID_OUT_OF_BOUNDS();
        }

        CHAIN_ID = uint64(block.chainid);
        superRegistry = ISuperRegistry(superRegistry_);
    }

    //////////////////////////////////////////////////////////////
    //              EXTERNAL VIEW FUNCTIONS                     //
    //////////////////////////////////////////////////////////////

    /// @inheritdoc IDstSwapper
    function getPostDstSwapFailureUpdatedTokenAmount(
        uint256 payloadId_,
        uint256 index_
    )
        external
        view
        override
        returns (address interimToken, uint256 amount)
    {
        interimToken = failedSwap[payloadId_][index_].interimToken;
        amount = failedSwap[payloadId_][index_].amount;

        if (amount == 0) {
            revert Error.INVALID_DST_SWAPPER_FAILED_SWAP();
        } else {
            if (interimToken == NATIVE) {
                if (address(this).balance < amount) {
                    revert Error.INVALID_DST_SWAPPER_FAILED_SWAP_NO_NATIVE_BALANCE();
                }
            } else {
                if (IERC20(interimToken).balanceOf(address(this)) < amount) {
                    revert Error.INVALID_DST_SWAPPER_FAILED_SWAP_NO_TOKEN_BALANCE();
                }
            }
        }
    }

    //////////////////////////////////////////////////////////////
    //              EXTERNAL WRITE FUNCTIONS                    //
    //////////////////////////////////////////////////////////////

    /// @notice receive enables processing native token transfers into the smart contract.
    /// @dev liquidity bridge fails without a native receive function.
    receive() external payable { }

    /// @inheritdoc IDstSwapper
    function processTx(
        uint256 payloadId_,
        uint8 bridgeId_,
        bytes calldata txData_
    )
        external
        override
        onlySwapper
        nonReentrant
    {
        IBaseStateRegistry coreStateRegistry = _getCoreStateRegistry();

        _isValidPayloadId(payloadId_, coreStateRegistry);

        (,, uint8 multi,,,) = DataLib.decodeTxInfo(coreStateRegistry.payloadHeader(payloadId_));

        if (multi != 0) revert Error.INVALID_PAYLOAD_TYPE();

        _processTx(
            payloadId_,
            0,
            /// index is always 0 for single vault payload
            bridgeId_,
            txData_,
            abi.decode(coreStateRegistry.payloadBody(payloadId_), (InitSingleVaultData)).liqData.interimToken,
            coreStateRegistry
        );
    }

    /// @inheritdoc IDstSwapper
    function batchProcessTx(
        uint256 payloadId_,
        uint256[] calldata indices_,
        uint8[] calldata bridgeIds_,
        bytes[] calldata txData_
    )
        external
        override
        onlySwapper
        nonReentrant
    {
<<<<<<< HEAD
        uint256 len = txData_.length;
        if (len != bridgeIds_.length && len != txData_.length) revert Error.ARRAY_LENGTH_MISMATCH();
=======
        uint256 len = indices_.length;
        if (len != bridgeIds_.length || len != txData_.length) {
            revert Error.ARRAY_LENGTH_MISMATCH();
        }

        IBaseStateRegistry coreStateRegistry = _getCoreStateRegistry();
>>>>>>> afe71464

        IBaseStateRegistry coreStateRegistry = _getCoreStateRegistry();
        _isValidPayloadId(payloadId_, coreStateRegistry);

        (,, uint8 multi,,,) = DataLib.decodeTxInfo(coreStateRegistry.payloadHeader(payloadId_));
        if (multi != 1) revert Error.INVALID_PAYLOAD_TYPE();

        InitMultiVaultData memory data = abi.decode(coreStateRegistry.payloadBody(payloadId_), (InitMultiVaultData));

<<<<<<< HEAD
        uint256 maxIndex = data.liqData.length;
        uint256 index;

=======
>>>>>>> afe71464
        for (uint256 i; i < len; ++i) {
            index = indices_[i];

            if (index >= maxIndex) revert Error.INDEX_OUT_OF_BOUNDS();
            if (i > 0 && index <= indices_[i - 1]) {
                revert Error.DUPLICATE_INDEX();
            }

            _processTx(
<<<<<<< HEAD
                payloadId_, index, bridgeIds_[i], txData_[i], data.liqData[index].interimToken, coreStateRegistry
=======
                payloadId_, indices_[i], bridgeIds_[i], txData_[i], data.liqData[i].interimToken, coreStateRegistry
>>>>>>> afe71464
            );
        }
    }

    /// @inheritdoc IDstSwapper
    function updateFailedTx(uint256 payloadId_, address interimToken_, uint256 amount_) external override onlySwapper {
        IBaseStateRegistry coreStateRegistry = _getCoreStateRegistry();

        _isValidPayloadId(payloadId_, coreStateRegistry);

        (,, uint8 multi,,,) = DataLib.decodeTxInfo(coreStateRegistry.payloadHeader(payloadId_));

        if (multi != 0) revert Error.INVALID_PAYLOAD_TYPE();

        _updateFailedTx(
            payloadId_,
            0,
            /// index is always zero for single vault payload
            interimToken_,
            abi.decode(coreStateRegistry.payloadBody(payloadId_), (InitSingleVaultData)).liqData.interimToken,
            amount_,
            coreStateRegistry
        );
    }

    /// @inheritdoc IDstSwapper
    function batchUpdateFailedTx(
        uint256 payloadId_,
        uint256[] calldata indices_,
        address[] calldata interimTokens_,
        uint256[] calldata amounts_
    )
        external
        override
        onlySwapper
    {
        uint256 len = indices_.length;

        if (len != interimTokens_.length || len != amounts_.length) {
            revert Error.ARRAY_LENGTH_MISMATCH();
        }

        IBaseStateRegistry coreStateRegistry = _getCoreStateRegistry();

        _isValidPayloadId(payloadId_, coreStateRegistry);

        (,, uint8 multi,,,) = DataLib.decodeTxInfo(coreStateRegistry.payloadHeader(payloadId_));
        if (multi != 1) revert Error.INVALID_PAYLOAD_TYPE();

        InitMultiVaultData memory data = abi.decode(coreStateRegistry.payloadBody(payloadId_), (InitMultiVaultData));

        uint256 maxIndex = data.liqData.length;
        uint256 index;

        for (uint256 i; i < len; ++i) {
            index = indices_[i];
            if (index >= maxIndex) revert Error.INDEX_OUT_OF_BOUNDS();
            if (i > 0 && index <= indices_[i - 1]) {
                revert Error.DUPLICATE_INDEX();
            }

            _updateFailedTx(
                payloadId_,
                indices_[index],
                interimTokens_[i],
                data.liqData[index].interimToken,
                amounts_[i],
                coreStateRegistry
            );
        }
    }

    /// @inheritdoc IDstSwapper
    function processFailedTx(
        address user_,
        address interimToken_,
        uint256 amount_
    )
        external
        override
        onlyCoreStateRegistry
    {
        if (user_ == address(0)) revert Error.ZERO_ADDRESS();
        if (interimToken_ != NATIVE) {
            IERC20(interimToken_).safeTransfer(user_, amount_);
        } else {
            (bool success,) = payable(user_).call{ value: amount_ }("");
            if (!success) revert Error.FAILED_TO_SEND_NATIVE();
        }
    }

    //////////////////////////////////////////////////////////////
    //                  INTERNAL FUNCTIONS                      //
    //////////////////////////////////////////////////////////////

    function _getCoreStateRegistry() internal view returns (IBaseStateRegistry) {
        return IBaseStateRegistry(superRegistry.getAddress(keccak256("CORE_STATE_REGISTRY")));
    }

    function _isValidPayloadId(uint256 payloadId_, IBaseStateRegistry coreStateRegistry) internal view {
        if (payloadId_ > coreStateRegistry.payloadsCount()) {
            revert Error.INVALID_PAYLOAD_ID();
        }
    }

    function _processTx(
        uint256 payloadId_,
        uint256 index_,
        uint8 bridgeId_,
        bytes calldata txData_,
        address userSuppliedInterimToken_,
        IBaseStateRegistry coreStateRegistry_
    )
        internal
    {
        if (swappedAmount[payloadId_][index_] != 0) {
            revert Error.DST_SWAP_ALREADY_PROCESSED();
        }

        ProcessTxVars memory v;
        v.chainId = CHAIN_ID;

        IBridgeValidator validator = IBridgeValidator(superRegistry.getBridgeValidator(bridgeId_));
        (v.approvalToken, v.amount) = validator.decodeDstSwap(txData_);

        if (userSuppliedInterimToken_ != v.approvalToken) {
            revert Error.INVALID_INTERIM_TOKEN();
        }
        if (userSuppliedInterimToken_ == NATIVE) {
            if (address(this).balance < v.amount) {
                revert Error.INSUFFICIENT_BALANCE();
            }
        } else {
            if (IERC20(userSuppliedInterimToken_).balanceOf(address(this)) < v.amount) {
                revert Error.INSUFFICIENT_BALANCE();
            }
        }
        v.finalDst = address(coreStateRegistry_);

        /// @dev validates the bridge data
        validator.validateTxData(
            IBridgeValidator.ValidateTxDataArgs(
                txData_,
                v.chainId,
                v.chainId,
                v.chainId,
                false,
                /// @dev to enter the if-else case of the bridge validator loop
                address(0),
                v.finalDst,
                v.approvalToken,
                address(0)
            )
        );

        /// @dev get the address of the bridge to send the txData to.
        (v.underlying, v.expAmount, v.maxSlippage) = _getFormUnderlyingFrom(coreStateRegistry_, payloadId_, index_);

        v.balanceBefore = IERC20(v.underlying).balanceOf(v.finalDst);

        _dispatchTokens(
            superRegistry.getBridgeAddress(bridgeId_),
            txData_,
            v.approvalToken,
            v.amount,
            v.approvalToken == NATIVE ? v.amount : 0
        );

        v.balanceAfter = IERC20(v.underlying).balanceOf(v.finalDst);

        if (v.balanceAfter <= v.balanceBefore) {
            revert Error.INVALID_SWAP_OUTPUT();
        }

        v.balanceDiff = v.balanceAfter - v.balanceBefore;

        /// @dev if actual underlying is less than expAmount adjusted with maxSlippage, invariant breaks
        if (v.balanceDiff < ((v.expAmount * (ENTIRE_SLIPPAGE - v.maxSlippage)) / ENTIRE_SLIPPAGE)) {
            revert Error.SLIPPAGE_OUT_OF_BOUNDS();
        }

        /// @dev updates swapped amount adjusting for
        /// @notice in this check, we check if there is negative slippage, for which case, the user is capped to receive
        /// the v.expAmount of tokens (originally defined)
        if (v.balanceDiff > v.expAmount) {
            v.balanceDiff = v.expAmount;
        }
        swappedAmount[payloadId_][index_] = v.balanceDiff;

        /// @dev emits final event
        emit SwapProcessed(payloadId_, index_, bridgeId_, v.balanceDiff);
    }

    function _updateFailedTx(
        uint256 payloadId_,
        uint256 index_,
        address interimToken_,
        address userSuppliedInterimToken_,
        uint256 amount_,
        IBaseStateRegistry coreStateRegistry
    )
        internal
    {
        PayloadState currState = coreStateRegistry.payloadTracking(payloadId_);

        if (currState != PayloadState.STORED) {
            revert Error.INVALID_PAYLOAD_STATUS();
        }

        if (userSuppliedInterimToken_ != interimToken_) {
            revert Error.INVALID_INTERIM_TOKEN();
        }

        if (failedSwap[payloadId_][index_].amount != 0) {
            revert Error.FAILED_DST_SWAP_ALREADY_UPDATED();
        }

        if (amount_ == 0) {
            revert Error.ZERO_AMOUNT();
        }

        if (interimToken_ != NATIVE) {
            if (IERC20(interimToken_).balanceOf(address(this)) < amount_) {
                revert Error.INSUFFICIENT_BALANCE();
            }
        } else {
            if (address(this).balance < amount_) {
                revert Error.INSUFFICIENT_BALANCE();
            }
        }

        /// @dev updates swapped amount
        failedSwap[payloadId_][index_].amount = amount_;
        failedSwap[payloadId_][index_].interimToken = interimToken_;

        /// @dev emits final event
        emit SwapFailed(payloadId_, index_, interimToken_, amount_);
    }

    function _getFormUnderlyingFrom(
        IBaseStateRegistry coreStateRegistry_,
        uint256 payloadId_,
        uint256 index_
    )
        internal
        view
        returns (address underlying, uint256 amount, uint256 maxSlippage)
    {
        PayloadState currState = coreStateRegistry_.payloadTracking(payloadId_);

        if (currState != PayloadState.STORED) {
            revert Error.INVALID_PAYLOAD_STATUS();
        }

        uint256 payloadHeader = coreStateRegistry_.payloadHeader(payloadId_);
        bytes memory payload = coreStateRegistry_.payloadBody(payloadId_);

        (,, uint8 multi,,,) = DataLib.decodeTxInfo(payloadHeader);

        if (multi == 1) {
            InitMultiVaultData memory data = abi.decode(payload, (InitMultiVaultData));

            if (index_ >= data.superformIds.length) {
                revert Error.INVALID_INDEX();
            }

            (address superform,,) = DataLib.getSuperform(data.superformIds[index_]);
            underlying = IERC4626Form(superform).getVaultAsset();
            maxSlippage = data.maxSlippages[index_];
            amount = data.amounts[index_];
        } else {
            if (index_ != 0) {
                revert Error.INVALID_INDEX();
            }

            InitSingleVaultData memory data = abi.decode(payload, (InitSingleVaultData));
            (address superform,,) = DataLib.getSuperform(data.superformId);
            underlying = IERC4626Form(superform).getVaultAsset();
            maxSlippage = data.maxSlippage;
            amount = data.amount;
        }
    }
}<|MERGE_RESOLUTION|>--- conflicted
+++ resolved
@@ -170,17 +170,8 @@
         onlySwapper
         nonReentrant
     {
-<<<<<<< HEAD
         uint256 len = txData_.length;
         if (len != bridgeIds_.length && len != txData_.length) revert Error.ARRAY_LENGTH_MISMATCH();
-=======
-        uint256 len = indices_.length;
-        if (len != bridgeIds_.length || len != txData_.length) {
-            revert Error.ARRAY_LENGTH_MISMATCH();
-        }
-
-        IBaseStateRegistry coreStateRegistry = _getCoreStateRegistry();
->>>>>>> afe71464
 
         IBaseStateRegistry coreStateRegistry = _getCoreStateRegistry();
         _isValidPayloadId(payloadId_, coreStateRegistry);
@@ -190,12 +181,9 @@
 
         InitMultiVaultData memory data = abi.decode(coreStateRegistry.payloadBody(payloadId_), (InitMultiVaultData));
 
-<<<<<<< HEAD
         uint256 maxIndex = data.liqData.length;
         uint256 index;
 
-=======
->>>>>>> afe71464
         for (uint256 i; i < len; ++i) {
             index = indices_[i];
 
@@ -205,11 +193,7 @@
             }
 
             _processTx(
-<<<<<<< HEAD
                 payloadId_, index, bridgeIds_[i], txData_[i], data.liqData[index].interimToken, coreStateRegistry
-=======
-                payloadId_, indices_[i], bridgeIds_[i], txData_[i], data.liqData[i].interimToken, coreStateRegistry
->>>>>>> afe71464
             );
         }
     }
