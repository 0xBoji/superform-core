--- conflicted
+++ resolved
@@ -51,20 +51,7 @@
         _;
     }
 
-<<<<<<< HEAD
-    modifier isValidPayloadId(uint256 payloadId_) {
-        IBaseStateRegistry coreStateRegistry =
-            IBaseStateRegistry(superRegistry.getAddress(keccak256("CORE_STATE_REGISTRY")));
-        if (payloadId_ > coreStateRegistry.payloadsCount()) {
-            revert Error.INVALID_PAYLOAD_ID();
-        }
-        _;
-    }
-
-    /// @param superRegistry_        Superform registry contract
-=======
     /// @param superRegistry_ Superform registry contract
->>>>>>> 7aab26c4
     constructor(address superRegistry_) {
         if (block.chainid > type(uint64).max) {
             revert Error.BLOCK_CHAIN_ID_OUT_OF_BOUNDS();
@@ -99,9 +86,12 @@
         override
         onlySwapper
         nonReentrant
-        isValidPayloadId(payloadId_)
     {
-        _processTx(payloadId_, index_, bridgeId_, txData_);
+        IBaseStateRegistry coreStateRegistry = _getCoreStateRegistry();
+
+        _isValidPayloadId(payloadId_, coreStateRegistry);
+
+        _processTx(payloadId_, index_, bridgeId_, txData_, coreStateRegistry);
     }
 
     /// @inheritdoc IDstSwapper
@@ -115,11 +105,14 @@
         override
         onlySwapper
         nonReentrant
-        isValidPayloadId(payloadId_)
     {
+        IBaseStateRegistry coreStateRegistry = _getCoreStateRegistry();
+
+        _isValidPayloadId(payloadId_, coreStateRegistry);
+
         uint256 len = txData_.length;
         for (uint256 i; i < len;) {
-            _processTx(payloadId_, indices[i], bridgeIds_[i], txData_[i]);
+            _processTx(payloadId_, indices[i], bridgeIds_[i], txData_[i], coreStateRegistry);
             unchecked {
                 ++i;
             }
@@ -129,12 +122,24 @@
     /*///////////////////////////////////////////////////////////////
                         INTERNAL HELPER FUNCTIONS
     //////////////////////////////////////////////////////////////*/
+
+    function _getCoreStateRegistry() internal view returns (IBaseStateRegistry) {
+        return IBaseStateRegistry(superRegistry.getAddress(keccak256("CORE_STATE_REGISTRY")));
+    }
+
+    function _isValidPayloadId(uint256 payloadId_, IBaseStateRegistry coreStateRegistry) internal view {
+        if (payloadId_ > coreStateRegistry.payloadsCount()) {
+            revert Error.INVALID_PAYLOAD_ID();
+        }
+    }
+
     function _processTx(
         uint256 payloadId_,
         uint256 index_,
         uint8 bridgeId_,
-        bytes calldata txData_
-    ) 
+        bytes calldata txData_,
+        IBaseStateRegistry coreStateRegistry_
+    )
         internal
     {
         if (swappedAmount[payloadId_][index_] != 0) {
@@ -146,7 +151,7 @@
 
         IBridgeValidator validator = IBridgeValidator(superRegistry.getBridgeValidator(bridgeId_));
         (address approvalToken_, uint256 amount_) = validator.decodeDstSwap(txData_);
-        v.finalDst = superRegistry.getAddress(keccak256("CORE_STATE_REGISTRY"));
+        v.finalDst = address(coreStateRegistry_);
         /// @dev validates the bridge data
         validator.validateTxData(
             IBridgeValidator.ValidateTxDataArgs(
