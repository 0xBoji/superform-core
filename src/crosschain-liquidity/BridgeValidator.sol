--- conflicted
+++ resolved
@@ -1,14 +1,9 @@
 // SPDX-License-Identifier: BUSL-1.1
 pragma solidity ^0.8.23;
 
-<<<<<<< HEAD
+import { ISuperRegistry } from "src/interfaces/ISuperRegistry.sol";
 import { IBridgeValidator } from "src/interfaces/IBridgeValidator.sol";
-import { ISuperRegistry } from "src/interfaces/ISuperRegistry.sol";
-=======
-import { ISuperRegistry } from "../interfaces/ISuperRegistry.sol";
-import { IBridgeValidator } from "../interfaces/IBridgeValidator.sol";
-import { Error } from "../libraries/Error.sol";
->>>>>>> f67cec04
+import { Error } from "src/libraries/Error.sol";
 
 /// @title BridgeValidator
 /// @author Zeropoint Labs
