--- conflicted
+++ resolved
@@ -85,23 +85,10 @@
     }
 
     /// @inheritdoc ISuperPositions
-<<<<<<< HEAD
     function stateMultiSync(
         AMBMessage memory data_
-    )
-        external
-        payable
-        override
-        onlyCoreStateRegistry
-        returns (uint16 srcChainId_)
-    {
-        (uint256 txType, uint256 callbackType, , ) = _decodeTxInfo(
-            data_.txInfo
-        );
-=======
-    function stateMultiSync(AMBMessage memory data_) external payable override onlyCoreStateRegistry {
+    ) external payable override onlyCoreStateRegistry returns (uint16 srcChainId_) {
         (uint256 txType, uint256 callbackType, , ) = _decodeTxInfo(data_.txInfo);
->>>>>>> cd7f4136
 
         /// @dev NOTE: some optimization ideas? suprisingly, you can't use || here!
         if (callbackType != uint256(CallbackType.RETURN))
@@ -141,23 +128,10 @@
     }
 
     /// @inheritdoc ISuperPositions
-<<<<<<< HEAD
     function stateSync(
         AMBMessage memory data_
-    )
-        external
-        payable
-        override
-        onlyCoreStateRegistry
-        returns (uint16 srcChainId_)
-    {
-        (uint256 txType, uint256 callbackType, , ) = _decodeTxInfo(
-            data_.txInfo
-        );
-=======
-    function stateSync(AMBMessage memory data_) external payable override onlyCoreStateRegistry {
+    ) external payable override onlyCoreStateRegistry returns (uint16 srcChainId_) {
         (uint256 txType, uint256 callbackType, , ) = _decodeTxInfo(data_.txInfo);
->>>>>>> cd7f4136
 
         /// @dev NOTE: some optimization ideas? suprisingly, you can't use || here!
         if (callbackType != uint256(CallbackType.RETURN))
