/// SPDX-License-Identifier: Apache-2.0
pragma solidity 0.8.19;

import {AccessControl} from "openzeppelin-contracts/contracts/access/AccessControl.sol";
import {ISuperRegistry} from "../interfaces/ISuperRegistry.sol";
import {Error} from "../utils/Error.sol";

/// @title SuperRegistry
/// @author Zeropoint Labs.
/// @dev FIXME: this should be decentralized and protected by a timelock contract.
/// @dev Keeps information on all protocolAddresses used in the SuperForms ecosystem.
contract SuperRegistry is ISuperRegistry, AccessControl {
    /// @dev chainId represents the superform chain id.
<<<<<<< HEAD
    uint16 public immutable chainId;
    address public superPositionBank;
=======
    uint16 public chainId;
>>>>>>> 1a95a4be

    mapping(bytes32 id => address moduleAddress) private protocolAddresses;
    /// @dev bridge id is mapped to a bridge address (to prevent interaction with unauthorized bridges)
    mapping(uint8 bridgeId => address bridgeAddress) public bridgeAddresses;
    mapping(uint8 bridgeId => address ambAddresses) public ambAddresses;

    /// @dev core protocol addresses identifiers
    bytes32 public constant override PROTOCOL_ADMIN = "PROTOCOL_ADMIN";
    bytes32 public constant override SUPER_ROUTER = "SUPER_ROUTER";
    bytes32 public constant override TOKEN_BANK = "TOKEN_BANK";
    bytes32 public constant override SUPERFORM_FACTORY = "SUPERFORM_FACTORY";
    bytes32 public constant override CORE_STATE_REGISTRY =
        "CORE_STATE_REGISTRY";
    bytes32 public constant override FACTORY_STATE_REGISTRY =
        "FACTORY_STATE_REGISTRY";
    bytes32 public constant override SUPER_POSITIONS = "SUPER_POSITIONS";
    bytes32 public constant override SUPER_RBAC = "SUPER_RBAC";

    /// @param admin_ the address of the admin.
    constructor(address admin_) {
        _setupRole(DEFAULT_ADMIN_ROLE, admin_);
    }

    /*///////////////////////////////////////////////////////////////
                        External Write Functions
    //////////////////////////////////////////////////////////////*/

    /// @inheritdoc ISuperRegistry
    function setChainId(
        uint16 chainId_
    ) external override onlyRole(DEFAULT_ADMIN_ROLE) {
        if (chainId != 0) revert Error.DISABLED();
        if (chainId_ == 0) revert Error.INVALID_INPUT_CHAIN_ID();

        chainId = chainId_;

        emit SetChainId(chainId_);
    }

    /// @inheritdoc ISuperRegistry
    function setNewProtocolAddress(
        bytes32 protocolAddressId_,
        address newAddress_
    ) external override onlyRole(DEFAULT_ADMIN_ROLE) {
        address oldAddress = protocolAddresses[protocolAddressId_];
        protocolAddresses[protocolAddressId_] = newAddress_;
        emit ProtocolAddressUpdated(
            protocolAddressId_,
            oldAddress,
            newAddress_
        );
    }

    /// @inheritdoc ISuperRegistry
    function setProtocolAdmin(
        address admin_
    ) external override onlyRole(DEFAULT_ADMIN_ROLE) {
        if (admin_ == address(0)) revert Error.ZERO_ADDRESS();

        address oldAdmin = protocolAddresses[PROTOCOL_ADMIN];
        protocolAddresses[PROTOCOL_ADMIN] = admin_;

        emit ProtocolAdminUpdated(oldAdmin, admin_);
    }

    /// @inheritdoc ISuperRegistry
    function setSuperRouter(
        address superRouter_
    ) external override onlyRole(DEFAULT_ADMIN_ROLE) {
        if (superRouter_ == address(0)) revert Error.ZERO_ADDRESS();

        address oldSuperRouter = protocolAddresses[SUPER_ROUTER];
        protocolAddresses[SUPER_ROUTER] = superRouter_;

        emit SuperRouterUpdated(oldSuperRouter, superRouter_);
    }

    /// @inheritdoc ISuperRegistry
    function setTokenBank(
        address tokenBank_
    ) external override onlyRole(DEFAULT_ADMIN_ROLE) {
        if (tokenBank_ == address(0)) revert Error.ZERO_ADDRESS();

        address oldTokenBank = protocolAddresses[TOKEN_BANK];
        protocolAddresses[TOKEN_BANK] = tokenBank_;

        emit TokenBankUpdated(oldTokenBank, tokenBank_);
    }

    /// @inheritdoc ISuperRegistry
    function setSuperFormFactory(
        address superFormFactory_
    ) external override onlyRole(DEFAULT_ADMIN_ROLE) {
        if (superFormFactory_ == address(0)) revert Error.ZERO_ADDRESS();

        address oldSuperFormFactory = protocolAddresses[SUPERFORM_FACTORY];
        protocolAddresses[SUPERFORM_FACTORY] = superFormFactory_;

        emit SuperFormFactoryUpdated(oldSuperFormFactory, superFormFactory_);
    }

    /// @inheritdoc ISuperRegistry
    function setCoreStateRegistry(
        address coreStateRegistry_
    ) external override onlyRole(DEFAULT_ADMIN_ROLE) {
        if (coreStateRegistry_ == address(0)) revert Error.ZERO_ADDRESS();

        address oldCoreStateRegistry = protocolAddresses[CORE_STATE_REGISTRY];
        protocolAddresses[CORE_STATE_REGISTRY] = coreStateRegistry_;

        emit CoreStateRegistryUpdated(oldCoreStateRegistry, coreStateRegistry_);
    }

    /// @inheritdoc ISuperRegistry
    function setFactoryStateRegistry(
        address factoryStateRegistry_
    ) external override onlyRole(DEFAULT_ADMIN_ROLE) {
        if (factoryStateRegistry_ == address(0)) revert Error.ZERO_ADDRESS();

        address oldFactoryStateRegistry = protocolAddresses[
            FACTORY_STATE_REGISTRY
        ];
        protocolAddresses[FACTORY_STATE_REGISTRY] = factoryStateRegistry_;

        emit FactoryStateRegistryUpdated(
            oldFactoryStateRegistry,
            factoryStateRegistry_
        );
    }

    /// @inheritdoc ISuperRegistry
    function setSuperPositions(
        address superPositions_
    ) external override onlyRole(DEFAULT_ADMIN_ROLE) {
        if (superPositions_ == address(0)) revert Error.ZERO_ADDRESS();

        address oldSuperPositions = protocolAddresses[SUPER_POSITIONS];
        protocolAddresses[SUPER_POSITIONS] = superPositions_;

        emit SuperPositionsUpdated(oldSuperPositions, superPositions_);
    }

    /// @inheritdoc ISuperRegistry
    function setSuperRBAC(
        address superRBAC_
    ) external override onlyRole(DEFAULT_ADMIN_ROLE) {
        if (superRBAC_ == address(0)) revert Error.ZERO_ADDRESS();

        address oldSuperRBAC = protocolAddresses[SUPER_RBAC];
        protocolAddresses[SUPER_RBAC] = superRBAC_;

        emit SuperRBACUpdated(oldSuperRBAC, superRBAC_);
    }

    /// @inheritdoc ISuperRegistry
    function setBridgeAddress(
        uint8[] memory bridgeId_,
        address[] memory bridgeAddress_
    ) external override onlyRole(DEFAULT_ADMIN_ROLE) {
        for (uint256 i = 0; i < bridgeId_.length; i++) {
            address x = bridgeAddress_[i];
            uint8 y = bridgeId_[i];
            if (x == address(0)) revert Error.ZERO_ADDRESS();

            bridgeAddresses[y] = x;
            emit SetBridgeAddress(y, x);
        }
    }

    /// @inheritdoc ISuperRegistry
    function setAmbAddress(
        uint8[] memory ambId_,
        address[] memory ambAddress_
    ) external override onlyRole(DEFAULT_ADMIN_ROLE) {
        for (uint256 i = 0; i < ambId_.length; i++) {
            address x = ambAddress_[i];
            uint8 y = ambId_[i];
            if (x == address(0)) revert Error.ZERO_ADDRESS();

            ambAddresses[y] = x;
            emit SetAmbAddress(y, x);
        }
    }

    /// IT COMPLAINS ABOUT BEING ABSTRACT BECAUSE IT MOVED TO SEETINGS
    function setSuperPositionBank(
        address superPositionBank_
    ) external override onlyRole(DEFAULT_ADMIN_ROLE) {
        if (superPositionBank_ == address(0)) revert Error.ZERO_ADDRESS();

        superPositionBank = superPositionBank_;

        emit SetSuperPositionBankAddress(superPositionBank_);
    }

    /*///////////////////////////////////////////////////////////////
                    External View Functions
    //////////////////////////////////////////////////////////////*/

    /// @inheritdoc ISuperRegistry
    function getProtocolAddress(
        bytes32 protocolAddressId_
    ) public view override returns (address) {
        return protocolAddresses[protocolAddressId_];
    }

    /// @inheritdoc ISuperRegistry
    function protocolAdmin()
        external
        view
        override
        returns (address protocolAdmin_)
    {
        protocolAdmin_ = getProtocolAddress(PROTOCOL_ADMIN);
    }

    /// @inheritdoc ISuperRegistry
    function superRouter()
        external
        view
        override
        returns (address superRouter_)
    {
        superRouter_ = getProtocolAddress(SUPER_ROUTER);
    }

    /// @inheritdoc ISuperRegistry
    function tokenBank() external view override returns (address tokenBank_) {
        tokenBank_ = getProtocolAddress(TOKEN_BANK);
    }

    /// @inheritdoc ISuperRegistry
    function superFormFactory()
        external
        view
        override
        returns (address superFormFactory_)
    {
        superFormFactory_ = getProtocolAddress(SUPERFORM_FACTORY);
    }

    /// @inheritdoc ISuperRegistry
    function coreStateRegistry()
        external
        view
        override
        returns (address coreStateRegistry_)
    {
        coreStateRegistry_ = getProtocolAddress(CORE_STATE_REGISTRY);
    }

    /// @inheritdoc ISuperRegistry
    function factoryStateRegistry()
        external
        view
        override
        returns (address factoryStateRegistry_)
    {
        factoryStateRegistry_ = getProtocolAddress(FACTORY_STATE_REGISTRY);
    }

    /// @inheritdoc ISuperRegistry
    function superPositions()
        external
        view
        override
        returns (address superPositions_)
    {
        superPositions_ = getProtocolAddress(SUPER_POSITIONS);
    }

    /// @inheritdoc ISuperRegistry
    function superRBAC() external view override returns (address superRBAC_) {
        superRBAC_ = getProtocolAddress(SUPER_RBAC);
    }

    /// @inheritdoc ISuperRegistry
    function getBridgeAddress(
        uint8 bridgeId_
    ) external view override returns (address bridgeAddress_) {
        bridgeAddress_ = bridgeAddresses[bridgeId_];
    }

    /// @inheritdoc ISuperRegistry
    function getAmbAddress(
        uint8 ambId_
    ) external view override returns (address ambAddress_) {
        ambAddress_ = ambAddresses[ambId_];
    }
}<|MERGE_RESOLUTION|>--- conflicted
+++ resolved
@@ -11,12 +11,8 @@
 /// @dev Keeps information on all protocolAddresses used in the SuperForms ecosystem.
 contract SuperRegistry is ISuperRegistry, AccessControl {
     /// @dev chainId represents the superform chain id.
-<<<<<<< HEAD
-    uint16 public immutable chainId;
+    uint16 public chainId;
     address public superPositionBank;
-=======
-    uint16 public chainId;
->>>>>>> 1a95a4be
 
     mapping(bytes32 id => address moduleAddress) private protocolAddresses;
     /// @dev bridge id is mapped to a bridge address (to prevent interaction with unauthorized bridges)
