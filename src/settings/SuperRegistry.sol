/// SPDX-License-Identifier: Apache-2.0
pragma solidity 0.8.19;

import {AccessControl} from "openzeppelin-contracts/contracts/access/AccessControl.sol";
import {ISuperRegistry} from "../interfaces/ISuperRegistry.sol";
import {IPermit2} from "../interfaces/IPermit2.sol";
import {Error} from "../utils/Error.sol";

/// @title SuperRegistry
/// @author Zeropoint Labs.
/// @dev FIXME: this should be decentralized and protected by a timelock contract.
/// @dev Keeps information on all protocolAddresses used in the SuperForms ecosystem.
contract SuperRegistry is ISuperRegistry, AccessControl {
    /// @dev chainId represents the superform chain id.
<<<<<<< HEAD
    uint16 public immutable chainId;
    /// @dev canonical permit2 contract
    address public immutable PERMIT2;
=======
    uint16 public chainId;
>>>>>>> 1a95a4be

    mapping(bytes32 id => address moduleAddress) private protocolAddresses;
    /// @dev bridge id is mapped to a bridge address (to prevent interaction with unauthorized bridges)
    mapping(uint8 bridgeId => address bridgeAddress) public bridgeAddresses;
    mapping(uint8 bridgeId => address ambAddresses) public ambAddresses;

    /// @dev core protocol addresses identifiers
    bytes32 public constant override PROTOCOL_ADMIN = "PROTOCOL_ADMIN";
    bytes32 public constant override SUPER_ROUTER = "SUPER_ROUTER";
    bytes32 public constant override TOKEN_BANK = "TOKEN_BANK";
    bytes32 public constant override SUPERFORM_FACTORY = "SUPERFORM_FACTORY";
    bytes32 public constant override CORE_STATE_REGISTRY =
        "CORE_STATE_REGISTRY";
    bytes32 public constant override FACTORY_STATE_REGISTRY =
        "FACTORY_STATE_REGISTRY";
    bytes32 public constant override SUPER_POSITIONS = "SUPER_POSITIONS";
    bytes32 public constant override SUPER_RBAC = "SUPER_RBAC";

    /// @param admin_ the address of the admin.
    constructor(address admin_) {
        _setupRole(DEFAULT_ADMIN_ROLE, admin_);
    }

    /*///////////////////////////////////////////////////////////////
                        External Write Functions
    //////////////////////////////////////////////////////////////*/

    /// @inheritdoc ISuperRegistry
<<<<<<< HEAD
    function setPermit2(
        address permit2_
    ) external override onlyRole(DEFAULT_ADMIN_ROLE) {
        if (PERMIT2 != address(0)) revert Error.ALREADY_SET();
        PERMIT2 = permit2_;
=======
    function setChainId(
        uint16 chainId_
    ) external override onlyRole(DEFAULT_ADMIN_ROLE) {
        if (chainId != 0) revert Error.DISABLED();
        if (chainId_ == 0) revert Error.INVALID_INPUT_CHAIN_ID();

        chainId = chainId_;

        emit SetChainId(chainId_);
>>>>>>> 1a95a4be
    }

    /// @inheritdoc ISuperRegistry
    function setNewProtocolAddress(
        bytes32 protocolAddressId_,
        address newAddress_
    ) external override onlyRole(DEFAULT_ADMIN_ROLE) {
        address oldAddress = protocolAddresses[protocolAddressId_];
        protocolAddresses[protocolAddressId_] = newAddress_;
        emit ProtocolAddressUpdated(
            protocolAddressId_,
            oldAddress,
            newAddress_
        );
    }

    /// @inheritdoc ISuperRegistry
    function setProtocolAdmin(
        address admin_
    ) external override onlyRole(DEFAULT_ADMIN_ROLE) {
        if (admin_ == address(0)) revert Error.ZERO_ADDRESS();

        address oldAdmin = protocolAddresses[PROTOCOL_ADMIN];
        protocolAddresses[PROTOCOL_ADMIN] = admin_;

        emit ProtocolAdminUpdated(oldAdmin, admin_);
    }

    /// @inheritdoc ISuperRegistry
    function setSuperRouter(
        address superRouter_
    ) external override onlyRole(DEFAULT_ADMIN_ROLE) {
        if (superRouter_ == address(0)) revert Error.ZERO_ADDRESS();

        address oldSuperRouter = protocolAddresses[SUPER_ROUTER];
        protocolAddresses[SUPER_ROUTER] = superRouter_;

        emit SuperRouterUpdated(oldSuperRouter, superRouter_);
    }

    /// @inheritdoc ISuperRegistry
    function setTokenBank(
        address tokenBank_
    ) external override onlyRole(DEFAULT_ADMIN_ROLE) {
        if (tokenBank_ == address(0)) revert Error.ZERO_ADDRESS();

        address oldTokenBank = protocolAddresses[TOKEN_BANK];
        protocolAddresses[TOKEN_BANK] = tokenBank_;

        emit TokenBankUpdated(oldTokenBank, tokenBank_);
    }

    /// @inheritdoc ISuperRegistry
    function setSuperFormFactory(
        address superFormFactory_
    ) external override onlyRole(DEFAULT_ADMIN_ROLE) {
        if (superFormFactory_ == address(0)) revert Error.ZERO_ADDRESS();

        address oldSuperFormFactory = protocolAddresses[SUPERFORM_FACTORY];
        protocolAddresses[SUPERFORM_FACTORY] = superFormFactory_;

        emit SuperFormFactoryUpdated(oldSuperFormFactory, superFormFactory_);
    }

    /// @inheritdoc ISuperRegistry
    function setCoreStateRegistry(
        address coreStateRegistry_
    ) external override onlyRole(DEFAULT_ADMIN_ROLE) {
        if (coreStateRegistry_ == address(0)) revert Error.ZERO_ADDRESS();

        address oldCoreStateRegistry = protocolAddresses[CORE_STATE_REGISTRY];
        protocolAddresses[CORE_STATE_REGISTRY] = coreStateRegistry_;

        emit CoreStateRegistryUpdated(oldCoreStateRegistry, coreStateRegistry_);
    }

    /// @inheritdoc ISuperRegistry
    function setFactoryStateRegistry(
        address factoryStateRegistry_
    ) external override onlyRole(DEFAULT_ADMIN_ROLE) {
        if (factoryStateRegistry_ == address(0)) revert Error.ZERO_ADDRESS();

        address oldFactoryStateRegistry = protocolAddresses[
            FACTORY_STATE_REGISTRY
        ];
        protocolAddresses[FACTORY_STATE_REGISTRY] = factoryStateRegistry_;

        emit FactoryStateRegistryUpdated(
            oldFactoryStateRegistry,
            factoryStateRegistry_
        );
    }

    /// @inheritdoc ISuperRegistry
    function setSuperPositions(
        address superPositions_
    ) external override onlyRole(DEFAULT_ADMIN_ROLE) {
        if (superPositions_ == address(0)) revert Error.ZERO_ADDRESS();

        address oldSuperPositions = protocolAddresses[SUPER_POSITIONS];
        protocolAddresses[SUPER_POSITIONS] = superPositions_;

        emit SuperPositionsUpdated(oldSuperPositions, superPositions_);
    }

    /// @inheritdoc ISuperRegistry
    function setSuperRBAC(
        address superRBAC_
    ) external override onlyRole(DEFAULT_ADMIN_ROLE) {
        if (superRBAC_ == address(0)) revert Error.ZERO_ADDRESS();

        address oldSuperRBAC = protocolAddresses[SUPER_RBAC];
        protocolAddresses[SUPER_RBAC] = superRBAC_;

        emit SuperRBACUpdated(oldSuperRBAC, superRBAC_);
    }

    /// @inheritdoc ISuperRegistry
    function setBridgeAddress(
        uint8[] memory bridgeId_,
        address[] memory bridgeAddress_
    ) external override onlyRole(DEFAULT_ADMIN_ROLE) {
        for (uint256 i = 0; i < bridgeId_.length; i++) {
            address x = bridgeAddress_[i];
            uint8 y = bridgeId_[i];
            if (x == address(0)) revert Error.ZERO_ADDRESS();

            bridgeAddresses[y] = x;
            emit SetBridgeAddress(y, x);
        }
    }

    /// @inheritdoc ISuperRegistry

    function setAmbAddress(
        uint8[] memory ambId_,
        address[] memory ambAddress_
    ) external override onlyRole(DEFAULT_ADMIN_ROLE) {
        for (uint256 i = 0; i < ambId_.length; i++) {
            address x = ambAddress_[i];
            uint8 y = ambId_[i];
            if (x == address(0)) revert Error.ZERO_ADDRESS();

            ambAddresses[y] = x;
            emit SetAmbAddress(y, x);
        }
    }

    /*///////////////////////////////////////////////////////////////
                    External View Functions
    //////////////////////////////////////////////////////////////*/

    /// @inheritdoc ISuperRegistry
    function getProtocolAddress(
        bytes32 protocolAddressId_
    ) public view override returns (address) {
        return protocolAddresses[protocolAddressId_];
    }

    /// @inheritdoc ISuperRegistry
    function protocolAdmin()
        external
        view
        override
        returns (address protocolAdmin_)
    {
        protocolAdmin_ = getProtocolAddress(PROTOCOL_ADMIN);
    }

    /// @inheritdoc ISuperRegistry
    function superRouter()
        external
        view
        override
        returns (address superRouter_)
    {
        superRouter_ = getProtocolAddress(SUPER_ROUTER);
    }

    /// @inheritdoc ISuperRegistry
    function tokenBank() external view override returns (address tokenBank_) {
        tokenBank_ = getProtocolAddress(TOKEN_BANK);
    }

    /// @inheritdoc ISuperRegistry
    function superFormFactory()
        external
        view
        override
        returns (address superFormFactory_)
    {
        superFormFactory_ = getProtocolAddress(SUPERFORM_FACTORY);
    }

    /// @inheritdoc ISuperRegistry
    function coreStateRegistry()
        external
        view
        override
        returns (address coreStateRegistry_)
    {
        coreStateRegistry_ = getProtocolAddress(CORE_STATE_REGISTRY);
    }

    /// @inheritdoc ISuperRegistry
    function factoryStateRegistry()
        external
        view
        override
        returns (address factoryStateRegistry_)
    {
        factoryStateRegistry_ = getProtocolAddress(FACTORY_STATE_REGISTRY);
    }

    /// @inheritdoc ISuperRegistry
    function superPositions()
        external
        view
        override
        returns (address superPositions_)
    {
        superPositions_ = getProtocolAddress(SUPER_POSITIONS);
    }

    /// @inheritdoc ISuperRegistry
    function superRBAC() external view override returns (address superRBAC_) {
        superRBAC_ = getProtocolAddress(SUPER_RBAC);
    }

    /// @inheritdoc ISuperRegistry
    function getBridgeAddress(
        uint8 bridgeId_
    ) external view override returns (address bridgeAddress_) {
        bridgeAddress_ = bridgeAddresses[bridgeId_];
    }

    /// @inheritdoc ISuperRegistry
    function getAmbAddress(
        uint8 ambId_
    ) external view override returns (address ambAddress_) {
        ambAddress_ = ambAddresses[ambId_];
    }
}<|MERGE_RESOLUTION|>--- conflicted
+++ resolved
@@ -12,13 +12,9 @@
 /// @dev Keeps information on all protocolAddresses used in the SuperForms ecosystem.
 contract SuperRegistry is ISuperRegistry, AccessControl {
     /// @dev chainId represents the superform chain id.
-<<<<<<< HEAD
-    uint16 public immutable chainId;
+    uint16 public chainId;
     /// @dev canonical permit2 contract
-    address public immutable PERMIT2;
-=======
-    uint16 public chainId;
->>>>>>> 1a95a4be
+    address public PERMIT2;
 
     mapping(bytes32 id => address moduleAddress) private protocolAddresses;
     /// @dev bridge id is mapped to a bridge address (to prevent interaction with unauthorized bridges)
@@ -47,23 +43,18 @@
     //////////////////////////////////////////////////////////////*/
 
     /// @inheritdoc ISuperRegistry
-<<<<<<< HEAD
-    function setPermit2(
+    function setImmutables(
+        uint16 chainId_,
         address permit2_
-    ) external override onlyRole(DEFAULT_ADMIN_ROLE) {
-        if (PERMIT2 != address(0)) revert Error.ALREADY_SET();
-        PERMIT2 = permit2_;
-=======
-    function setChainId(
-        uint16 chainId_
     ) external override onlyRole(DEFAULT_ADMIN_ROLE) {
         if (chainId != 0) revert Error.DISABLED();
         if (chainId_ == 0) revert Error.INVALID_INPUT_CHAIN_ID();
+        if (PERMIT2 != address(0)) revert Error.DISABLED();
 
         chainId = chainId_;
-
-        emit SetChainId(chainId_);
->>>>>>> 1a95a4be
+        PERMIT2 = permit2_;
+
+        emit SetImmutables(chainId_, PERMIT2);
     }
 
     /// @inheritdoc ISuperRegistry
