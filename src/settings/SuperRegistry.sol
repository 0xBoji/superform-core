/// SPDX-License-Identifier: Apache-2.0
pragma solidity 0.8.19;

import {ISuperRBAC} from "../interfaces/ISuperRBAC.sol";
import {ISuperRegistry} from "../interfaces/ISuperRegistry.sol";
import {QuorumManager} from "../crosschain-data/utils/QuorumManager.sol";
import {Error} from "../utils/Error.sol";

/// @title SuperRegistry
/// @author Zeropoint Labs.
/// @dev Keeps information on all protocolAddresses used in the Superforms ecosystem.
contract SuperRegistry is ISuperRegistry, QuorumManager {
    /// @dev chainId represents the superform chain id.
    uint64 public chainId;

    /// @dev canonical permit2 contract
    address public PERMIT2;

    mapping(bytes32 id => address moduleAddress) private protocolAddresses;
    /// @dev bridge id is mapped to a bridge address (to prevent interaction with unauthorized bridges)
    mapping(uint8 bridgeId => address bridgeAddress) public bridgeAddresses;
    mapping(uint8 bridgeId => address bridgeValidator) public bridgeValidator;
    mapping(uint8 bridgeId => address ambAddresses) public ambAddresses;
    mapping(uint8 registryId => address registryAddress) public registryAddresses;
    /// @dev is the reverse mapping of registryAddresses
    mapping(address registryAddress => uint8 registryId) public stateRegistryIds;
    /// @dev is the reverse mapping of ambAddresses
    mapping(address ambAddress => uint8 bridgeId) public ambIds;

    /// @dev core protocol addresses identifiers
    bytes32 public constant override SUPER_ROUTER = keccak256("SUPER_ROUTER");
    bytes32 public constant override SUPERFORM_FACTORY = keccak256("SUPERFORM_FACTORY");
    bytes32 public constant override FEE_COLLECTOR = keccak256("FEE_COLLECTOR");
    bytes32 public constant override CORE_STATE_REGISTRY = keccak256("CORE_STATE_REGISTRY");
    bytes32 public constant override TWO_STEPS_FORM_STATE_REGISTRY = keccak256("TWO_STEPS_FORM_STATE_REGISTRY");
    bytes32 public constant override FACTORY_STATE_REGISTRY = keccak256("FACTORY_STATE_REGISTRY");
    bytes32 public constant override ROLES_STATE_REGISTRY = keccak256("ROLES_STATE_REGISTRY");
    bytes32 public constant override SUPER_POSITIONS = keccak256("SUPER_POSITIONS");
    bytes32 public constant override SUPER_RBAC = keccak256("SUPER_RBAC");
    bytes32 public constant override MULTI_TX_PROCESSOR = keccak256("MULTI_TX_PROCESSOR");
    bytes32 public constant override TX_PROCESSOR = keccak256("TX_PROCESSOR");
    bytes32 public constant override TX_UPDATER = keccak256("TX_UPDATER");

    modifier onlyCaller() {
        if (!ISuperRBAC(getProtocolAddress(SUPER_RBAC)).hasProtocolAdminRole(msg.sender)) {
            revert Error.NOT_PROTOCOL_ADMIN();
        }
        _;
    }

    constructor(address superRBAC_) {
        protocolAddresses[SUPER_RBAC] = superRBAC_;
    }

    /*///////////////////////////////////////////////////////////////
                        External Write Functions
    //////////////////////////////////////////////////////////////*/

    /// @inheritdoc ISuperRegistry
    function setImmutables(uint64 chainId_, address permit2_) external override onlyCaller {
        if (chainId != 0) revert Error.DISABLED();
        if (chainId_ == 0) revert Error.INVALID_INPUT_CHAIN_ID();
        if (PERMIT2 != address(0)) revert Error.DISABLED();
        chainId = chainId_;
        PERMIT2 = permit2_;

        emit SetImmutables(chainId_, PERMIT2);
    }

    /// @inheritdoc ISuperRegistry
    function setNewProtocolAddress(bytes32 protocolAddressId_, address newAddress_) external override onlyCaller {
        address oldAddress = protocolAddresses[protocolAddressId_];
        protocolAddresses[protocolAddressId_] = newAddress_;
        emit ProtocolAddressUpdated(protocolAddressId_, oldAddress, newAddress_);
    }

    /// @inheritdoc ISuperRegistry
    function setSuperRouter(address superRouter_) external override onlyCaller {
        address oldSuperRouter = protocolAddresses[SUPER_ROUTER];
        protocolAddresses[SUPER_ROUTER] = superRouter_;

        emit SuperRouterUpdated(oldSuperRouter, superRouter_);
    }

    /// @inheritdoc ISuperRegistry
    function setSuperformFactory(address superFormFactory_) external override onlyCaller {
        address oldSuperformFactory = protocolAddresses[SUPERFORM_FACTORY];
        protocolAddresses[SUPERFORM_FACTORY] = superFormFactory_;

        emit SuperformFactoryUpdated(oldSuperformFactory, superFormFactory_);
    }

    /// @inheritdoc ISuperRegistry
    function setPayMaster(address feeCollector_) external override onlyCaller {
        address oldPayMaster = protocolAddresses[FEE_COLLECTOR];
        protocolAddresses[FEE_COLLECTOR] = feeCollector_;

        emit PayMasterUpdated(oldPayMaster, feeCollector_);
    }

    /// @inheritdoc ISuperRegistry
    function setCoreStateRegistry(address coreStateRegistry_) external override onlyCaller {
        address oldCoreStateRegistry = protocolAddresses[CORE_STATE_REGISTRY];
        protocolAddresses[CORE_STATE_REGISTRY] = coreStateRegistry_;

        emit CoreStateRegistryUpdated(oldCoreStateRegistry, coreStateRegistry_);
    }

    /// @inheritdoc ISuperRegistry
    function setTwoStepsFormStateRegistry(address twoStepsFormStateRegistry_) external onlyCaller {
        address oldTwoStepsFormStateRegistry = protocolAddresses[TWO_STEPS_FORM_STATE_REGISTRY];
        protocolAddresses[TWO_STEPS_FORM_STATE_REGISTRY] = twoStepsFormStateRegistry_;

        emit TwoStepsFormStateRegistryUpdated(oldTwoStepsFormStateRegistry, twoStepsFormStateRegistry_);
    }

    /// @inheritdoc ISuperRegistry
    function setFactoryStateRegistry(address factoryStateRegistry_) external override onlyCaller {
        address oldFactoryStateRegistry = protocolAddresses[FACTORY_STATE_REGISTRY];
        protocolAddresses[FACTORY_STATE_REGISTRY] = factoryStateRegistry_;

        emit FactoryStateRegistryUpdated(oldFactoryStateRegistry, factoryStateRegistry_);
    }

    /// @inheritdoc ISuperRegistry
    function setRolesStateRegistry(address rolesStateRegistry_) external override onlyCaller {
        address oldRolesStateRegistry = protocolAddresses[ROLES_STATE_REGISTRY];
        protocolAddresses[ROLES_STATE_REGISTRY] = rolesStateRegistry_;

        emit RolesStateRegistryUpdated(oldRolesStateRegistry, rolesStateRegistry_);
    }

    /// @inheritdoc ISuperRegistry
    function setSuperPositions(address superPositions_) external override onlyCaller {
        address oldSuperPositions = protocolAddresses[SUPER_POSITIONS];
        protocolAddresses[SUPER_POSITIONS] = superPositions_;

        emit SuperPositionsUpdated(oldSuperPositions, superPositions_);
    }

    /// @inheritdoc ISuperRegistry
    function setSuperRBAC(address superRBAC_) external override onlyCaller {
        address oldSuperRBAC = protocolAddresses[SUPER_RBAC];
        protocolAddresses[SUPER_RBAC] = superRBAC_;

        emit SuperRBACUpdated(oldSuperRBAC, superRBAC_);
    }

    /// @inheritdoc ISuperRegistry
    function setMultiTxProcessor(address multiTxProcessor_) external override onlyCaller {
        address oldMultiTxProcessor = protocolAddresses[MULTI_TX_PROCESSOR];
        protocolAddresses[MULTI_TX_PROCESSOR] = multiTxProcessor_;

        emit MultiTxProcessorUpdated(oldMultiTxProcessor, multiTxProcessor_);
    }

    /// @inheritdoc ISuperRegistry
    function setTxProcessor(address txProcessor_) external override onlyCaller {
        address oldTxProcessor = protocolAddresses[TX_PROCESSOR];
        protocolAddresses[TX_PROCESSOR] = txProcessor_;

        emit TxProcessorUpdated(oldTxProcessor, txProcessor_);
    }

    /// @inheritdoc ISuperRegistry
    function setTxUpdater(address txUpdater_) external override onlyCaller {
        address oldTxUpdater = protocolAddresses[TX_UPDATER];
        protocolAddresses[TX_UPDATER] = txUpdater_;

        emit TxProcessorUpdated(oldTxUpdater, txUpdater_);
    }

    /// @inheritdoc ISuperRegistry
    function setBridgeAddresses(
        uint8[] memory bridgeId_,
        address[] memory bridgeAddress_,
        address[] memory bridgeValidator_
    ) external override onlyCaller {
        for (uint256 i = 0; i < bridgeId_.length; i++) {
            uint8 bridgeId = bridgeId_[i];
            address bridgeAddress = bridgeAddress_[i];
            address bridgeValidatorT = bridgeValidator_[i];

            bridgeAddresses[bridgeId] = bridgeAddress;
            bridgeValidator[bridgeId] = bridgeValidatorT;
            emit SetBridgeAddress(bridgeId, bridgeAddress);
            emit SetBridgeValidator(bridgeId, bridgeValidatorT);
        }
    }

    /// @inheritdoc ISuperRegistry
    function setAmbAddress(uint8[] memory ambId_, address[] memory ambAddress_) external override onlyCaller {
        for (uint256 i; i < ambId_.length; i++) {
            address ambAddress = ambAddress_[i];
            uint8 ambId = ambId_[i];
            if (ambAddress == address(0)) revert Error.ZERO_ADDRESS();

            ambAddresses[ambId] = ambAddress;
            ambIds[ambAddress] = ambId;
            emit SetAmbAddress(ambId, ambAddress);
        }
    }

    /// @inheritdoc ISuperRegistry
    function setStateRegistryAddress(
        uint8[] memory registryId_,
        address[] memory registryAddress_
    ) external override onlyCaller {
        for (uint256 i; i < registryId_.length; i++) {
            address registryAddress = registryAddress_[i];
            uint8 registryId = registryId_[i];
            if (registryAddress == address(0)) revert Error.ZERO_ADDRESS();

            registryAddresses[registryId] = registryAddress;
            stateRegistryIds[registryAddress] = registryId;
            emit SetStateRegistryAddress(registryId, registryAddress);
        }
    }

    /// @inheritdoc QuorumManager
    function setRequiredMessagingQuorum(uint64 srcChainId_, uint256 quorum_) external override onlyCaller {
        requiredQuorum[srcChainId_] = quorum_;
    }

    /*///////////////////////////////////////////////////////////////
                    External View Functions
    //////////////////////////////////////////////////////////////*/

    /// @inheritdoc ISuperRegistry
    function getProtocolAddress(bytes32 protocolAddressId_) public view override returns (address) {
        return protocolAddresses[protocolAddressId_];
    }

    /// @inheritdoc ISuperRegistry
    function superRouter() external view override returns (address superRouter_) {
        superRouter_ = getProtocolAddress(SUPER_ROUTER);
    }

    /// @inheritdoc ISuperRegistry
    function superFormFactory() external view override returns (address superFormFactory_) {
        superFormFactory_ = getProtocolAddress(SUPERFORM_FACTORY);
    }

    /// @inheritdoc ISuperRegistry
    function coreStateRegistry() external view override returns (address coreStateRegistry_) {
        coreStateRegistry_ = getProtocolAddress(CORE_STATE_REGISTRY);
    }

    /// @inheritdoc ISuperRegistry
    function twoStepsFormStateRegistry() external view returns (address twoStepsFormStateRegistry_) {
        twoStepsFormStateRegistry_ = getProtocolAddress(TWO_STEPS_FORM_STATE_REGISTRY);
    }

    /// @inheritdoc ISuperRegistry
    function factoryStateRegistry() external view override returns (address factoryStateRegistry_) {
        factoryStateRegistry_ = getProtocolAddress(FACTORY_STATE_REGISTRY);
    }

    /// @inheritdoc ISuperRegistry
    function rolesStateRegistry() external view override returns (address rolesStateRegistry_) {
        rolesStateRegistry_ = getProtocolAddress(ROLES_STATE_REGISTRY);
    }

    /// @inheritdoc ISuperRegistry
    function superPositions() external view override returns (address superPositions_) {
        superPositions_ = getProtocolAddress(SUPER_POSITIONS);
    }

    /// @inheritdoc ISuperRegistry
    function superRBAC() external view override returns (address superRBAC_) {
        superRBAC_ = getProtocolAddress(SUPER_RBAC);
    }

    /// @inheritdoc ISuperRegistry
    function multiTxProcessor() external view override returns (address multiTxProcessor_) {
        multiTxProcessor_ = getProtocolAddress(MULTI_TX_PROCESSOR);
    }

    /// @inheritdoc ISuperRegistry
    function txProcessor() external view override returns (address txProcessor_) {
        txProcessor_ = getProtocolAddress(TX_PROCESSOR);
    }

    /// @inheritdoc ISuperRegistry
    function txUpdater() external view override returns (address txUpdater_) {
        txUpdater_ = getProtocolAddress(TX_UPDATER);
    }

    /// @inheritdoc ISuperRegistry
    function getBridgeAddress(uint8 bridgeId_) external view override returns (address bridgeAddress_) {
        bridgeAddress_ = bridgeAddresses[bridgeId_];
    }

    /// @inheritdoc ISuperRegistry
    function getBridgeValidator(uint8 bridgeId_) external view override returns (address bridgeValidator_) {
        bridgeValidator_ = bridgeValidator[bridgeId_];
    }

    /// @inheritdoc ISuperRegistry
    function getAmbAddress(uint8 ambId_) external view override returns (address ambAddress_) {
        ambAddress_ = ambAddresses[ambId_];
    }

    /// @inheritdoc ISuperRegistry
    function getStateRegistry(uint8 registryId_) external view override returns (address registryAddress_) {
        registryAddress_ = registryAddresses[registryId_];
    }

    /// @inheritdoc ISuperRegistry
<<<<<<< HEAD
    function getPayMaster() external view returns (address feeCollector_) {
=======
    function getStateRegistryId(address registryAddress_) external view override returns (uint8 registryId_) {
        registryId_ = stateRegistryIds[registryAddress_];
    }

    /// @inheritdoc ISuperRegistry
    function getFeeCollector() external view returns (address feeCollector_) {
>>>>>>> b9b148a4
        feeCollector_ = getProtocolAddress(FEE_COLLECTOR);
    }

    /// @inheritdoc ISuperRegistry
    function isValidStateRegistry(address registryAddress_) external view override returns (bool valid_) {
        if (stateRegistryIds[registryAddress_] != 0) return true;

        return false;
    }

    /// @inheritdoc ISuperRegistry
    function isValidAmbImpl(address ambAddress_) external view override returns (bool valid_) {
        if (ambIds[ambAddress_] != 0) return true;

        return false;
    }
}<|MERGE_RESOLUTION|>--- conflicted
+++ resolved
@@ -30,7 +30,7 @@
     /// @dev core protocol addresses identifiers
     bytes32 public constant override SUPER_ROUTER = keccak256("SUPER_ROUTER");
     bytes32 public constant override SUPERFORM_FACTORY = keccak256("SUPERFORM_FACTORY");
-    bytes32 public constant override FEE_COLLECTOR = keccak256("FEE_COLLECTOR");
+    bytes32 public constant override PAYMASTER = keccak256("PAYMASTER");
     bytes32 public constant override CORE_STATE_REGISTRY = keccak256("CORE_STATE_REGISTRY");
     bytes32 public constant override TWO_STEPS_FORM_STATE_REGISTRY = keccak256("TWO_STEPS_FORM_STATE_REGISTRY");
     bytes32 public constant override FACTORY_STATE_REGISTRY = keccak256("FACTORY_STATE_REGISTRY");
@@ -92,8 +92,8 @@
 
     /// @inheritdoc ISuperRegistry
     function setPayMaster(address feeCollector_) external override onlyCaller {
-        address oldPayMaster = protocolAddresses[FEE_COLLECTOR];
-        protocolAddresses[FEE_COLLECTOR] = feeCollector_;
+        address oldPayMaster = protocolAddresses[PAYMASTER];
+        protocolAddresses[PAYMASTER] = feeCollector_;
 
         emit PayMasterUpdated(oldPayMaster, feeCollector_);
     }
@@ -307,17 +307,13 @@
     }
 
     /// @inheritdoc ISuperRegistry
-<<<<<<< HEAD
-    function getPayMaster() external view returns (address feeCollector_) {
-=======
     function getStateRegistryId(address registryAddress_) external view override returns (uint8 registryId_) {
         registryId_ = stateRegistryIds[registryAddress_];
     }
 
     /// @inheritdoc ISuperRegistry
-    function getFeeCollector() external view returns (address feeCollector_) {
->>>>>>> b9b148a4
-        feeCollector_ = getProtocolAddress(FEE_COLLECTOR);
+    function getPayMaster() external view returns (address payMaster_) {
+        payMaster_ = getProtocolAddress(PAYMASTER);
     }
 
     /// @inheritdoc ISuperRegistry
