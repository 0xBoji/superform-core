/// SPDX-License-Identifier: Apache-2.0
pragma solidity 0.8.19;

import {AccessControl} from "openzeppelin-contracts/contracts/access/AccessControl.sol";
import {ISuperRegistry} from "../interfaces/ISuperRegistry.sol";
import {IPermit2} from "../interfaces/IPermit2.sol";
import {Error} from "../utils/Error.sol";

/// @title SuperRegistry
/// @author Zeropoint Labs.
/// @dev FIXME: this should be decentralized and protected by a timelock contract.
/// @dev Keeps information on all protocolAddresses used in the SuperForms ecosystem.
contract SuperRegistry is ISuperRegistry, AccessControl {
    /// @dev chainId represents the superform chain id.
    uint16 public chainId;
<<<<<<< HEAD
    address public superPositionBank;
=======
    /// @dev canonical permit2 contract
    address public PERMIT2;
>>>>>>> c53e1afb

    mapping(bytes32 id => address moduleAddress) private protocolAddresses;
    /// @dev bridge id is mapped to a bridge address (to prevent interaction with unauthorized bridges)
    mapping(uint8 bridgeId => address bridgeAddress) public bridgeAddresses;
    mapping(uint8 bridgeId => address bridgeValidator) public bridgeValidator;
    mapping(uint8 bridgeId => address ambAddresses) public ambAddresses;

    /// @dev core protocol addresses identifiers
    /// @dev FIXME: we don't have AMB and liquidity bridge implementations here, should we add?
    bytes32 public constant override PROTOCOL_ADMIN = "PROTOCOL_ADMIN";
    bytes32 public constant override SUPER_ROUTER = "SUPER_ROUTER";
    bytes32 public constant override TOKEN_BANK = "TOKEN_BANK";
    bytes32 public constant override SUPERFORM_FACTORY = "SUPERFORM_FACTORY";
    bytes32 public constant override CORE_STATE_REGISTRY =
        "CORE_STATE_REGISTRY";
    bytes32 public constant override FACTORY_STATE_REGISTRY =
        "FACTORY_STATE_REGISTRY";
    bytes32 public constant override SUPER_POSITIONS = "SUPER_POSITIONS";
    bytes32 public constant override SUPER_RBAC = "SUPER_RBAC";
    bytes32 public constant override MULTI_TX_PROCESSOR = "MULTI_TX_PROCESSOR";

    /// @param admin_ the address of the admin.
    constructor(address admin_) {
        _setupRole(DEFAULT_ADMIN_ROLE, admin_);
    }

    /*///////////////////////////////////////////////////////////////
                        External Write Functions
    //////////////////////////////////////////////////////////////*/

    /// @inheritdoc ISuperRegistry
    function setImmutables(
        uint16 chainId_,
        address permit2_
    ) external override onlyRole(DEFAULT_ADMIN_ROLE) {
        if (chainId != 0) revert Error.DISABLED();
        if (chainId_ == 0) revert Error.INVALID_INPUT_CHAIN_ID();
        if (PERMIT2 != address(0)) revert Error.DISABLED();

        chainId = chainId_;
        PERMIT2 = permit2_;

        emit SetImmutables(chainId_, PERMIT2);
    }

    /// @inheritdoc ISuperRegistry
    function setNewProtocolAddress(
        bytes32 protocolAddressId_,
        address newAddress_
    ) external override onlyRole(DEFAULT_ADMIN_ROLE) {
        address oldAddress = protocolAddresses[protocolAddressId_];
        protocolAddresses[protocolAddressId_] = newAddress_;
        emit ProtocolAddressUpdated(
            protocolAddressId_,
            oldAddress,
            newAddress_
        );
    }

    /// @inheritdoc ISuperRegistry
    function setProtocolAdmin(
        address admin_
    ) external override onlyRole(DEFAULT_ADMIN_ROLE) {
        if (admin_ == address(0)) revert Error.ZERO_ADDRESS();

        address oldAdmin = protocolAddresses[PROTOCOL_ADMIN];
        protocolAddresses[PROTOCOL_ADMIN] = admin_;

        emit ProtocolAdminUpdated(oldAdmin, admin_);
    }

    /// @inheritdoc ISuperRegistry
    function setSuperRouter(
        address superRouter_
    ) external override onlyRole(DEFAULT_ADMIN_ROLE) {
        if (superRouter_ == address(0)) revert Error.ZERO_ADDRESS();

        address oldSuperRouter = protocolAddresses[SUPER_ROUTER];
        protocolAddresses[SUPER_ROUTER] = superRouter_;

        emit SuperRouterUpdated(oldSuperRouter, superRouter_);
    }

    /// @inheritdoc ISuperRegistry
    function setTokenBank(
        address tokenBank_
    ) external override onlyRole(DEFAULT_ADMIN_ROLE) {
        if (tokenBank_ == address(0)) revert Error.ZERO_ADDRESS();

        address oldTokenBank = protocolAddresses[TOKEN_BANK];
        protocolAddresses[TOKEN_BANK] = tokenBank_;

        emit TokenBankUpdated(oldTokenBank, tokenBank_);
    }

    /// @inheritdoc ISuperRegistry
    function setSuperFormFactory(
        address superFormFactory_
    ) external override onlyRole(DEFAULT_ADMIN_ROLE) {
        if (superFormFactory_ == address(0)) revert Error.ZERO_ADDRESS();

        address oldSuperFormFactory = protocolAddresses[SUPERFORM_FACTORY];
        protocolAddresses[SUPERFORM_FACTORY] = superFormFactory_;

        emit SuperFormFactoryUpdated(oldSuperFormFactory, superFormFactory_);
    }

    /// @inheritdoc ISuperRegistry
    function setCoreStateRegistry(
        address coreStateRegistry_
    ) external override onlyRole(DEFAULT_ADMIN_ROLE) {
        if (coreStateRegistry_ == address(0)) revert Error.ZERO_ADDRESS();

        address oldCoreStateRegistry = protocolAddresses[CORE_STATE_REGISTRY];
        protocolAddresses[CORE_STATE_REGISTRY] = coreStateRegistry_;

        emit CoreStateRegistryUpdated(oldCoreStateRegistry, coreStateRegistry_);
    }

    /// @inheritdoc ISuperRegistry
    function setFactoryStateRegistry(
        address factoryStateRegistry_
    ) external override onlyRole(DEFAULT_ADMIN_ROLE) {
        if (factoryStateRegistry_ == address(0)) revert Error.ZERO_ADDRESS();

        address oldFactoryStateRegistry = protocolAddresses[
            FACTORY_STATE_REGISTRY
        ];
        protocolAddresses[FACTORY_STATE_REGISTRY] = factoryStateRegistry_;

        emit FactoryStateRegistryUpdated(
            oldFactoryStateRegistry,
            factoryStateRegistry_
        );
    }

    /// @inheritdoc ISuperRegistry
    function setSuperPositions(
        address superPositions_
    ) external override onlyRole(DEFAULT_ADMIN_ROLE) {
        if (superPositions_ == address(0)) revert Error.ZERO_ADDRESS();

        address oldSuperPositions = protocolAddresses[SUPER_POSITIONS];
        protocolAddresses[SUPER_POSITIONS] = superPositions_;

        emit SuperPositionsUpdated(oldSuperPositions, superPositions_);
    }

    /// @inheritdoc ISuperRegistry
    function setSuperRBAC(
        address superRBAC_
    ) external override onlyRole(DEFAULT_ADMIN_ROLE) {
        if (superRBAC_ == address(0)) revert Error.ZERO_ADDRESS();

        address oldSuperRBAC = protocolAddresses[SUPER_RBAC];
        protocolAddresses[SUPER_RBAC] = superRBAC_;

        emit SuperRBACUpdated(oldSuperRBAC, superRBAC_);
    }

    /// @inheritdoc ISuperRegistry
    function setMultiTxProcessor(
        address multiTxProcessor_
    ) external override onlyRole(DEFAULT_ADMIN_ROLE) {
        if (multiTxProcessor_ == address(0)) revert Error.ZERO_ADDRESS();

        address oldMultiTxProcessor = protocolAddresses[MULTI_TX_PROCESSOR];
        protocolAddresses[MULTI_TX_PROCESSOR] = multiTxProcessor_;

        emit MultiTxProcessorUpdated(oldMultiTxProcessor, multiTxProcessor_);
    }

    /// @inheritdoc ISuperRegistry
    function setBridgeAddresses(
        uint8[] memory bridgeId_,
        address[] memory bridgeAddress_,
        address[] memory bridgeValidator_
    ) external override onlyRole(DEFAULT_ADMIN_ROLE) {
        for (uint256 i = 0; i < bridgeId_.length; i++) {
            uint8 x = bridgeId_[i];
            address y = bridgeAddress_[i];
            address z = bridgeValidator_[i];
            if (y == address(0) || z == address(0)) revert Error.ZERO_ADDRESS();

            bridgeAddresses[x] = y;
            bridgeValidator[x] = z;

            emit SetBridgeAddress(x, y);
            emit SetBridgeValidator(x, z);
        }
    }

    /// @inheritdoc ISuperRegistry
    function setAmbAddress(
        uint8[] memory ambId_,
        address[] memory ambAddress_
    ) external override onlyRole(DEFAULT_ADMIN_ROLE) {
        for (uint256 i = 0; i < ambId_.length; i++) {
            address x = ambAddress_[i];
            uint8 y = ambId_[i];
            if (x == address(0)) revert Error.ZERO_ADDRESS();

            ambAddresses[y] = x;
            emit SetAmbAddress(y, x);
        }
    }

    function setSuperPositionBank(
        address superPositionBank_
    ) external override onlyRole(DEFAULT_ADMIN_ROLE) {
        if (superPositionBank_ == address(0)) revert Error.ZERO_ADDRESS();

        superPositionBank = superPositionBank_;

        emit SetSuperPositionBankAddress(superPositionBank_);
    }

    /*///////////////////////////////////////////////////////////////
                    External View Functions
    //////////////////////////////////////////////////////////////*/

    /// @inheritdoc ISuperRegistry
    function getProtocolAddress(
        bytes32 protocolAddressId_
    ) public view override returns (address) {
        return protocolAddresses[protocolAddressId_];
    }

    /// @inheritdoc ISuperRegistry
    function protocolAdmin()
        external
        view
        override
        returns (address protocolAdmin_)
    {
        protocolAdmin_ = getProtocolAddress(PROTOCOL_ADMIN);
    }

    /// @inheritdoc ISuperRegistry
    function superRouter()
        external
        view
        override
        returns (address superRouter_)
    {
        superRouter_ = getProtocolAddress(SUPER_ROUTER);
    }

    /// @inheritdoc ISuperRegistry
    function tokenBank() external view override returns (address tokenBank_) {
        tokenBank_ = getProtocolAddress(TOKEN_BANK);
    }

    /// @inheritdoc ISuperRegistry
    function superFormFactory()
        external
        view
        override
        returns (address superFormFactory_)
    {
        superFormFactory_ = getProtocolAddress(SUPERFORM_FACTORY);
    }

    /// @inheritdoc ISuperRegistry
    function coreStateRegistry()
        external
        view
        override
        returns (address coreStateRegistry_)
    {
        coreStateRegistry_ = getProtocolAddress(CORE_STATE_REGISTRY);
    }

    /// @inheritdoc ISuperRegistry
    function factoryStateRegistry()
        external
        view
        override
        returns (address factoryStateRegistry_)
    {
        factoryStateRegistry_ = getProtocolAddress(FACTORY_STATE_REGISTRY);
    }

    /// @inheritdoc ISuperRegistry
    function superPositions()
        external
        view
        override
        returns (address superPositions_)
    {
        superPositions_ = getProtocolAddress(SUPER_POSITIONS);
    }

    /// @inheritdoc ISuperRegistry
    function superRBAC() external view override returns (address superRBAC_) {
        superRBAC_ = getProtocolAddress(SUPER_RBAC);
    }

    /// @inheritdoc ISuperRegistry
    function multiTxProcessor()
        external
        view
        override
        returns (address multiTxProcessor_)
    {
        multiTxProcessor_ = getProtocolAddress(MULTI_TX_PROCESSOR);
    }

    /// @inheritdoc ISuperRegistry
    function getBridgeAddress(
        uint8 bridgeId_
    ) external view override returns (address bridgeAddress_) {
        bridgeAddress_ = bridgeAddresses[bridgeId_];
    }

    /// @inheritdoc ISuperRegistry
    function getBridgeValidator(
        uint8 bridgeId_
    ) external view override returns (address bridgeValidator_) {
        bridgeValidator_ = bridgeValidator[bridgeId_];
    }

    /// @inheritdoc ISuperRegistry
    function getAmbAddress(
        uint8 ambId_
    ) external view override returns (address ambAddress_) {
        ambAddress_ = ambAddresses[ambId_];
    }
}<|MERGE_RESOLUTION|>--- conflicted
+++ resolved
@@ -13,12 +13,9 @@
 contract SuperRegistry is ISuperRegistry, AccessControl {
     /// @dev chainId represents the superform chain id.
     uint16 public chainId;
-<<<<<<< HEAD
-    address public superPositionBank;
-=======
+
     /// @dev canonical permit2 contract
     address public PERMIT2;
->>>>>>> c53e1afb
 
     mapping(bytes32 id => address moduleAddress) private protocolAddresses;
     /// @dev bridge id is mapped to a bridge address (to prevent interaction with unauthorized bridges)
@@ -37,6 +34,8 @@
     bytes32 public constant override FACTORY_STATE_REGISTRY =
         "FACTORY_STATE_REGISTRY";
     bytes32 public constant override SUPER_POSITIONS = "SUPER_POSITIONS";
+    bytes32 public constant override SUPER_POSITION_BANK =
+        "SUPER_POSITION_BANK";
     bytes32 public constant override SUPER_RBAC = "SUPER_RBAC";
     bytes32 public constant override MULTI_TX_PROCESSOR = "MULTI_TX_PROCESSOR";
 
@@ -231,9 +230,13 @@
     ) external override onlyRole(DEFAULT_ADMIN_ROLE) {
         if (superPositionBank_ == address(0)) revert Error.ZERO_ADDRESS();
 
-        superPositionBank = superPositionBank_;
-
-        emit SetSuperPositionBankAddress(superPositionBank_);
+        address oldSuperPositionBank = protocolAddresses[SUPER_POSITION_BANK];
+        protocolAddresses[SUPER_POSITION_BANK] = superPositionBank_;
+
+        emit SetSuperPositionBankAddress(
+            oldSuperPositionBank,
+            superPositionBank_
+        );
     }
 
     /*///////////////////////////////////////////////////////////////
@@ -312,6 +315,14 @@
         superPositions_ = getProtocolAddress(SUPER_POSITIONS);
     }
 
+    function superPositionBank()
+        external
+        view
+        returns (address superPositionBank_)
+    {
+        superPositionBank_ = getProtocolAddress(SUPER_POSITION_BANK);
+    }
+
     /// @inheritdoc ISuperRegistry
     function superRBAC() external view override returns (address superRBAC_) {
         superRBAC_ = getProtocolAddress(SUPER_RBAC);
