--- conflicted
+++ resolved
@@ -177,8 +177,6 @@
 
         if (extraData_.length > 0) {
             AMBFactoryMessage memory rolesPayload = AMBFactoryMessage(SYNC_REVOKE, abi.encode(UPDATER_ROLE, updater_));
-<<<<<<< HEAD
-=======
 
             _broadcast(abi.encode(rolesPayload), extraData_);
         }
@@ -234,7 +232,6 @@
                 SYNC_REVOKE,
                 abi.encode(MINTER_STATE_REGISTRY, minterStateRegistry_)
             );
->>>>>>> b9b148a4
 
             _broadcast(abi.encode(rolesPayload), extraData_);
         }
