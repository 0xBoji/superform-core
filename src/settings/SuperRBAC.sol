///SPDX-License-Identifier: Apache-2.0
pragma solidity 0.8.19;

import {AccessControl} from "openzeppelin-contracts/contracts/access/AccessControl.sol";
import {IBaseStateRegistry} from "../interfaces/IBaseStateRegistry.sol";
import {ISuperRegistry} from "../interfaces/ISuperRegistry.sol";
import {ISuperRBAC} from "../interfaces/ISuperRBAC.sol";
import {Error} from "../utils/Error.sol";
import {AMBFactoryMessage, AMBMessage} from "../types/DataTypes.sol";
import "../utils/DataPacking.sol";
import "forge-std/console.sol";

/// @title SuperRBAC
/// @author Zeropoint Labs.
/// @dev Contract to manage roles in the entire superForm protocol
contract SuperRBAC is ISuperRBAC, AccessControl {
    uint8 public constant STATE_REGISTRY_TYPE = 2;

    bytes32 public constant SYNC_REVOKE_ROLE = keccak256("SYNC_REVOKE_ROLE");

    bytes32 public constant override CORE_STATE_REGISTRY_ROLE =
        keccak256("CORE_STATE_REGISTRY_ROLE");
    bytes32 public constant override SUPER_ROUTER_ROLE =
        keccak256("SUPER_ROUTER_ROLE");
    bytes32 public constant override TOKEN_BANK_ROLE =
        keccak256("TOKEN_BANK_ROLE");
    bytes32 public constant override SUPERFORM_FACTORY_ROLE =
        keccak256("SUPERFORM_FACTORY_ROLE");
    bytes32 public constant override SWAPPER_ROLE = keccak256("SWAPPER_ROLE");
    bytes32 public constant override CORE_CONTRACTS_ROLE =
        keccak256("CORE_CONTRACTS_ROLE");
    bytes32 public constant override IMPLEMENTATION_CONTRACTS_ROLE =
        keccak256("IMPLEMENTATION_CONTRACTS_ROLE");
    bytes32 public constant override PROCESSOR_ROLE =
        keccak256("PROCESSOR_ROLE");
    bytes32 public constant override UPDATER_ROLE = keccak256("UPDATER_ROLE");
    bytes32 public constant override SUPER_POSITIONS_BANK_ROLE =
        keccak256("SUPER_POSITIONS_BANK_ROLE");

    ISuperRegistry public immutable superRegistry;

    /// @param superRegistry_ the superform registry contract
    constructor(address superRegistry_, address admin_) {
        superRegistry = ISuperRegistry(superRegistry_);

        address protocolAdmin = superRegistry.protocolAdmin();
        if (admin_ != protocolAdmin) revert Error.INVALID_DEPLOYER();

        _setupRole(DEFAULT_ADMIN_ROLE, protocolAdmin);
    }

    /*///////////////////////////////////////////////////////////////
                        External Write Functions
    //////////////////////////////////////////////////////////////*/

    /// @inheritdoc ISuperRBAC
    function grantProtocolAdminRole(address admin_) external override {
        grantRole(DEFAULT_ADMIN_ROLE, admin_);
    }

    /// @inheritdoc ISuperRBAC
    function revokeProtocolAdminRole(address admin_) external override {
        revokeRole(DEFAULT_ADMIN_ROLE, admin_);
    }

    /// @inheritdoc ISuperRBAC
    function grantCoreStateRegistryRole(
        address coreStateRegistry_
    ) external override {
        grantRole(CORE_STATE_REGISTRY_ROLE, coreStateRegistry_);
    }

    /// @inheritdoc ISuperRBAC
    function revokeCoreStateRegistryRole(
        address stateRegistry_,
        bytes memory extraData_
    ) external payable override {
        revokeRole(CORE_STATE_REGISTRY_ROLE, stateRegistry_);

        if (extraData_.length > 0) {
            AMBFactoryMessage memory rolesPayload = AMBFactoryMessage(
                SYNC_REVOKE_ROLE,
                abi.encode(CORE_STATE_REGISTRY_ROLE, stateRegistry_)
            );

            _broadcast(abi.encode(rolesPayload), extraData_);
        }
    }

    /// @inheritdoc ISuperRBAC
    function grantSuperRouterRole(address superRouter_) external override {
        grantRole(SUPER_ROUTER_ROLE, superRouter_);
    }

    /// @inheritdoc ISuperRBAC
    function revokeSuperRouterRole(
        address superRouter_,
        bytes memory extraData_
    ) external payable override {
        revokeRole(SUPER_ROUTER_ROLE, superRouter_);

        if (extraData_.length > 0) {
            AMBFactoryMessage memory rolesPayload = AMBFactoryMessage(
                SYNC_REVOKE_ROLE,
                abi.encode(SUPER_ROUTER_ROLE, superRouter_)
            );

            _broadcast(abi.encode(rolesPayload), extraData_);
        }
    }

    /// @inheritdoc ISuperRBAC
<<<<<<< HEAD
    function grantTokenBankRole(address tokenBank_) external override {
        grantRole(TOKEN_BANK_ROLE, tokenBank_);
    }

    /// @inheritdoc ISuperRBAC
    function revokeTokenBankRole(
        address tokenBank_,
        bytes memory extraData_
    ) external payable override {
        revokeRole(TOKEN_BANK_ROLE, tokenBank_);

        if (extraData_.length > 0) {
            AMBFactoryMessage memory rolesPayload = AMBFactoryMessage(
                SYNC_REVOKE_ROLE,
                abi.encode(TOKEN_BANK_ROLE, tokenBank_)
            );

            _broadcast(abi.encode(rolesPayload), extraData_);
        }
    }

    /// @inheritdoc ISuperRBAC
=======
>>>>>>> 3632329e
    function grantSuperformFactoryRole(
        address superformFactory_
    ) external override {
        grantRole(SUPERFORM_FACTORY_ROLE, superformFactory_);
    }

    /// @inheritdoc ISuperRBAC
    function revokeSuperformFactoryRole(
        address superformFactory_,
        bytes memory extraData_
    ) external payable override {
        revokeRole(SUPERFORM_FACTORY_ROLE, superformFactory_);

        if (extraData_.length > 0) {
            AMBFactoryMessage memory rolesPayload = AMBFactoryMessage(
                SYNC_REVOKE_ROLE,
                abi.encode(SUPERFORM_FACTORY_ROLE, superformFactory_)
            );

            _broadcast(abi.encode(rolesPayload), extraData_);
        }
    }

    /// @inheritdoc ISuperRBAC
    function grantSwapperRole(address swapper_) external override {
        grantRole(SWAPPER_ROLE, swapper_);
    }

    /// @inheritdoc ISuperRBAC
    function revokeSwapperRole(
        address swapper_,
        bytes memory extraData_
    ) external payable override {
        revokeRole(SWAPPER_ROLE, swapper_);

        if (extraData_.length > 0) {
            AMBFactoryMessage memory rolesPayload = AMBFactoryMessage(
                SYNC_REVOKE_ROLE,
                abi.encode(SWAPPER_ROLE, swapper_)
            );

            _broadcast(abi.encode(rolesPayload), extraData_);
        }
    }

    /// @inheritdoc ISuperRBAC
    function grantCoreContractsRole(address coreContracts_) external override {
        grantRole(CORE_CONTRACTS_ROLE, coreContracts_);
    }

    /// @inheritdoc ISuperRBAC
    function revokeCoreContractsRole(
        address coreContracts_,
        bytes memory extraData_
    ) external payable override {
        revokeRole(CORE_CONTRACTS_ROLE, coreContracts_);

        if (extraData_.length > 0) {
            AMBFactoryMessage memory rolesPayload = AMBFactoryMessage(
                SYNC_REVOKE_ROLE,
                abi.encode(CORE_CONTRACTS_ROLE, coreContracts_)
            );

            _broadcast(abi.encode(rolesPayload), extraData_);
        }
    }

    /// @inheritdoc ISuperRBAC
    function grantImplementationContractsRole(
        address implementationContracts_
    ) external override {
        grantRole(IMPLEMENTATION_CONTRACTS_ROLE, implementationContracts_);
    }

    /// @inheritdoc ISuperRBAC
    function revokeImplementationContractsRole(
        address implementationContracts_,
        bytes memory extraData_
    ) external payable override {
        revokeRole(IMPLEMENTATION_CONTRACTS_ROLE, implementationContracts_);

        if (extraData_.length > 0) {
            AMBFactoryMessage memory rolesPayload = AMBFactoryMessage(
                SYNC_REVOKE_ROLE,
                abi.encode(
                    IMPLEMENTATION_CONTRACTS_ROLE,
                    implementationContracts_
                )
            );

            _broadcast(abi.encode(rolesPayload), extraData_);
        }
    }

    /// @inheritdoc ISuperRBAC
    function grantProcessorRole(address processor_) external override {
        grantRole(PROCESSOR_ROLE, processor_);
    }

    /// @inheritdoc ISuperRBAC
    function revokeProcessorRole(
        address processor_,
        bytes memory extraData_
    ) external payable override {
        revokeRole(PROCESSOR_ROLE, processor_);

        if (extraData_.length > 0) {
            AMBFactoryMessage memory rolesPayload = AMBFactoryMessage(
                SYNC_REVOKE_ROLE,
                abi.encode(PROCESSOR_ROLE, processor_)
            );

            _broadcast(abi.encode(rolesPayload), extraData_);
        }
    }

    /// @inheritdoc ISuperRBAC
    function grantUpdaterRole(address updater_) external override {
        grantRole(UPDATER_ROLE, updater_);
    }

    /// @inheritdoc ISuperRBAC
    function revokeUpdaterRole(
        address updater_,
        bytes memory extraData_
    ) external payable override {
        revokeRole(UPDATER_ROLE, updater_);

        if (extraData_.length > 0) {
            AMBFactoryMessage memory rolesPayload = AMBFactoryMessage(
                SYNC_REVOKE_ROLE,
                abi.encode(UPDATER_ROLE, updater_)
            );

            _broadcast(abi.encode(rolesPayload), extraData_);
        }
    }

    /// @inheritdoc ISuperRBAC
    function stateSync(bytes memory data_) external override {
        if (msg.sender != superRegistry.rolesStateRegistry())
            revert Error.NOT_ROLES_STATE_REGISTRY();

        AMBMessage memory stateRegistryPayload = abi.decode(
            data_,
            (AMBMessage)
        );
        AMBFactoryMessage memory rolesPayload = abi.decode(
            stateRegistryPayload.params,
            (AMBFactoryMessage)
        );

        if (rolesPayload.messageType == SYNC_REVOKE_ROLE) {
            (bytes32 role, address affectedAddress) = abi.decode(
                rolesPayload.message,
                (bytes32, address)
            );

            /// @dev no one can update the default admin role
            if (role != DEFAULT_ADMIN_ROLE) revokeRole(role, affectedAddress);
        }
    }

    /*///////////////////////////////////////////////////////////////
                            VIEW FUNCTIONS
    //////////////////////////////////////////////////////////////*/

    /// @inheritdoc ISuperRBAC
    function hasProtocolAdminRole(
        address admin_
    ) external view override returns (bool) {
        return hasRole(DEFAULT_ADMIN_ROLE, admin_);
    }

    /// @inheritdoc ISuperRBAC
    function hasCoreStateRegistryRole(
        address coreStateRegistry_
    ) external view override returns (bool) {
        return hasRole(CORE_STATE_REGISTRY_ROLE, coreStateRegistry_);
    }

    /// @inheritdoc ISuperRBAC
    function hasSuperRouterRole(
        address superRouter_
    ) external view override returns (bool) {
        return hasRole(SUPER_ROUTER_ROLE, superRouter_);
    }

    /// @inheritdoc ISuperRBAC
    function hasSuperformFactoryRole(
        address superformFactory_
    ) external view override returns (bool) {
        return hasRole(SUPERFORM_FACTORY_ROLE, superformFactory_);
    }

    /// @inheritdoc ISuperRBAC
    function hasSwapperRole(
        address swapper_
    ) external view override returns (bool) {
        return hasRole(SWAPPER_ROLE, swapper_);
    }

    /// @inheritdoc ISuperRBAC
    function hasCoreContractsRole(
        address coreContracts_
    ) external view override returns (bool) {
        return hasRole(CORE_CONTRACTS_ROLE, coreContracts_);
    }

    /// @inheritdoc ISuperRBAC
    function hasImplementationContractsRole(
        address implementationContracts_
    ) external view override returns (bool) {
        return hasRole(IMPLEMENTATION_CONTRACTS_ROLE, implementationContracts_);
    }

    /// @inheritdoc ISuperRBAC
    function hasProcessorRole(
        address processor_
    ) external view override returns (bool) {
        return hasRole(PROCESSOR_ROLE, processor_);
    }

    /// @inheritdoc ISuperRBAC
    function hasUpdaterRole(
        address updater_
    ) external view override returns (bool) {
        return hasRole(UPDATER_ROLE, updater_);
    }

    /*///////////////////////////////////////////////////////////////
                        Internal Functions
    //////////////////////////////////////////////////////////////*/

    /// @dev interacts with role state registry to broadcasting state changes to all connected remote chains
    /// @param message_ is the crosschain message to be sent.
    /// @param extraData_ is the amb override information.
    function _broadcast(
        bytes memory message_,
        bytes memory extraData_
    ) internal {
        (uint8[] memory ambIds, bytes memory broadcastParams) = abi.decode(
            extraData_,
            (uint8[], bytes)
        );

        /// @dev ambIds are validated inside the factory state registry
        /// @dev broadcastParams if wrong will revert in the amb implementation
        IBaseStateRegistry(superRegistry.rolesStateRegistry()).broadcastPayload{
            value: msg.value
        }(ambIds, message_, broadcastParams);
    }
}<|MERGE_RESOLUTION|>--- conflicted
+++ resolved
@@ -110,7 +110,6 @@
     }
 
     /// @inheritdoc ISuperRBAC
-<<<<<<< HEAD
     function grantTokenBankRole(address tokenBank_) external override {
         grantRole(TOKEN_BANK_ROLE, tokenBank_);
     }
@@ -133,8 +132,6 @@
     }
 
     /// @inheritdoc ISuperRBAC
-=======
->>>>>>> 3632329e
     function grantSuperformFactoryRole(
         address superformFactory_
     ) external override {
