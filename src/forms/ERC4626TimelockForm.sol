--- conflicted
+++ resolved
@@ -4,12 +4,7 @@
 import {IERC20} from "openzeppelin-contracts/contracts/interfaces/IERC20.sol";
 import {SafeERC20} from "openzeppelin-contracts/contracts/token/ERC20/utils/SafeERC20.sol";
 import {IERC4626TimelockVault} from "./interfaces/IERC4626TimelockVault.sol";
-<<<<<<< HEAD
-import {SafeTransferLib} from "solmate/utils/SafeTransferLib.sol";
 import {InitSingleVaultData, AMBMessage, InitMultiVaultData} from "../types/DataTypes.sol";
-=======
-import {InitSingleVaultData} from "../types/DataTypes.sol";
->>>>>>> 243381c4
 import {ERC4626FormImplementation} from "./ERC4626FormImplementation.sol";
 import {BaseForm} from "../BaseForm.sol";
 import {IBaseStateRegistry} from "../interfaces/IBaseStateRegistry.sol";
@@ -71,34 +66,17 @@
         delete xUnlockTime[payloadId_][index_];
     }
 
-<<<<<<< HEAD
     function xcheckUnlock(address vault_, uint256 dstPayloadId_, uint256 index_) public view returns (uint16) {
         uint256 requestTimestamp = xUnlockTime[dstPayloadId_][index_];
 
         if (requestTimestamp == 0) return 2;
 
         /// @dev FIXME: this works for vaults that return lock period in terms of block.timestamp
-        uint256 lockPeriod = IERC4626TimelockVault(vault_).getLockPeirod();
+        uint256 lockPeriod = IERC4626TimelockVault(vault_).getLockPeriod();
         if (requestTimestamp + lockPeriod < block.timestamp) return 3;
 
         /// @dev NOTE: feels like amount based validation is redundant (remove this later)
         return 0;
-=======
-        uint256 unlockTime = ownerRequest.requestTimestamp + IERC4626TimelockVault(vault_).getLockPeriod();
-
-        if (block.timestamp < unlockTime) {
-            /// unlock cooldown period not passed. revert Error.WITHDRAW_COOLDOWN_PERIOD
-            return 3;
-        } else {
-            if (ownerRequest.singleVaultData_.amount >= shares_) {
-                /// all clear. unlock after cooldown and enough of the shares. execute redeem
-                return 0;
-            } else {
-                /// not enough shares to unlock. revert Error.NOT_ENOUGH_UNLOCKED
-                return 1;
-            }
-        }
->>>>>>> 243381c4
     }
 
     /// FIXME: for now the same chain is sequential & blocking
@@ -109,7 +87,7 @@
         if (requestTimestamp == 0) return 2;
 
         /// @dev FIXME: this works for vaults that return lock period in terms of block.timestamp
-        uint256 lockPeriod = IERC4626TimelockVault(vault).getLockPeirod();
+        uint256 lockPeriod = IERC4626TimelockVault(vault).getLockPeriod();
         if (requestTimestamp + lockPeriod < block.timestamp) return 3;
 
         uint256 requestedAmount = unlockAmount[srcSender_];
@@ -265,13 +243,9 @@
         if (vars.unlock == 0) {
             dstAmount = v.redeem(singleVaultData_.amount, receiver, address(this));
 
-<<<<<<< HEAD
             if (isValidLiqReq != 0) {
                 /// Note Redeem Vault positions (we operate only on positions, not assets)
-                vars.balanceBefore = ERC20(v.asset()).balanceOf(address(this));
-=======
                 vars.balanceBefore = IERC20(v.asset()).balanceOf(address(this));
->>>>>>> 243381c4
 
                 /// @dev NOTE: only allows withdraws back to source
                 IBridgeValidator(superRegistry.getBridgeValidator(singleVaultData_.liqData.bridgeId)).validateTxData(
@@ -295,12 +269,7 @@
                     "",
                     superRegistry.PERMIT2()
                 );
-<<<<<<< HEAD
-
-                vars.balanceAfter = ERC20(v.asset()).balanceOf(address(this));
-=======
                 vars.balanceAfter = IERC20(v.asset()).balanceOf(address(this));
->>>>>>> 243381c4
 
                 /// note: balance validation to prevent draining contract.
                 if (vars.balanceAfter < vars.balanceBefore - dstAmount)
