// SPDX-License-Identifier: Apache-2.0
pragma solidity 0.8.19;

import {ERC721} from "@solmate/tokens/ERC721.sol";
import {IBaseStateRegistry} from "../interfaces/IBaseStateRegistry.sol";
import {ISuperFormFactory} from "../interfaces/ISuperFormFactory.sol";
import {BaseForm} from "../BaseForm.sol";

/// @title ERC721Form
/// @notice Abstract implementation of BaseForm for protocols using ERC721 vault shares.
/// @notice WIP: likely not to be released in v1
abstract contract ERC721Form is BaseForm {
    constructor(
<<<<<<< HEAD
        uint80 chainId_,
        IBaseStateRegistry stateRegistry_,
=======
        uint16 chainId_,
>>>>>>> da3f3523
        ISuperFormFactory superFormFactory_
    ) BaseForm(chainId_, superFormFactory_) {}

    /*///////////////////////////////////////////////////////////////
                            GETTERS
    //////////////////////////////////////////////////////////////*/

    /// @inheritdoc BaseForm
    function getVaultShareBalance(
        address vault_
    ) public view virtual override returns (uint256) {
        return ERC721(vault_).balanceOf(address(this));
    }

    /// @inheritdoc BaseForm
    function vaultSharesIsERC20() public pure virtual override returns (bool) {
        return false;
    }

    /// @inheritdoc BaseForm
    function vaultSharesIsERC4626()
        public
        pure
        virtual
        override
        returns (bool)
    {
        return false;
    }

    /// @inheritdoc BaseForm
    function vaultSharesIsERC721() public pure virtual override returns (bool) {
        return true;
    }

    /// @inheritdoc BaseForm
    function superformYieldTokenName(
        address vault_
    ) external view virtual override returns (string memory) {
        return string(abi.encodePacked("Superform ", ERC721(vault_).name()));
    }

    /// @inheritdoc BaseForm
    function superformYieldTokenSymbol(
        address vault_
    ) external view virtual override returns (string memory) {
        return string(abi.encodePacked("SUP-", ERC721(vault_).symbol()));
    }

    /// @dev TODO - should this be 0?
    /// @inheritdoc BaseForm
    function superformYieldTokenDecimals(
        address
    ) external view virtual override returns (uint256 underlyingDecimals) {
        return 0;
    }
}<|MERGE_RESOLUTION|>--- conflicted
+++ resolved
@@ -11,12 +11,7 @@
 /// @notice WIP: likely not to be released in v1
 abstract contract ERC721Form is BaseForm {
     constructor(
-<<<<<<< HEAD
-        uint80 chainId_,
-        IBaseStateRegistry stateRegistry_,
-=======
         uint16 chainId_,
->>>>>>> da3f3523
         ISuperFormFactory superFormFactory_
     ) BaseForm(chainId_, superFormFactory_) {}
 
