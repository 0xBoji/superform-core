///SPDX-License-Identifier: Apache-2.0
pragma solidity 0.8.19;

import {IERC20} from "@openzeppelin-contracts/contracts/token/ERC20/IERC20.sol";

interface IERC4626Timelock is IERC20 {

    /*///////////////////////////////////////////////////////////////
                            TIMELOCK SECTION
    //////////////////////////////////////////////////////////////*/

    /// @notice Data structure for unlock request. In production vaults have differing mechanism for this
    struct UnlockRequest {
        /// Unique id of the request
        uint id;
        // The timestamp at which the `shareAmount` was requested to be unlocked
        uint startedAt;
        // The amount of shares to burn
        uint shareAmount;
    }

    /// @notice Abstract function, demonstrating a need for two separate calls to withdraw from IERC4626Timelock target vault
    /// @dev Owner first submits request for unlock and only after specified cooldown passes, can withdraw
    function requestUnlock(uint shareAmount) external;

    /// @notice Abstract function, demonstrating a need for two separate calls to withdraw from IERC4626Timelock target vault
    /// @dev Owner can resign from unlock request. In production vaults have differing mechanism for this
    function cancelUnlock(address owner) external;

<<<<<<< HEAD
    /// @notice Check outstanding unlock request for the owner
    /// @dev Mock Timelocked Vault uses single UnlockRequest. In production vaults have differing mechanism for this
    function userUnlockRequests(address owner) external view returns (UnlockRequest memory);

    /// @notice The amount of time that must pass between a requestUnlock() and withdraw() call.
    function lockPeriod() external view returns (uint256);
    
=======
    /// NOTE: Using Benqi sAVAX as example of a Vault with 15d cooldown period
    function userUnlockRequests(
        address owner,
        uint256 index
    ) external view returns (UnlockRequest memory);

    /// @dev Helper function for BaseForm to perform check on the Form level
    /// Should be implemented by the form (ie. call underlying valut to see if we can withdraw)
    function isUnlocked(address owner) external view returns (bool);

>>>>>>> 56a4f010
    /*///////////////////////////////////////////////////////////////
                               ERC4626 SECTION
    //////////////////////////////////////////////////////////////*/

    /// @notice The address of the underlying token used by the Vault for valuing, depositing, and withdrawing.
    function asset() external view returns (address assetTokenAddress);

    /// @notice Total amount of the underlying asset that is “managed” by vault.
    function totalAssets() external view returns (uint256 totalManagedAssets);

    /**
     * @notice The amount of shares that the Vault would exchange for the amount of assets provided, in an ideal scenario where all the conditions are met.
     * @param assets The amount of underlying assets to be convert to vault shares.
     * @return shares The amount of vault shares converted from the underlying assets.
     */
    function convertToShares(
        uint256 assets
    ) external view returns (uint256 shares);

    /**
     * @notice The amount of assets that the Vault would exchange for the amount of shares provided, in an ideal scenario where all the conditions are met.
     * @param shares The amount of vault shares to be converted to the underlying assets.
     * @return assets The amount of underlying assets converted from the vault shares.
     */
    function convertToAssets(
        uint256 shares
    ) external view returns (uint256 assets);

    /**
     * @notice The maximum number of underlying assets that caller can deposit.
     * @param caller Account that the assets will be transferred from.
     * @return maxAssets The maximum amount of underlying assets the caller can deposit.
     */
    function maxDeposit(
        address caller
    ) external view returns (uint256 maxAssets);

    /**
     * @notice Allows an on-chain or off-chain user to simulate the effects of their deposit at the current transaction, given current on-chain conditions.
     * @param assets The amount of underlying assets to be transferred.
     * @return shares The amount of vault shares that will be minted.
     */
    function previewDeposit(
        uint256 assets
    ) external view returns (uint256 shares);

    /**
     * @notice Mint vault shares to receiver by transferring exact amount of underlying asset tokens from the caller.
     * @param assets The amount of underlying assets to be transferred to the vault.
     * @param receiver The account that the vault shares will be minted to.
     * @return shares The amount of vault shares that were minted.
     */
    function deposit(
        uint256 assets,
        address receiver
    ) external virtual returns (uint256 shares);

    /**
     * @notice The maximum number of vault shares that caller can mint.
     * @param caller Account that the underlying assets will be transferred from.
     * @return maxShares The maximum amount of vault shares the caller can mint.
     */
    function maxMint(address caller) external view returns (uint256 maxShares);

    /**
     * @notice Allows an on-chain or off-chain user to simulate the effects of their mint at the current transaction, given current on-chain conditions.
     * @param shares The amount of vault shares to be minted.
     * @return assets The amount of underlying assests that will be transferred from the caller.
     */
    function previewMint(uint256 shares) external view returns (uint256 assets);

    /**
     * @notice Mint exact amount of vault shares to the receiver by transferring enough underlying asset tokens from the caller.
     * @param shares The amount of vault shares to be minted.
     * @param receiver The account the vault shares will be minted to.
     * @return assets The amount of underlying assets that were transferred from the caller.
     */
    function mint(
        uint256 shares,
        address receiver
    ) external virtual returns (uint256 assets);

    /**
     * @notice The maximum number of underlying assets that owner can withdraw.
     * @param owner Account that owns the vault shares.
     * @return maxAssets The maximum amount of underlying assets the owner can withdraw.
     */
    function maxWithdraw(
        address owner
    ) external view returns (uint256 maxAssets);

    /**
     * @notice Allows an on-chain or off-chain user to simulate the effects of their withdrawal at the current transaction, given current on-chain conditions.
     * @param assets The amount of underlying assets to be withdrawn.
     * @return shares The amount of vault shares that will be burnt.
     */
    function previewWithdraw(
        uint256 assets
    ) external view returns (uint256 shares);

    /**
     * @notice Burns enough vault shares from owner and transfers the exact amount of underlying asset tokens to the receiver.
     * @param assets The amount of underlying assets to be withdrawn from the vault.
     * @param receiver The account that the underlying assets will be transferred to.
     * @param owner Account that owns the vault shares to be burnt.
     * @return shares The amount of vault shares that were burnt.
     */
    function withdraw(
        uint256 assets,
        address receiver,
        address owner
    ) external virtual returns (uint256 shares);

    /**
     * @notice The maximum number of shares an owner can redeem for underlying assets.
     * @param owner Account that owns the vault shares.
     * @return maxShares The maximum amount of shares the owner can redeem.
     */
    function maxRedeem(address owner) external view returns (uint256 maxShares);

    /**
     * @notice Allows an on-chain or off-chain user to simulate the effects of their redeemption at the current transaction, given current on-chain conditions.
     * @param shares The amount of vault shares to be burnt.
     * @return assets The amount of underlying assests that will transferred to the receiver.
     */
    function previewRedeem(
        uint256 shares
    ) external view returns (uint256 assets);

    /**
     * @notice Burns exact amount of vault shares from owner and transfers the underlying asset tokens to the receiver.
     * @param shares The amount of vault shares to be burnt.
     * @param receiver The account the underlying assets will be transferred to.
     * @param owner The account that owns the vault shares to be burnt.
     * @return assets The amount of underlying assets that were transferred to the receiver.
     */
    function redeem(
        uint256 shares,
        address receiver,
        address owner
    ) external virtual returns (uint256 assets);

    /**
     * @dev Emitted when sender has exchanged assets for shares, and transferred those shares to receiver.
     *
     * Note It must be emitted when tokens are deposited into the Vault in ERC4626.mint or ERC4626.deposit methods.
     */
    event Deposit(
        address indexed sender,
        address indexed receiver,
        uint256 assets,
        uint256 shares
    );

    /**
     * @dev Emitted when owner has exchanged shares for assets, and transferred those assets to receiver.
     *
     * Note It must be emitted when shares are withdrawn from the Vault in ERC4626.redeem or ERC4626.withdraw methods.
     */
    event Withdraw(
        address indexed sender,
        address indexed receiver,
        address indexed owner,
        uint256 assets,
        uint256 shares
    );
}<|MERGE_RESOLUTION|>--- conflicted
+++ resolved
@@ -27,7 +27,6 @@
     /// @dev Owner can resign from unlock request. In production vaults have differing mechanism for this
     function cancelUnlock(address owner) external;
 
-<<<<<<< HEAD
     /// @notice Check outstanding unlock request for the owner
     /// @dev Mock Timelocked Vault uses single UnlockRequest. In production vaults have differing mechanism for this
     function userUnlockRequests(address owner) external view returns (UnlockRequest memory);
@@ -35,18 +34,6 @@
     /// @notice The amount of time that must pass between a requestUnlock() and withdraw() call.
     function lockPeriod() external view returns (uint256);
     
-=======
-    /// NOTE: Using Benqi sAVAX as example of a Vault with 15d cooldown period
-    function userUnlockRequests(
-        address owner,
-        uint256 index
-    ) external view returns (UnlockRequest memory);
-
-    /// @dev Helper function for BaseForm to perform check on the Form level
-    /// Should be implemented by the form (ie. call underlying valut to see if we can withdraw)
-    function isUnlocked(address owner) external view returns (bool);
-
->>>>>>> 56a4f010
     /*///////////////////////////////////////////////////////////////
                                ERC4626 SECTION
     //////////////////////////////////////////////////////////////*/
