// SPDX-License-Identifier: Apache-2.0
pragma solidity ^0.8.19;

import { IERC20 } from "openzeppelin-contracts/contracts/interfaces/IERC20.sol";
import { IERC20Metadata } from "openzeppelin-contracts/contracts/token/ERC20/extensions/IERC20Metadata.sol";
import { SafeERC20 } from "openzeppelin-contracts/contracts/token/ERC20/utils/SafeERC20.sol";
import { IERC4626 } from "openzeppelin-contracts/contracts/interfaces/IERC4626.sol";
import { LiquidityHandler } from "../crosschain-liquidity/LiquidityHandler.sol";
import { InitSingleVaultData } from "../types/DataTypes.sol";
import { BaseForm } from "../BaseForm.sol";
import { IBridgeValidator } from "../interfaces/IBridgeValidator.sol";
import { Error } from "../utils/Error.sol";
import { DataLib } from "../libraries/DataLib.sol";

/// @title ERC4626FormImplementation
/// @notice Has common internal functions that can be re-used by actual form implementations
abstract contract ERC4626FormImplementation is BaseForm, LiquidityHandler {
    using SafeERC20 for IERC20;
    using DataLib for uint256;

    uint256 internal immutable STATE_REGISTRY_ID;

    /*///////////////////////////////////////////////////////////////
                            INITIALIZATION
    //////////////////////////////////////////////////////////////*/
    constructor(address superRegistry_, uint256 stateRegistryId_) BaseForm(superRegistry_) {
        STATE_REGISTRY_ID = stateRegistryId_;
    }

    /*///////////////////////////////////////////////////////////////
                            VIEW/PURE OVERRIDES
    //////////////////////////////////////////////////////////////*/

    /// @inheritdoc BaseForm
    function getVaultAsset() public view virtual override returns (address) {
        return address(IERC4626(vault).asset());
    }

    /// @inheritdoc BaseForm
    function getVaultName() public view virtual override returns (string memory) {
        return IERC4626(vault).name();
    }

    /// @inheritdoc BaseForm
    function getVaultSymbol() public view virtual override returns (string memory) {
        return IERC4626(vault).symbol();
    }

    /// @inheritdoc BaseForm
    function getVaultDecimals() public view virtual override returns (uint256) {
        return uint256(IERC4626(vault).decimals());
    }

    /// @inheritdoc BaseForm
    function getPricePerVaultShare() public view virtual override returns (uint256) {
        uint256 vaultDecimals = IERC4626(vault).decimals();
        return IERC4626(vault).convertToAssets(10 ** vaultDecimals);
    }

    /// @inheritdoc BaseForm
    function getVaultShareBalance() public view virtual override returns (uint256) {
        return IERC4626(vault).balanceOf(address(this));
    }

    /// @inheritdoc BaseForm
    function getTotalAssets() public view virtual override returns (uint256) {
        return IERC4626(vault).totalAssets();
    }

    /// @inheritdoc BaseForm
    function getPreviewPricePerVaultShare() public view virtual override returns (uint256) {
        uint256 vaultDecimals = IERC4626(vault).decimals();
        return IERC4626(vault).previewRedeem(10 ** vaultDecimals);
    }

    /// @inheritdoc BaseForm
    function previewDepositTo(uint256 assets_) public view virtual override returns (uint256) {
        return IERC4626(vault).convertToShares(assets_);
    }

    /// @inheritdoc BaseForm
    function previewWithdrawFrom(uint256 assets_) public view virtual override returns (uint256) {
        return IERC4626(vault).previewWithdraw(assets_);
    }

    /// @inheritdoc BaseForm
    function previewRedeemFrom(uint256 shares_) public view virtual override returns (uint256) {
        return IERC4626(vault).previewRedeem(shares_);
    }

    /*///////////////////////////////////////////////////////////////
                            INTERNAL OVERRIDES
    //////////////////////////////////////////////////////////////*/

    /// @dev to avoid stack too deep errors
    struct directDepositLocalVars {
        uint64 chainId;
        address collateral;
        address bridgeValidator;
        uint256 dstAmount;
        uint256 balanceBefore;
        uint256 balanceAfter;
        uint256 nonce;
        uint256 deadline;
        uint256 inputAmount;
        bytes signature;
    }

    function _processDirectDeposit(InitSingleVaultData memory singleVaultData_) internal returns (uint256 dstAmount) {
        directDepositLocalVars memory vars;

        IERC4626 v = IERC4626(vault);
        vars.collateral = address(v.asset());
        vars.balanceBefore = IERC20(vars.collateral).balanceOf(address(this));
        IERC20 token = IERC20(singleVaultData_.liqData.token);

        if (address(token) != NATIVE && singleVaultData_.liqData.txData.length == 0) {
            /// @dev this is only valid if token == collateral (no txData)

            /// @dev handles the collateral token transfers.
            if (token.allowance(msg.sender, address(this)) < singleVaultData_.amount) {
                revert Error.DIRECT_DEPOSIT_INSUFFICIENT_ALLOWANCE();
            }

            /// @dev transfers input token, which is the same as vault asset, to the form
            token.safeTransferFrom(msg.sender, address(this), singleVaultData_.amount);
        }

        /// @dev non empty txData means there is a swap needed before depositing (input asset not the same as vault
        /// asset)
        if (singleVaultData_.liqData.txData.length > 0) {
            vars.bridgeValidator = superRegistry.getBridgeValidator(singleVaultData_.liqData.bridgeId);

<<<<<<< HEAD
            /// @dev in this case, a swap is needed, first the txData is validated and then the final asset is obtained
            vars.chainId = CHAIN_ID;
            /// @dev e.g
            /// @dev 1010 min amountReceived by generic swap
            /// @dev 1012 amount inscribed in singleVaultData_.amount
            /// @dev true amount received 1011 (is this possible? to be different than amountReceived in txData)
            /// @dev we are trying to deposit 1012 below, when we should be depositing 1010, otherwise it will revert
=======
            vars.inputAmount =
                IBridgeValidator(vars.bridgeValidator).decodeAmountIn(singleVaultData_.liqData.txData, false);

            if (address(token) != NATIVE) {
                /// @dev checks the allowance before transfer from router
                if (token.allowance(msg.sender, address(this)) < vars.inputAmount) {
                    revert Error.DIRECT_DEPOSIT_INSUFFICIENT_ALLOWANCE();
                }

                /// @dev transfers input token, which is different from the vault asset, to the form
                token.safeTransferFrom(msg.sender, address(this), vars.inputAmount);
            }

            vars.chainId = uint64(block.chainid);
>>>>>>> 22637f31

            IBridgeValidator(vars.bridgeValidator).validateTxData(
                IBridgeValidator.ValidateTxDataArgs(
                    singleVaultData_.liqData.txData,
                    vars.chainId,
                    vars.chainId,
                    singleVaultData_.liqData.liqDstChainId,
                    true,
                    address(this),
                    msg.sender,
                    address(token)
                )
            );

            dispatchTokens(
                superRegistry.getBridgeAddress(singleVaultData_.liqData.bridgeId),
                singleVaultData_.liqData.txData,
                address(token),
                vars.inputAmount,
                singleVaultData_.liqData.nativeAmount
            );
        }

        vars.balanceAfter = IERC20(vars.collateral).balanceOf(address(this));

        /// @dev the balance of vault tokens, ready to be deposited is compared with the previous balance
        if (vars.balanceAfter - vars.balanceBefore < singleVaultData_.amount) {
            revert Error.DIRECT_DEPOSIT_INVALID_DATA();
        }

        /// @dev notice the inscribed singleVaultData_.amount is deposited regardless if txData exists or not
        /// @dev this is always the estimated value post any swaps (if they exist)
        /// @dev the balance check above implies that a certain dust may be left in the superform after depositing
        /// @dev the vault asset (collateral) is approved and deposited to the vault
        IERC20(vars.collateral).safeIncreaseAllowance(vault, singleVaultData_.amount);

        dstAmount = v.deposit(singleVaultData_.amount, address(this));
    }

    struct ProcessDirectWithdawLocalVars {
        uint64 chainId;
        address collateral;
        address receiver;
        address bridgeValidator;
        uint256 len1;
        uint256 amount;
        IERC4626 v;
    }

    function _processDirectWithdraw(
        InitSingleVaultData memory singleVaultData_,
        address srcSender_
    )
        internal
        returns (uint256 dstAmount)
    {
        ProcessDirectWithdawLocalVars memory v;
        v.len1 = singleVaultData_.liqData.txData.length;

        /// @dev if there is no txData, on withdraws the receiver is the original beneficiary (srcSender_), otherwise it
        /// is this contract (before swap)
        v.receiver = v.len1 == 0 ? srcSender_ : address(this);

        v.v = IERC4626(vault);
        v.collateral = address(v.v.asset());

        /// @dev the token we are swapping from to our desired output token (if there is txData), must be the same as
        /// the vault asset
        if (singleVaultData_.liqData.token != v.collateral) revert Error.DIRECT_WITHDRAW_INVALID_COLLATERAL();

        /// @dev redeem the underlying
        dstAmount = v.v.redeem(singleVaultData_.amount, v.receiver, address(this));

        if (v.len1 != 0) {
            v.bridgeValidator = superRegistry.getBridgeValidator(singleVaultData_.liqData.bridgeId);
            v.amount = IBridgeValidator(v.bridgeValidator).decodeAmountIn(singleVaultData_.liqData.txData, false);

            /// @dev the amount inscribed in liqData must be less or equal than the amount redeemed from the vault
            if (v.amount > dstAmount) revert Error.DIRECT_WITHDRAW_INVALID_LIQ_REQUEST();

            v.chainId = CHAIN_ID;

            /// @dev validate and perform the swap to desired output token and send to beneficiary
            IBridgeValidator(v.bridgeValidator).validateTxData(
                IBridgeValidator.ValidateTxDataArgs(
                    singleVaultData_.liqData.txData,
                    v.chainId,
                    v.chainId,
                    singleVaultData_.liqData.liqDstChainId,
                    false,
                    address(this),
                    srcSender_,
                    singleVaultData_.liqData.token
                )
            );

            dispatchTokens(
                superRegistry.getBridgeAddress(singleVaultData_.liqData.bridgeId),
                singleVaultData_.liqData.txData,
                singleVaultData_.liqData.token,
                v.amount,
                singleVaultData_.liqData.nativeAmount
            );
        }
    }

    function _processXChainDeposit(
        InitSingleVaultData memory singleVaultData_,
        uint64 srcChainId_
    )
        internal
        returns (uint256 dstAmount)
    {
        (,, uint64 dstChainId) = singleVaultData_.superformId.getSuperform();
        address vaultLoc = vault;

        IERC4626 v = IERC4626(vaultLoc);

        /// @dev pulling from sender, to auto-send tokens back in case of failed deposits / reverts
        IERC20(v.asset()).safeTransferFrom(msg.sender, address(this), singleVaultData_.amount);

        /// @dev allowance is modified inside of the IERC20.transferFrom() call
        IERC20(v.asset()).safeIncreaseAllowance(vaultLoc, singleVaultData_.amount);

        /// @dev This makes ERC4626Form (address(this)) owner of v.shares
        dstAmount = v.deposit(singleVaultData_.amount, address(this));

        emit Processed(srcChainId_, dstChainId, singleVaultData_.payloadId, singleVaultData_.amount, vaultLoc);
    }

    struct xChainWithdrawLocalVars {
        uint64 dstChainId;
        address receiver;
        address collateral;
        address bridgeValidator;
        uint256 balanceBefore;
        uint256 balanceAfter;
        uint256 amount;
    }

    function _processXChainWithdraw(
        InitSingleVaultData memory singleVaultData_,
        address srcSender_,
        uint64 srcChainId_
    )
        internal
        returns (uint256 dstAmount)
    {
        uint256 len = singleVaultData_.liqData.txData.length;

        /// @dev a case where the withdraw req liqData has a valid token and tx data is not updated by the keeper
        if (singleVaultData_.liqData.token != address(0) && len == 0) {
            revert Error.WITHDRAW_TX_DATA_NOT_UPDATED();
        }

        xChainWithdrawLocalVars memory vars;
        (,, vars.dstChainId) = singleVaultData_.superformId.getSuperform();

        /// @dev if there is no txData, on withdraws the receiver is the original beneficiary (srcSender_), otherwise it
        /// is this contract (before swap)
        vars.receiver = len == 0 ? srcSender_ : address(this);

        IERC4626 v = IERC4626(vault);
        vars.collateral = v.asset();

        /// @dev the token we are swapping from to our desired output token (if there is txData), must be the same as
        /// the vault asset
        if (vars.collateral != singleVaultData_.liqData.token) revert Error.XCHAIN_WITHDRAW_INVALID_LIQ_REQUEST();

        /// @dev redeem vault positions (we operate only on positions, not assets)
        dstAmount = v.redeem(singleVaultData_.amount, vars.receiver, address(this));

        if (len != 0) {
            vars.bridgeValidator = superRegistry.getBridgeValidator(singleVaultData_.liqData.bridgeId);
            vars.amount = IBridgeValidator(vars.bridgeValidator).decodeAmountIn(singleVaultData_.liqData.txData, false);

            /// @dev the amount inscribed in liqData must be less or equal than the amount redeemed from the vault
            if (vars.amount > dstAmount) revert Error.XCHAIN_WITHDRAW_INVALID_LIQ_REQUEST();

            /// @dev validate and perform the swap to desired output token and send to beneficiary
            IBridgeValidator(vars.bridgeValidator).validateTxData(
                IBridgeValidator.ValidateTxDataArgs(
                    singleVaultData_.liqData.txData,
                    vars.dstChainId,
                    srcChainId_,
                    singleVaultData_.liqData.liqDstChainId,
                    false,
                    address(this),
                    srcSender_,
                    singleVaultData_.liqData.token
                )
            );

            dispatchTokens(
                superRegistry.getBridgeAddress(singleVaultData_.liqData.bridgeId),
                singleVaultData_.liqData.txData,
                singleVaultData_.liqData.token,
                vars.amount,
                singleVaultData_.liqData.nativeAmount
            );
        }

        emit Processed(srcChainId_, vars.dstChainId, singleVaultData_.payloadId, singleVaultData_.amount, vault);
    }

    /*///////////////////////////////////////////////////////////////
                EXTERNAL VIEW VIRTUAL FUNCTIONS OVERRIDES
    //////////////////////////////////////////////////////////////*/

    /// @inheritdoc BaseForm
    function superformYieldTokenName() external view virtual override returns (string memory) {
        return string(abi.encodePacked("Superform ", IERC20Metadata(vault).name()));
    }

    /// @inheritdoc BaseForm
    function superformYieldTokenSymbol() external view virtual override returns (string memory) {
        return string(abi.encodePacked("SUP-", IERC20Metadata(vault).symbol()));
    }

    /// @inheritdoc BaseForm
    function getStateRegistryId() external view override returns (uint256) {
        return STATE_REGISTRY_ID;
    }

    /*///////////////////////////////////////////////////////////////
                INTERNAL VIEW VIRTUAL FUNCTIONS OVERRIDES
    //////////////////////////////////////////////////////////////*/

    /// @inheritdoc BaseForm
    function _vaultSharesAmountToUnderlyingAmount(
        uint256 vaultSharesAmount_,
        uint256 /*pricePerVaultShare*/
    )
        internal
        view
        virtual
        override
        returns (uint256)
    {
        return IERC4626(vault).convertToAssets(vaultSharesAmount_);
    }

    /// @inheritdoc BaseForm
    function _vaultSharesAmountToUnderlyingAmountRoundingUp(
        uint256 vaultSharesAmount_,
        uint256 /*pricePerVaultShare*/
    )
        internal
        view
        virtual
        override
        returns (uint256)
    {
        return IERC4626(vault).previewMint(vaultSharesAmount_);
    }

    /// @inheritdoc BaseForm
    function _underlyingAmountToVaultSharesAmount(
        uint256 underlyingAmount_,
        uint256 /*pricePerVaultShare*/
    )
        internal
        view
        virtual
        override
        returns (uint256)
    {
        return IERC4626(vault).convertToShares(underlyingAmount_);
    }
}<|MERGE_RESOLUTION|>--- conflicted
+++ resolved
@@ -131,15 +131,8 @@
         if (singleVaultData_.liqData.txData.length > 0) {
             vars.bridgeValidator = superRegistry.getBridgeValidator(singleVaultData_.liqData.bridgeId);
 
-<<<<<<< HEAD
-            /// @dev in this case, a swap is needed, first the txData is validated and then the final asset is obtained
             vars.chainId = CHAIN_ID;
-            /// @dev e.g
-            /// @dev 1010 min amountReceived by generic swap
-            /// @dev 1012 amount inscribed in singleVaultData_.amount
-            /// @dev true amount received 1011 (is this possible? to be different than amountReceived in txData)
-            /// @dev we are trying to deposit 1012 below, when we should be depositing 1010, otherwise it will revert
-=======
+
             vars.inputAmount =
                 IBridgeValidator(vars.bridgeValidator).decodeAmountIn(singleVaultData_.liqData.txData, false);
 
@@ -152,9 +145,6 @@
                 /// @dev transfers input token, which is different from the vault asset, to the form
                 token.safeTransferFrom(msg.sender, address(this), vars.inputAmount);
             }
-
-            vars.chainId = uint64(block.chainid);
->>>>>>> 22637f31
 
             IBridgeValidator(vars.bridgeValidator).validateTxData(
                 IBridgeValidator.ValidateTxDataArgs(
