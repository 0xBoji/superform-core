--- conflicted
+++ resolved
@@ -271,12 +271,8 @@
     }
 
     function _processDirectWithdraw(InitSingleVaultData memory singleVaultData_) internal returns (uint256 assets) {
-<<<<<<< HEAD
+    
         DirectWithdrawLocalVars memory vars;
-        vars.len1 = singleVaultData_.liqData.txData.length;
-=======
-        directWithdrawLocalVars memory vars;
->>>>>>> 79772426
 
         /// @dev if there is no txData, on withdraws the receiver is receiverAddress, otherwise it
         /// is this contract (before swap)
