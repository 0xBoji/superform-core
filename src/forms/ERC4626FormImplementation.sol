// SPDX-License-Identifier: BUSL-1.1
pragma solidity ^0.8.23;

import { IERC20 } from "openzeppelin-contracts/contracts/interfaces/IERC20.sol";
import { IERC20Metadata } from "openzeppelin-contracts/contracts/token/ERC20/extensions/IERC20Metadata.sol";
import { SafeERC20 } from "openzeppelin-contracts/contracts/token/ERC20/utils/SafeERC20.sol";
import { IERC4626 } from "openzeppelin-contracts/contracts/interfaces/IERC4626.sol";
import { LiquidityHandler } from "../crosschain-liquidity/LiquidityHandler.sol";
import { InitSingleVaultData } from "../types/DataTypes.sol";
import { BaseForm } from "../BaseForm.sol";
import { IBridgeValidator } from "../interfaces/IBridgeValidator.sol";
import { Error } from "../libraries/Error.sol";
import { DataLib } from "../libraries/DataLib.sol";

/// @title ERC4626FormImplementation
/// @notice Has common internal functions that can be re-used by actual form implementations
abstract contract ERC4626FormImplementation is BaseForm, LiquidityHandler {
    using SafeERC20 for IERC20;
    using SafeERC20 for IERC4626;
    using DataLib for uint256;

    //////////////////////////////////////////////////////////////
    //                         CONSTANTS                         //
    //////////////////////////////////////////////////////////////

    uint8 internal immutable STATE_REGISTRY_ID;
    uint256 private constant ENTIRE_SLIPPAGE = 10_000;

    //////////////////////////////////////////////////////////////
    //                           STRUCTS                        //
    //////////////////////////////////////////////////////////////

    struct directDepositLocalVars {
        uint64 chainId;
        address asset;
        address bridgeValidator;
        uint256 dstAmount;
        uint256 balanceBefore;
        uint256 assetDifference;
        uint256 nonce;
        uint256 deadline;
        uint256 inputAmount;
        bytes signature;
    }

    struct directWithdrawLocalVars {
        uint64 chainId;
        address asset;
        address receiver;
        address bridgeValidator;
        uint256 len1;
        uint256 amount;
        IERC4626 v;
    }

    struct xChainWithdrawLocalVars {
        uint64 dstChainId;
        address receiver;
        address asset;
        address bridgeValidator;
        uint256 balanceBefore;
        uint256 balanceAfter;
        uint256 amount;
    }

    //////////////////////////////////////////////////////////////
    //                      CONSTRUCTOR                         //
    //////////////////////////////////////////////////////////////

    constructor(address superRegistry_, uint8 stateRegistryId_) BaseForm(superRegistry_) {
        /// @dev check if state registry id is valid
        superRegistry.getStateRegistry(stateRegistryId_);

        STATE_REGISTRY_ID = stateRegistryId_;
    }

    //////////////////////////////////////////////////////////////
    //              EXTERNAL VIEW FUNCTIONS                     //
    //////////////////////////////////////////////////////////////

    /// @inheritdoc BaseForm
    function getVaultName() public view virtual override returns (string memory) {
        return IERC4626(vault).name();
    }

    /// @inheritdoc BaseForm
    function getVaultSymbol() public view virtual override returns (string memory) {
        return IERC4626(vault).symbol();
    }

    /// @inheritdoc BaseForm
    function getVaultDecimals() public view virtual override returns (uint256) {
        return uint256(IERC4626(vault).decimals());
    }

    /// @inheritdoc BaseForm
    function getPricePerVaultShare() public view virtual override returns (uint256) {
        uint256 vaultDecimals = IERC4626(vault).decimals();
        return IERC4626(vault).convertToAssets(10 ** vaultDecimals);
    }

    /// @inheritdoc BaseForm
    function getVaultShareBalance() public view virtual override returns (uint256) {
        return IERC4626(vault).balanceOf(address(this));
    }

    /// @inheritdoc BaseForm
    function getTotalAssets() public view virtual override returns (uint256) {
        return IERC4626(vault).totalAssets();
    }

    /// @inheritdoc BaseForm
    function getTotalSupply() public view virtual override returns (uint256) {
        return IERC4626(vault).totalSupply();
    }

    /// @inheritdoc BaseForm
    function getPreviewPricePerVaultShare() public view virtual override returns (uint256) {
        uint256 vaultDecimals = IERC4626(vault).decimals();
        return IERC4626(vault).previewRedeem(10 ** vaultDecimals);
    }

    /// @inheritdoc BaseForm
    function previewDepositTo(uint256 assets_) public view virtual override returns (uint256) {
        return IERC4626(vault).convertToShares(assets_);
    }

    /// @inheritdoc BaseForm
    function previewWithdrawFrom(uint256 assets_) public view virtual override returns (uint256) {
        return IERC4626(vault).previewWithdraw(assets_);
    }

    /// @inheritdoc BaseForm
    function previewRedeemFrom(uint256 shares_) public view virtual override returns (uint256) {
        return IERC4626(vault).previewRedeem(shares_);
    }

    /// @inheritdoc BaseForm
    function superformYieldTokenName() external view virtual override returns (string memory) {
        return string(abi.encodePacked("Superform ", IERC20Metadata(vault).name()));
    }

    /// @inheritdoc BaseForm
    function superformYieldTokenSymbol() external view virtual override returns (string memory) {
        return string(abi.encodePacked("SUP-", IERC20Metadata(vault).symbol()));
    }

    /// @inheritdoc BaseForm
    function getStateRegistryId() external view override returns (uint8) {
        return STATE_REGISTRY_ID;
    }

    //////////////////////////////////////////////////////////////
    //                  INTERNAL FUNCTIONS                      //
    //////////////////////////////////////////////////////////////

    function _processDirectDeposit(InitSingleVaultData memory singleVaultData_) internal returns (uint256 dstAmount) {
        directDepositLocalVars memory vars;

        IERC4626 v = IERC4626(vault);
        vars.asset = address(asset);
        vars.balanceBefore = IERC20(vars.asset).balanceOf(address(this));
        IERC20 token = IERC20(singleVaultData_.liqData.token);

        if (address(token) != NATIVE && singleVaultData_.liqData.txData.length == 0) {
            /// @dev this is only valid if token == asset (no txData)
            if (singleVaultData_.liqData.token != vars.asset) revert Error.DIFFERENT_TOKENS();

            /// @dev handles the asset token transfers.
            if (token.allowance(msg.sender, address(this)) < singleVaultData_.amount) {
                revert Error.INSUFFICIENT_ALLOWANCE_FOR_DEPOSIT();
            }

            /// @dev transfers input token, which is the same as vault asset, to the form
            token.safeTransferFrom(msg.sender, address(this), singleVaultData_.amount);
        }

        /// @dev non empty txData means there is a swap needed before depositing (input asset not the same as vault
        /// asset)
        if (singleVaultData_.liqData.txData.length != 0) {
            vars.bridgeValidator = superRegistry.getBridgeValidator(singleVaultData_.liqData.bridgeId);

            vars.chainId = CHAIN_ID;

            vars.inputAmount =
                IBridgeValidator(vars.bridgeValidator).decodeAmountIn(singleVaultData_.liqData.txData, false);

            if (address(token) != NATIVE) {
                /// @dev checks the allowance before transfer from router
                if (token.allowance(msg.sender, address(this)) < vars.inputAmount) {
                    revert Error.INSUFFICIENT_ALLOWANCE_FOR_DEPOSIT();
                }

                /// @dev transfers input token, which is different from the vault asset, to the form
                token.safeTransferFrom(msg.sender, address(this), vars.inputAmount);
            }

            IBridgeValidator(vars.bridgeValidator).validateTxData(
                IBridgeValidator.ValidateTxDataArgs(
                    singleVaultData_.liqData.txData,
                    vars.chainId,
                    vars.chainId,
                    vars.chainId,
                    true,
                    address(this),
                    msg.sender,
                    address(token),
                    address(0)
                )
            );

            _dispatchTokens(
                superRegistry.getBridgeAddress(singleVaultData_.liqData.bridgeId),
                singleVaultData_.liqData.txData,
                address(token),
                vars.inputAmount,
                singleVaultData_.liqData.nativeAmount
            );

            if (
                IBridgeValidator(vars.bridgeValidator).decodeSwapOutputToken(singleVaultData_.liqData.txData)
                    != vars.asset
            ) {
                revert Error.DIFFERENT_TOKENS();
            }
        }

        vars.assetDifference = IERC20(vars.asset).balanceOf(address(this)) - vars.balanceBefore;

        /// @dev the difference in vault tokens, ready to be deposited, is compared with the amount inscribed in the
        /// superform data
        if (
            vars.assetDifference
                < ((singleVaultData_.amount * (ENTIRE_SLIPPAGE - singleVaultData_.maxSlippage)) / ENTIRE_SLIPPAGE)
        ) {
            revert Error.DIRECT_DEPOSIT_SWAP_FAILED();
        }

        /// @dev notice that vars.assetDifference is deposited regardless if txData exists or not
        /// @dev this presumes no dust is left in the superform
        IERC20(vars.asset).safeIncreaseAllowance(vault, vars.assetDifference);

        if (singleVaultData_.retain4626) {
            dstAmount = v.deposit(vars.assetDifference, singleVaultData_.receiverAddress);
        } else {
            dstAmount = v.deposit(vars.assetDifference, address(this));
        }
    }

    function _processXChainDeposit(
        InitSingleVaultData memory singleVaultData_,
        uint64 srcChainId_
    )
        internal
        returns (uint256 dstAmount)
    {
        (,, uint64 dstChainId) = singleVaultData_.superformId.getSuperform();
        address vaultLoc = vault;

        IERC4626 v = IERC4626(vaultLoc);

        if (IERC20(asset).allowance(msg.sender, address(this)) < singleVaultData_.amount) {
            revert Error.INSUFFICIENT_ALLOWANCE_FOR_DEPOSIT();
        }

        /// @dev pulling from sender, to auto-send tokens back in case of failed deposits / reverts
        IERC20(asset).safeTransferFrom(msg.sender, address(this), singleVaultData_.amount);

        /// @dev allowance is modified inside of the IERC20.transferFrom() call
        IERC20(asset).safeIncreaseAllowance(vaultLoc, singleVaultData_.amount);

        /// @dev Deposit into vault
        if (singleVaultData_.retain4626) {
            dstAmount = v.deposit(singleVaultData_.amount, singleVaultData_.receiverAddress);
        } else {
            /// This makes ERC4626Form (address(this)) owner of v.shares
            dstAmount = v.deposit(singleVaultData_.amount, address(this));
        }

        emit Processed(srcChainId_, dstChainId, singleVaultData_.payloadId, singleVaultData_.amount, vaultLoc);
    }

    function _processDirectWithdraw(InitSingleVaultData memory singleVaultData_) internal returns (uint256 dstAmount) {
        directWithdrawLocalVars memory v;
        v.len1 = singleVaultData_.liqData.txData.length;

        /// @dev if there is no txData, on withdraws the receiver is receiverAddress, otherwise it
        /// is this contract (before swap)
        v.receiver = v.len1 == 0 ? singleVaultData_.receiverAddress : address(this);

        v.v = IERC4626(vault);
        v.asset = address(asset);

        /// @dev redeem the underlying
        dstAmount = v.v.redeem(singleVaultData_.amount, v.receiver, address(this));

        if (dstAmount == 0) revert Error.WITHDRAW_ZERO_COLLATERAL();

        if (v.len1 != 0) {
            v.bridgeValidator = superRegistry.getBridgeValidator(singleVaultData_.liqData.bridgeId);
            v.amount = IBridgeValidator(v.bridgeValidator).decodeAmountIn(singleVaultData_.liqData.txData, false);

            /// @dev the amount inscribed in liqData must be less or equal than the amount redeemed from the vault
            if (v.amount > dstAmount) revert Error.DIRECT_WITHDRAW_INVALID_LIQ_REQUEST();

            v.chainId = CHAIN_ID;

            /// @dev validate and perform the swap to desired output token and send to beneficiary
            IBridgeValidator(v.bridgeValidator).validateTxData(
                IBridgeValidator.ValidateTxDataArgs(
                    singleVaultData_.liqData.txData,
                    v.chainId,
                    v.chainId,
                    singleVaultData_.liqData.liqDstChainId,
                    false,
                    address(this),
                    singleVaultData_.receiverAddress,
                    v.asset,
                    address(0)
                )
            );

            _dispatchTokens(
                superRegistry.getBridgeAddress(singleVaultData_.liqData.bridgeId),
                singleVaultData_.liqData.txData,
                v.asset,
                v.amount,
                singleVaultData_.liqData.nativeAmount
            );
        }
    }

    function _processXChainWithdraw(
        InitSingleVaultData memory singleVaultData_,
        uint64 srcChainId_
    )
        internal
        returns (uint256 dstAmount)
    {
        uint256 len = singleVaultData_.liqData.txData.length;

        /// @dev a case where the withdraw req liqData has a valid token and tx data is not updated by the keeper
        if (singleVaultData_.liqData.token != address(0) && len == 0) {
            revert Error.WITHDRAW_TX_DATA_NOT_UPDATED();
        } else if (singleVaultData_.liqData.token == address(0) && len != 0) {
            revert Error.WITHDRAW_TOKEN_NOT_UPDATED();
        }

        xChainWithdrawLocalVars memory vars;
        (,, vars.dstChainId) = singleVaultData_.superformId.getSuperform();

        /// @dev receiverAddress is checked for existence on source
        /// @dev user will either provide an address equal to msg.sender (if EOA)
        /// @dev or user will specify an address on the target chain for the collateral extraction (if Smart Contract
        /// Wallet)
        vars.receiver = len == 0 ? singleVaultData_.receiverAddress : address(this);

        IERC4626 v = IERC4626(vault);
        vars.asset = address(asset);

        /// @dev redeem vault positions (we operate only on positions, not assets)
        dstAmount = v.redeem(singleVaultData_.amount, vars.receiver, address(this));

        if (dstAmount == 0) revert Error.WITHDRAW_ZERO_COLLATERAL();

        if (len != 0) {
            vars.bridgeValidator = superRegistry.getBridgeValidator(singleVaultData_.liqData.bridgeId);
            vars.amount = IBridgeValidator(vars.bridgeValidator).decodeAmountIn(singleVaultData_.liqData.txData, false);

            /// @dev the amount inscribed in liqData must be less or equal than the amount redeemed from the vault
            if (vars.amount > dstAmount) revert Error.XCHAIN_WITHDRAW_INVALID_LIQ_REQUEST();

            /// @dev validate and perform the swap to desired output token and send to beneficiary
            IBridgeValidator(vars.bridgeValidator).validateTxData(
                IBridgeValidator.ValidateTxDataArgs(
                    singleVaultData_.liqData.txData,
                    vars.dstChainId,
                    srcChainId_,
                    singleVaultData_.liqData.liqDstChainId,
                    false,
                    address(this),
                    singleVaultData_.receiverAddress,
                    vars.asset,
                    address(0)
                )
            );

            _dispatchTokens(
                superRegistry.getBridgeAddress(singleVaultData_.liqData.bridgeId),
                singleVaultData_.liqData.txData,
                vars.asset,
                vars.amount,
                singleVaultData_.liqData.nativeAmount
            );
        }

        emit Processed(srcChainId_, vars.dstChainId, singleVaultData_.payloadId, singleVaultData_.amount, vault);
    }

    function _processEmergencyWithdraw(address receiverAddress_, uint256 amount_) internal {
        IERC4626 vaultContract = IERC4626(vault);

        if (receiverAddress_ == address(0)) {
            revert Error.ZERO_ADDRESS();
        }

        if (vaultContract.balanceOf(address(this)) < amount_) {
            revert Error.INSUFFICIENT_BALANCE();
        }

<<<<<<< HEAD
=======
        if (receiverAddress_ == address(0)) revert Error.ZERO_ADDRESS();

>>>>>>> 0f472032
        vaultContract.safeTransfer(receiverAddress_, amount_);
        emit EmergencyWithdrawalProcessed(receiverAddress_, amount_);
    }

    function _processForwardDustToPaymaster() internal {
        address paymaster = superRegistry.getAddress(keccak256("PAYMASTER"));
        IERC20 token = IERC20(getVaultAsset());

        uint256 dust = token.balanceOf(address(this));
        if (dust != 0) {
            token.safeTransfer(paymaster, dust);
        }
    }
}<|MERGE_RESOLUTION|>--- conflicted
+++ resolved
@@ -408,11 +408,6 @@
             revert Error.INSUFFICIENT_BALANCE();
         }
 
-<<<<<<< HEAD
-=======
-        if (receiverAddress_ == address(0)) revert Error.ZERO_ADDRESS();
-
->>>>>>> 0f472032
         vaultContract.safeTransfer(receiverAddress_, amount_);
         emit EmergencyWithdrawalProcessed(receiverAddress_, amount_);
     }
