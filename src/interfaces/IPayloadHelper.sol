// SPDX-License-Identifier: Apache-2.0
pragma solidity ^0.8.21;

/// @title IPayloadHelper
/// @author ZeroPoint Labs
/// @dev helps decoding the bytes payload and returns meaningful information
interface IPayloadHelper {
    /// @dev reads the payload from the core state registry and decodes it in a more detailed manner.
    /// @param dstPayloadId_ is the unique identifier of the payload received in dst core state registry
    /// @return txType is the type of transaction. check {TransactionType} enum in DataTypes.sol
    /// @return callbackType is the type of payload. check {CallbackType} enum in DataTypes.sol
    /// @return srcSender is the user who initiated the transaction on the srcChain
    /// @return srcChainId is the unique identifier of the srcChain
    /// @return amounts is the amount to deposit/withdraw
    /// @return slippage is the max slippage configured by the user (only for deposits)
    /// @return superformIds is the unique identifiers of the superforms
    /// @return hasDstSwaps is the array of flags indicating if the original liqData has a dstSwaps
    /// @return extraFormData is the extra form data (optional: passed for forms with special needs)
    /// @return receiverAddress is the address to be used for refunds
    /// @return srcPayloadId is the identifier of the corresponding payload on srcChain
    /// @return hasDstSwaps is the array of flags indicating if the original liqData has a dstSwaps
    /// @return receiverAddress is the address to be used for refunds
    function decodeCoreStateRegistryPayload(uint256 dstPayloadId_)
        external
        view
        returns (
            uint8 txType,
            uint8 callbackType,
            address srcSender,
            uint64 srcChainId,
            uint256[] memory amounts,
            uint256[] memory slippage,
            uint256[] memory superformIds,
<<<<<<< HEAD
            uint256 srcPayloadId,
            bool[] memory hasDstSwaps,
            address receiverAddress
=======
            bool[] memory hasDstSwaps,
            bytes memory extraFormData,
            address receiverAddress,
            uint256 srcPayloadId
>>>>>>> 6bf04115
        );

    /// @dev reads the payload from the core state registry and decodes liqData for it (to be used in withdraw cases)
    /// @param dstPayloadId_ is the unique identifier of the payload received in dst core state registry
    /// @return bridgeIds is the ids of the bridges to be used
    /// @return txDatas is the array of txData to be sent to the bridges
    /// @return tokens is the tokens to be used in the liqData
    /// @return liqDstChainIds are the final destination chain id for the underlying token (can be arbitrary on
    /// withdraws)
    /// @return amountsIn are the from amounts to the liquidity bridge
    /// @return nativeAmounts is the native amounts to be used in the liqData
    function decodeCoreStateRegistryPayloadLiqData(uint256 dstPayloadId_)
        external
        view
        returns (
            uint8[] memory bridgeIds,
            bytes[] memory txDatas,
            address[] memory tokens,
            uint64[] memory liqDstChainIds,
            uint256[] memory amountsIn,
            uint256[] memory nativeAmounts
        );

    /// @dev reads the payload header from superPositions and decodes it.
    /// @param srcPayloadId_ is the unique identifier of the payload allocated by super router
    /// @return txType is the type of transaction. check {TransactionType} enum in DataTypes.sol
    /// @return callbackType is the type of payload. check {CallbackType} enum in DataTypes.sol
    /// @return isMulti indicates if the transaction involves operations to multiple vaults
    /// @return srcSender is the user who initiated the transaction on the srcChain
    /// @return srcChainId is the unique identifier of the srcChain
    function decodePayloadHistory(uint256 srcPayloadId_)
        external
        view
        returns (uint8 txType, uint8 callbackType, uint8 isMulti, address srcSender, uint64 srcChainId);

    /// @dev returns decoded timelock form payloads
    /// @param timelockPayloadId_ is the unique identifier of payload in timelock state registry
    function decodeTimeLockPayload(uint256 timelockPayloadId_)
        external
        view
        returns (address srcSender, uint64 srcChainId, uint256 srcPayloadId, uint256 superformId, uint256 amount);

    /// @dev returns decoded failed timelock form payloads
    /// @param timelockPayloadId_ is the unique identifier of payload in timelock state registry
    function decodeTimeLockFailedPayload(uint256 timelockPayloadId_)
        external
        view
        returns (address srcSender, uint64 srcChainId, uint256 srcPayloadId, uint256 superformId, uint256 amount);
}<|MERGE_RESOLUTION|>--- conflicted
+++ resolved
@@ -18,8 +18,6 @@
     /// @return extraFormData is the extra form data (optional: passed for forms with special needs)
     /// @return receiverAddress is the address to be used for refunds
     /// @return srcPayloadId is the identifier of the corresponding payload on srcChain
-    /// @return hasDstSwaps is the array of flags indicating if the original liqData has a dstSwaps
-    /// @return receiverAddress is the address to be used for refunds
     function decodeCoreStateRegistryPayload(uint256 dstPayloadId_)
         external
         view
@@ -31,16 +29,10 @@
             uint256[] memory amounts,
             uint256[] memory slippage,
             uint256[] memory superformIds,
-<<<<<<< HEAD
-            uint256 srcPayloadId,
-            bool[] memory hasDstSwaps,
-            address receiverAddress
-=======
             bool[] memory hasDstSwaps,
             bytes memory extraFormData,
             address receiverAddress,
             uint256 srcPayloadId
->>>>>>> 6bf04115
         );
 
     /// @dev reads the payload from the core state registry and decodes liqData for it (to be used in withdraw cases)
