--- conflicted
+++ resolved
@@ -41,11 +41,6 @@
         InitSingleVaultData memory singleVaultData_
     ) external payable;
 
-<<<<<<< HEAD
-    /// @dev allows state registry contract to send payload for processing to the form contract.
-    /// @param payload_ is the received information to be processed.
-    function stateSync(bytes memory payload_) external payable;
-=======
     /// @dev handles the state when received from the source chain.
     /// @param multiVaultData_       represents the struct with the associated multi vault data
     /// note: called by external keepers when state is ready.
@@ -61,5 +56,4 @@
     function withdrawSync(
         InitSingleVaultData memory singleVaultData_
     ) external payable;
->>>>>>> da3f3523
 }