// SPDX-License-Identifier: Apache-2.0
pragma solidity ^0.8.21;

import { IBaseRouter } from "./IBaseRouter.sol";

import "../types/DataTypes.sol";

/// @title IBaseRouterImplementation
/// @author Zeropoint Labs.
/// @dev interface for BaseRouterImplementation
interface IBaseRouterImplementation is IBaseRouter {
    /*///////////////////////////////////////////////////////////////
                                STRUCTS
    //////////////////////////////////////////////////////////////*/

    /// @dev For local memory variable loading and avoiding stack too deep errors
    struct ActionLocalVars {
        AMBMessage ambMessage;
        LiqRequest liqRequest;
        uint64 srcChainId;
        uint256 currentPayloadId;
        uint256 liqRequestsLen;
    }

    struct DispatchAMBMessageVars {
        TransactionType txType;
        bytes ambData;
        uint256[] superformIds;
        address srcSender;
        uint8[] ambIds;
        uint8 multiVaults;
        uint64 srcChainId;
        uint64 dstChainId;
        uint256 currentPayloadId;
    }

    /*///////////////////////////////////////////////////////////////
                                EVENTS
    //////////////////////////////////////////////////////////////*/

    /// @dev is emitted when a cross-chain deposit multi vault transaction is initiated.
    event CrossChainInitiatedDepositMulti(
        uint256 indexed payloadId,
        uint64 indexed dstChainId,
        uint256[] superformIds,
        uint256[] amountsIn,
        uint8[] bridgeIds,
        uint8[] ambIds
    );

    /// @dev is emitted when a cross-chain deposit single vault transaction is initiated.
    event CrossChainInitiatedDepositSingle(
        uint256 indexed payloadId,
        uint64 indexed dstChainId,
        uint256 superformIds,
        uint256 amountIn,
        uint8 bridgeId,
        uint8[] ambIds
    );

    /// @dev is emitted when a cross-chain withdraw multi vault transaction is initiated.
    event CrossChainInitiatedWithdrawMulti(
<<<<<<< HEAD
        uint256 indexed payloadId, uint64 indexed dstChainId, uint256[] superformIds, uint8 txType, uint8[] ambIds
=======
        uint256 indexed payloadId, uint64 indexed dstChainId, uint256[] superformIds, uint8[] ambIds
>>>>>>> 6cd07d11
    );

    /// @dev is emitted when a cross-chain withdraw single vault transaction is initiated.
    event CrossChainInitiatedWithdrawSingle(
<<<<<<< HEAD
        uint256 indexed payloadId, uint64 indexed dstChainId, uint256 superformIds, uint8 txType, uint8[] ambIds
=======
        uint256 indexed payloadId, uint64 indexed dstChainId, uint256 superformIds, uint8[] ambIds
>>>>>>> 6cd07d11
    );

    /// @dev is emitted when a cross-chain transaction is completed.
    event Completed(uint256 indexed payloadId);
}<|MERGE_RESOLUTION|>--- conflicted
+++ resolved
@@ -60,20 +60,12 @@
 
     /// @dev is emitted when a cross-chain withdraw multi vault transaction is initiated.
     event CrossChainInitiatedWithdrawMulti(
-<<<<<<< HEAD
-        uint256 indexed payloadId, uint64 indexed dstChainId, uint256[] superformIds, uint8 txType, uint8[] ambIds
-=======
         uint256 indexed payloadId, uint64 indexed dstChainId, uint256[] superformIds, uint8[] ambIds
->>>>>>> 6cd07d11
     );
 
     /// @dev is emitted when a cross-chain withdraw single vault transaction is initiated.
     event CrossChainInitiatedWithdrawSingle(
-<<<<<<< HEAD
-        uint256 indexed payloadId, uint64 indexed dstChainId, uint256 superformIds, uint8 txType, uint8[] ambIds
-=======
         uint256 indexed payloadId, uint64 indexed dstChainId, uint256 superformIds, uint8[] ambIds
->>>>>>> 6cd07d11
     );
 
     /// @dev is emitted when a cross-chain transaction is completed.
