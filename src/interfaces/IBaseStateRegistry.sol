// SPDX-License-Identifier: Apache-2.0
pragma solidity 0.8.19;

/// @title IBaseStateRegistry
/// @author ZeroPoint Labs
/// @dev Is the crosschain interaction point. Send, store & process crosschain messages
interface IBaseStateRegistry {
    /*///////////////////////////////////////////////////////////////
                                Events
    //////////////////////////////////////////////////////////////*/
    /// @dev is emitted when a cross-chain payload is received in the state registry
    event PayloadReceived(uint64 srcChainId, uint64 dstChainId, uint256 payloadId);

    /// @dev is emitted when a cross-chain proof is received in the state registry
    /// NOTE: comes handy if quorum required is more than 0
    event ProofReceived(bytes proof);

    /// @dev is emitted when a payload id gets updated
    event PayloadUpdated(uint256 payloadId);

    /// @dev is emitted when a payload id gets processed
    event PayloadProcessed(uint256 payloadId);

    /// @dev is emitted when the super registry address is updated
    event SuperRegistryUpdated(address indexed superRegistry);

    /*///////////////////////////////////////////////////////////////
                            External Functions
    //////////////////////////////////////////////////////////////*/

    /// @dev allows core contracts to send payload to a destination chain.
    /// @param srcSender_ is the caller of the function (used for gas refunds).
    /// @param ambIds_ is the identifier of the arbitrary message bridge to be used
    /// @param dstChainId_ is the internal chainId used throughtout the protocol
    /// @param message_ is the crosschain payload to be sent
    /// @param extraData_ defines all the message bridge realted overrides
    /// NOTE: dstChainId_ is mapped to message bridge's destination id inside it's implementation contract
    /// NOTE: ambIds_ are superform assigned unique identifier for arbitrary message bridges
    function dispatchPayload(
        address srcSender_,
        uint8[] memory ambIds_,
        uint64 dstChainId_,
        bytes memory message_,
        bytes memory extraData_
    )
        external
        payable;

    /// @dev allows state registry to receive messages from message bridge implementations
    /// @param srcChainId_ is the superform chainId from which the payload is dispatched/sent
    /// @param message_ is the crosschain payload received
    /// NOTE: Only {IMPLEMENTATION_CONTRACT} role can call this function.
    function receivePayload(uint64 srcChainId_, bytes memory message_) external;

    /// @dev allows previlaged actors to process cross-chain payloads
    /// @param payloadId_ is the identifier of the cross-chain payload
<<<<<<< HEAD
    /// @param ambOverride_ is the message bridge configuration override when an acknowledgement to source chain is
    /// needed
=======
>>>>>>> f9e1365e
    /// NOTE: Only {CORE_STATE_REGISTRY_PROCESSOR_ROLE} role can call this function
    /// NOTE: this should handle reverting the state on source chain in-case of failure
    /// (or) can implement scenario based reverting like in coreStateRegistry
<<<<<<< HEAD
    function processPayload(uint256 payloadId_, bytes memory ambOverride_) external payable;
=======
    function processPayload(
        uint256 payloadId_
    ) external payable returns (bytes memory savedMessage, bytes memory returnMessage);
>>>>>>> f9e1365e

    /// @dev allows users to read the bytes payload_ stored per payloadId_
    /// @param payloadId_ is the unqiue payload identifier allocated on the destination chain
    /// @return payload_ the crosschain data received
    function payload(uint256 payloadId_) external view returns (bytes memory payload_);

    /// @dev allows users to read the bytes payload_ stored per payloadId_
    /// @param payloadId_ is the unqiue payload identifier allocated on the destination chain
    /// @return payloadBody_ the crosschain data received
    function payloadBody(uint256 payloadId_) external view returns (bytes memory payloadBody_);

    /// @dev allows users to read the uint256 payloadHeader stored per payloadId_
    /// @param payloadId_ is the unqiue payload identifier allocated on the destination chain
    /// @return payloadHeader_ the crosschain header received
    function payloadHeader(uint256 payloadId_) external view returns (uint256 payloadHeader_);
}<|MERGE_RESOLUTION|>--- conflicted
+++ resolved
@@ -54,21 +54,10 @@
 
     /// @dev allows previlaged actors to process cross-chain payloads
     /// @param payloadId_ is the identifier of the cross-chain payload
-<<<<<<< HEAD
-    /// @param ambOverride_ is the message bridge configuration override when an acknowledgement to source chain is
-    /// needed
-=======
->>>>>>> f9e1365e
     /// NOTE: Only {CORE_STATE_REGISTRY_PROCESSOR_ROLE} role can call this function
     /// NOTE: this should handle reverting the state on source chain in-case of failure
     /// (or) can implement scenario based reverting like in coreStateRegistry
-<<<<<<< HEAD
-    function processPayload(uint256 payloadId_, bytes memory ambOverride_) external payable;
-=======
-    function processPayload(
-        uint256 payloadId_
-    ) external payable returns (bytes memory savedMessage, bytes memory returnMessage);
->>>>>>> f9e1365e
+    function processPayload(uint256 payloadId_) external payable;
 
     /// @dev allows users to read the bytes payload_ stored per payloadId_
     /// @param payloadId_ is the unqiue payload identifier allocated on the destination chain
