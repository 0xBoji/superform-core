// SPDX-License-Identifier: Apache-2.0
pragma solidity 0.8.19;

/// @title IAmbImplementation
/// @author ZeroPoint Labs
/// @dev interface for arbitrary message bridge implementation
interface IAmbImplementation {
    error INVALID_SENDER();
    error INVALID_CALLER();
    error DUPLICATE_PAYLOAD();
    error INVALID_CHAIN_ID();
    error ZERO_ADDRESS();

     /*///////////////////////////////////////////////////////////////
                    Events
    //////////////////////////////////////////////////////////////*/
    event ChainAdded(uint80 superChainId);

    /*///////////////////////////////////////////////////////////////
                    External Functions
    //////////////////////////////////////////////////////////////*/

    /// @dev allows state registry to send message via implementation.
    /// @param dstChainId_ is the identifier of the destination chain
    /// @param message_ is the cross-chain message to be sent
    /// @param extraData_ is message amb specific override information
    function dispatchPayload(
        uint16 dstChainId_,
        bytes memory message_,
        bytes memory extraData_
    ) external payable;

    /// @notice to add access based controls over here
    /// @dev allows admin to add new chain ids in future
    /// @param superChainId_ is the identifier of the chain within superform protocol
    /// @param ambChainId_ is the identifier of the chain given by the AMB
<<<<<<< HEAD
    // function setChainId(uint80 superChainId_, uint16 ambChainId_) external;
=======
    function setChainId(uint16 superChainId_, uint16 ambChainId_) external;
>>>>>>> da3f3523
}<|MERGE_RESOLUTION|>--- conflicted
+++ resolved
@@ -11,10 +11,10 @@
     error INVALID_CHAIN_ID();
     error ZERO_ADDRESS();
 
-     /*///////////////////////////////////////////////////////////////
+    /*///////////////////////////////////////////////////////////////
                     Events
     //////////////////////////////////////////////////////////////*/
-    event ChainAdded(uint80 superChainId);
+    event ChainAdded(uint16 superChainId);
 
     /*///////////////////////////////////////////////////////////////
                     External Functions
@@ -29,14 +29,4 @@
         bytes memory message_,
         bytes memory extraData_
     ) external payable;
-
-    /// @notice to add access based controls over here
-    /// @dev allows admin to add new chain ids in future
-    /// @param superChainId_ is the identifier of the chain within superform protocol
-    /// @param ambChainId_ is the identifier of the chain given by the AMB
-<<<<<<< HEAD
-    // function setChainId(uint80 superChainId_, uint16 ambChainId_) external;
-=======
-    function setChainId(uint16 superChainId_, uint16 ambChainId_) external;
->>>>>>> da3f3523
 }