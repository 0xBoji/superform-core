// SPDX-License-Identifier: Apache-2.0
pragma solidity 0.8.19;

interface ISuperRBAC {
    /*///////////////////////////////////////////////////////////////
                        External Write Functions
    //////////////////////////////////////////////////////////////*/

    /// @dev grants the DEFAULT_ADMIN_ROLE to the given address
    /// @param admin_ the address to grant the role to
    function grantProtocolAdminRole(address admin_) external;

    /// @dev revokes the DEFAULT_ADMIN_ROLE from given address
    /// @param admin_ the address to revoke the role from
    function revokeProtocolAdminRole(address admin_) external;

    /// @dev grants the CORE_STATE_REGISTRY_ROLE to the given address
    /// @param coreStateRegistry_ the address to grant the role to
    function grantCoreStateRegistryRole(address coreStateRegistry_) external;

    /// @dev revokes the CORE_STATE_REGISTRY_ROLE from given address
    /// @param coreStateRegistry_ the address to revoke the role from
    /// @param extraData_ amb config if broadcasting is required
    /// @notice send extraData_ as bytes(0) if no broadcasting is required
    function revokeCoreStateRegistryRole(
        address coreStateRegistry_,
        bytes memory extraData_
    ) external payable;

    /// @dev grants the SUPER_ROUTER_ROLE to the given address
    /// @param superRouter_ the address to grant the role to
    function grantSuperRouterRole(address superRouter_) external;

    /// @dev revokes the SUPER_ROUTER_ROLE from given address
    /// @param superRouter_ the address to revoke the role from
    /// @param extraData_ amb config if broadcasting is required
    /// @notice send extraData_ as bytes(0) if no broadcasting is required
    function revokeSuperRouterRole(
        address superRouter_,
        bytes memory extraData_
    ) external payable;

<<<<<<< HEAD
    /// @dev grants the TOKEN_BANK_ROLE to the given address
    /// @param tokenBank_ the address to grant the role to
    function grantTokenBankRole(address tokenBank_) external;

    /// @dev revokes the TOKEN_BANK_ROLE from given address
    /// @param tokenBank_ the address to revoke the role from
    /// @param extraData_ amb config if broadcasting is required
    /// @notice send extraData_ as bytes(0) if no broadcasting is required
    function revokeTokenBankRole(
        address tokenBank_,
        bytes memory extraData_
    ) external payable;

=======
>>>>>>> 3632329e
    /// @dev grants the SUPERFORM_FACTORY_ROLE to the given address
    /// @param superformFactory_ the address to grant the role to
    function grantSuperformFactoryRole(address superformFactory_) external;

    /// @dev revokes the SUPERFORM_FACTORY_ROLE from given address
    /// @param superformFactory_ the address to revoke the role from
    /// @param extraData_ amb config if broadcasting is required
    /// @notice send extraData_ as bytes(0) if no broadcasting is required
    function revokeSuperformFactoryRole(
        address superformFactory_,
        bytes memory extraData_
    ) external payable;

    /// @dev grants the SWAPPER_ROLE to the given address
    /// @param swapper_ the address to grant the role to
    function grantSwapperRole(address swapper_) external;

    /// @dev revokes the SWAPPER_ROLE from given address
    /// @param swapper_ the address to revoke the role from
    /// @param extraData_ amb config if broadcasting is required
    /// @notice send extraData_ as bytes(0) if no broadcasting is required
    function revokeSwapperRole(
        address swapper_,
        bytes memory extraData_
    ) external payable;

    /// @dev grants the CORE_CONTRACTS_ROLE to the given address
    /// @param coreContracts_ the address to grant the role to
    function grantCoreContractsRole(address coreContracts_) external;

    /// @dev revokes the CORE_CONTRACTS_ROLE from given address
    /// @param coreContracts_ the address to revoke the role from
    /// @param extraData_ amb config if broadcasting is required
    /// @notice send extraData_ as bytes(0) if no broadcasting is required
    function revokeCoreContractsRole(
        address coreContracts_,
        bytes memory extraData_
    ) external payable;

    /// @dev grants the IMPLEMENTATION_CONTRACTS_ROLE to the given address
    /// @param implementationContracts_ the address to grant the role to
    function grantImplementationContractsRole(
        address implementationContracts_
    ) external;

    /// @dev revokes the IMPLEMENTATION_CONTRACTS_ROLE from given address
    /// @param implementationContracts_ the address to revoke the role from
    /// @param extraData_ amb config if broadcasting is required
    /// @notice send extraData_ as bytes(0) if no broadcasting is required
    function revokeImplementationContractsRole(
        address implementationContracts_,
        bytes memory extraData_
    ) external payable;

    /// @dev grants the PROCESSOR_ROLE to the given address
    /// @param processor_ the address to grant the role to
    function grantProcessorRole(address processor_) external;

    /// @dev revokes the PROCESSOR_ROLE from given address
    /// @param processor_ the address to revoke the role from
    /// @param extraData_ amb config if broadcasting is required
    /// @notice send extraData_ as bytes(0) if no broadcasting is required
    function revokeProcessorRole(
        address processor_,
        bytes memory extraData_
    ) external payable;

    /// @dev grants the UPDATER_ROLE to the given address
    /// @param updater_ the address to grant the role to
    function grantUpdaterRole(address updater_) external;

    /// @dev revokes the UPDATER_ROLE from given address
    /// @param updater_ the address to revoke the role from
    /// @param extraData_ amb config if broadcasting is required
    /// @notice send extraData_ as bytes(0) if no broadcasting is required
    function revokeUpdaterRole(
        address updater_,
        bytes memory extraData_
    ) external payable;

    /// @dev allows sync of global roles from different chains
    /// @notice may not work for all roles
    function stateSync(bytes memory data_) external;

    /*///////////////////////////////////////////////////////////////
                            View Functions
    //////////////////////////////////////////////////////////////*/
    /// @dev returns the id of the state registry role
    function CORE_STATE_REGISTRY_ROLE() external view returns (bytes32);

    /// @dev returns the id of the super router role
    function SUPER_ROUTER_ROLE() external view returns (bytes32);

    /// @dev returns the id of the token bank role
    function TOKEN_BANK_ROLE() external view returns (bytes32);

    /// @dev returns the id of the superform factory role
    function SUPERFORM_FACTORY_ROLE() external view returns (bytes32);

    /// @dev returns the id of the swapper role
    function SWAPPER_ROLE() external view returns (bytes32);

    /// @dev returns the id of the core contracts role
    function CORE_CONTRACTS_ROLE() external view returns (bytes32);

    /// @dev returns the id of the implementation contracts role
    function IMPLEMENTATION_CONTRACTS_ROLE() external view returns (bytes32);

    /// @dev returns the id of the processor role
    function PROCESSOR_ROLE() external view returns (bytes32);

    /// @dev returns the id of the updater role
    function UPDATER_ROLE() external view returns (bytes32);

    /// @dev returns the id of the super positions bank role
    function SUPER_POSITIONS_BANK_ROLE() external view returns (bytes32);

    /// @dev returns wether the given address has the protocol admin role
    /// @param admin_ the address to check
    function hasProtocolAdminRole(address admin_) external view returns (bool);

    /// @dev returns wether the given address has the state registry role
    /// @param coreStateRegistry_ the address to check
    function hasCoreStateRegistryRole(
        address coreStateRegistry_
    ) external view returns (bool);

    /// @dev returns wether the given address has the super router role
    /// @param superRouter_ the address to check
    function hasSuperRouterRole(
        address superRouter_
    ) external view returns (bool);

    /// @dev returns wether the given address has the superform factory role
    /// @param superformFactory_ the address to check
    function hasSuperformFactoryRole(
        address superformFactory_
    ) external view returns (bool);

    /// @dev returns wether the given address has the swapper role
    /// @param swapper_ the address to check
    function hasSwapperRole(address swapper_) external view returns (bool);

    /// @dev returns wether the given address has the core contracts role
    /// @param coreContracts_ the address to check
    function hasCoreContractsRole(
        address coreContracts_
    ) external view returns (bool);

    /// @dev returns wether the given address has the implementation contracts role
    /// @param implementationContracts_ the address to check
    function hasImplementationContractsRole(
        address implementationContracts_
    ) external view returns (bool);

    /// @dev returns wether the given address has the processor role
    /// @param processor_ the address to check
    function hasProcessorRole(address processor_) external view returns (bool);

    /// @dev returns wether the given address has the updater role
    /// @param updater_ the address to check
    function hasUpdaterRole(address updater_) external view returns (bool);
}<|MERGE_RESOLUTION|>--- conflicted
+++ resolved
@@ -40,7 +40,6 @@
         bytes memory extraData_
     ) external payable;
 
-<<<<<<< HEAD
     /// @dev grants the TOKEN_BANK_ROLE to the given address
     /// @param tokenBank_ the address to grant the role to
     function grantTokenBankRole(address tokenBank_) external;
@@ -54,8 +53,6 @@
         bytes memory extraData_
     ) external payable;
 
-=======
->>>>>>> 3632329e
     /// @dev grants the SUPERFORM_FACTORY_ROLE to the given address
     /// @param superformFactory_ the address to grant the role to
     function grantSuperformFactoryRole(address superformFactory_) external;
