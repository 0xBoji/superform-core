// SPDX-License-Identifier: Apache-2.0
pragma solidity 0.8.19;

/// @title ISuperRegistry
/// @author Zeropoint Labs.
/// @dev interface for Super Registry
interface ISuperRegistry {
    /*///////////////////////////////////////////////////////////////
                                Events
    //////////////////////////////////////////////////////////////*/

    /// @dev is emmitable when pseudo immutable chainId and permit2 address are set
    event SetImmutables(uint256 indexed chainId, address indexed permit2);

    /// @dev is emitted when an address is set.
    event ProtocolAddressUpdated(
        bytes32 indexed protocolAddressId,
        address indexed oldAddress,
        address indexed newAddress
    );

    /// @dev is emitted when an address is set.
    event ProtocolAddressCrossChainUpdated(
        bytes32 indexed protocolAddressId,
        uint64 indexed chainId,
        address indexed oldAddress,
        address newAddress
    );

    /// @dev is emitted when the super router address is set.
    event SuperRouterUpdated(address indexed oldSuperRouter, address indexed superRouter);

    /// @dev is emitted when the superform factory address is set.
    event SuperformFactoryUpdated(address indexed oldSuperformFactory, address indexed superFormFactory);

    /// @dev is emitted when the core state registry address is set for src chain.
    event CoreStateRegistryUpdated(address indexed oldCoreStateRegistry, address indexed coreStateRegistry);

<<<<<<< HEAD
    /// @dev is emitted when the two steps form state registry address is set.
=======
    /// @dev is emitted when the core state registry address is set for a specific chain
    event CoreStateRegistryCrossChainUpdated(uint64 indexed chainId, address indexed oldCoreStateRegistry, address indexed coreStateRegistry);

    /// @dev is emitted when the state registry address is set.
>>>>>>> 38aab17f
    event TwoStepsFormStateRegistryUpdated(
        address indexed oldTwoStepsFormStateRegistry,
        address indexed twoStepsFormStateRegistry
    );
    /// @dev is emitted when the state registry address is set.
    event FactoryStateRegistryUpdated(address indexed oldFactoryStateRegistry, address indexed factoryStateRegistry);

    /// @dev is emitted when the roles state registry address is set.
    event RolesStateRegistryUpdated(address indexed oldRolesStateRegistry, address indexed rolesStateRegistry);

    /// @dev is emitted when a new super positions is configured.
    event SuperPositionsUpdated(address indexed oldSuperPositions, address indexed superPositions);

    /// @dev is emitted when a new super rbac is configured.
    event SuperRBACUpdated(address indexed oldSuperRBAC, address indexed superRBAC);

    /// @dev is emitted when a new multi tx processor is configured.
    event MultiTxProcessorUpdated(address indexed oldMultiTxProcessor, address indexed multiTxProcessor);

    /// @dev is emitted when a new multi tx processor is configured for a specific chain
    event MultiTxProcessorCrossChainUpdated(uint64 indexed chainId, address indexed oldMultiTxProcessor, address indexed multiTxProcessor);

    /// @dev is emitted when a new tx processor is configured.
    event TxProcessorUpdated(address indexed oldTxProcessor, address indexed txProcessor);

    /// @dev is emitted when a new fee collector is configured.
    event PayMasterUpdated(address indexed oldPayMaster, address indexed feeCollector);

    /// @dev is emitted when a new token bridge is configured.
    event SetBridgeAddress(uint256 indexed bridgeId, address indexed bridgeAddress);

    /// @dev is emitted when a new bridge validator is configured.
    event SetBridgeValidator(uint256 indexed bridgeId, address indexed bridgeValidator);

    /// @dev is emitted when a new amb is configured.
    event SetAmbAddress(uint8 ambId_, address ambAddress_);

    /// @dev is emitted when a new state registry is configured.
    event SetStateRegistryAddress(uint8 registryId_, address registryAddress_);

    /*///////////////////////////////////////////////////////////////
                        External Write Functions
    //////////////////////////////////////////////////////////////*/

    /// @dev sets the chain id.
    /// @param chainId_ the superform chain id this registry is deployed on
    /// @param permit2_ the address of the permit2 contract
    function setImmutables(uint64 chainId_, address permit2_) external;

    /// @dev sets a new protocol address.
    /// @param protocolAddressId_ the protocol address identifier
    /// @param newAddress_ the new address
    function setNewProtocolAddress(bytes32 protocolAddressId_, address newAddress_) external;

    /// @dev sets a new protocol address on a specific chain.
    /// @param protocolAddressId_ the protocol address identifier on that chain
    /// @param newAddress_ the new address on that chain
    /// @param chainId_ the chain id of that chain
    function setNewProtocolAddressCrossChain(bytes32 protocolAddressId_, address newAddress_, uint64 chainId_) external;

    /// @dev sets the super router address.
    /// @param superRouter_ the address of the super router
    function setSuperRouter(address superRouter_) external;

    /// @dev sets the superform factory address.
    /// @param superFormFactory_ the address of the superform factory
    function setSuperformFactory(address superFormFactory_) external;

    /// @dev sets the superform paymaster address.
    /// @param payMaster_ the address of the paymaster contract
    function setPayMaster(address payMaster_) external;

    /// @dev sets the core state registry address.
    /// @param coreStateRegistry_ the address of the core state registry
    function setCoreStateRegistry(address coreStateRegistry_) external;

<<<<<<< HEAD
    /// @dev sets the two steps form state registry address.
    /// @param twoStepsFormStateRegistry_ the address of the state registry
    function setTwoStepsFormStateRegistry(address twoStepsFormStateRegistry_) external;

    /// @dev sets the factory state registry address.
    /// @param factoryStateRegistry_ the address of the state registry
    function setFactoryStateRegistry(address factoryStateRegistry_) external;

    /// @dev sets the role state registry address.
=======
    /// @dev allows admin to set the core state registry address for a specific chain
    /// @param coreStateRegistry_ the address of the core state registry for that chain
    /// @param chainId_ the chain id of that chain
    function setCoreStateRegistryCrossChain(address coreStateRegistry_, uint64 chainId_) external;

    /// @dev sets the two steps form state registry address.
    /// @param twoStepsFormStateRegistry_ the address of the two steps form state registry
    function setTwoStepsFormStateRegistry(address twoStepsFormStateRegistry_) external;

    /// @dev sets the factory state registry address.
    /// @param factoryStateRegistry_ the address of the factory state registry
    function setFactoryStateRegistry(address factoryStateRegistry_) external;

    /// @dev sets the roles state registry address.
>>>>>>> 38aab17f
    /// @param rolesStateRegistry_ the address of the roles state registry
    function setRolesStateRegistry(address rolesStateRegistry_) external;

    /// @dev allows admin to set the super rbac address
    /// @param superRBAC_ the address of the super rbac
    function setSuperRBAC(address superRBAC_) external;

    /// @dev allows admin to set the multi tx processor address
    /// @param multiTxProcessor_ the address of the multi tx processor
    function setMultiTxProcessor(address multiTxProcessor_) external;

    /// @dev allows admin to set the multi tx processor address for a specific chain
    /// @param multiTxProcessor_ the address of the multi tx processor for that chain
    /// @param chainId_ the chain id of that chain
    function setMultiTxProcessorCrossChain(address multiTxProcessor_, uint64 chainId_) external;

    /// @dev allows admin to set the tx processor address
    /// @param txProcessor_ the address of the tx processor
    function setTxProcessor(address txProcessor_) external;

    /// @dev allows admin to set the tx processor address
    /// @param txUpdater_ the address of the tx updater
    function setTxUpdater(address txUpdater_) external;

    /// @dev allows admin to set the bridge address for an bridge id.
    /// @param bridgeId_         represents the bridge unqiue identifier.
    /// @param bridgeAddress_    represents the bridge address.
    /// @param bridgeValidator_  represents the bridge validator address.
    function setBridgeAddresses(
        uint8[] memory bridgeId_,
        address[] memory bridgeAddress_,
        address[] memory bridgeValidator_
    ) external;

    /// @dev allows admin to set the amb address for an amb id.
    /// @param ambId_         represents the bridge unqiue identifier.
    /// @param ambAddress_    represents the bridge address.
    function setAmbAddress(uint8[] memory ambId_, address[] memory ambAddress_) external;

    /// @dev allows admin to set the state registry address for an state registry id.
    /// @param registryId_    represents the state registry's unqiue identifier.
    /// @param registryAddress_    represents the state registry's address.
    function setStateRegistryAddress(uint8[] memory registryId_, address[] memory registryAddress_) external;

    /// @dev allows admin to set the super positions address
    /// @param superPositions_ the address of the super positions
    function setSuperPositions(address superPositions_) external;

    /*///////////////////////////////////////////////////////////////
                            View Functions
    //////////////////////////////////////////////////////////////*/

    /// @dev gets the superform chainId of the protocol
    function chainId() external view returns (uint64);

    /// @dev returns the permit2 address
    function PERMIT2() external view returns (address);

    /// @dev returns the id of the super router module
    function SUPER_ROUTER() external view returns (bytes32);

    /// @dev returns the id of the superform factory module
    function SUPERFORM_FACTORY() external view returns (bytes32);

    /// @dev returns the id of the superform paymaster contract
    function PAYMASTER() external view returns (bytes32);

    /// @dev returns the id of the core state registry module
    function CORE_STATE_REGISTRY() external view returns (bytes32);

    /// @dev returns the id of the two steps form state registry module
    function TWO_STEPS_FORM_STATE_REGISTRY() external view returns (bytes32);

    /// @dev returns the id of the factory state registry module
    function FACTORY_STATE_REGISTRY() external view returns (bytes32);

    /// @dev returns the id of the factory state registry module
    function ROLES_STATE_REGISTRY() external view returns (bytes32);

    /// @dev returns the id of the super positions module
    function SUPER_POSITIONS() external view returns (bytes32);

    /// @dev returns the id of the super rbac module
    function SUPER_RBAC() external view returns (bytes32);

    /// @dev returns the id of the multi tx processor module
    function MULTI_TX_PROCESSOR() external view returns (bytes32);

    /// @dev returns the id of the tx processor module
    function TX_PROCESSOR() external view returns (bytes32);

    /// @dev returns the id of the tx updater module
    function TX_UPDATER() external view returns (bytes32);

    /// @dev gets the address of a contract.
    /// @param protocolAddressId_ is the id of the contract
    function getProtocolAddress(bytes32 protocolAddressId_) external view returns (address);

    /// @dev gets the address of a contract on a specific chain.
    /// @param protocolAddressId_ is the id of the contract
    /// @param chainId_ is the chain id of that chain
    function getProtocolAddressCrossChain(bytes32 protocolAddressId_, uint64 chainId_) external view returns (address);

    /// @dev gets the super router address.
    /// @return superRouter_ the address of the super router
    function superRouter() external view returns (address superRouter_);

    /// @dev gets the superform factory address.
    /// @return superFormFactory_ the address of the superform factory
    function superFormFactory() external view returns (address superFormFactory_);

    /// @dev gets the core state registry address.
    /// @return coreStateRegistry_ the address of the core state registry
    function coreStateRegistry() external view returns (address coreStateRegistry_);

<<<<<<< HEAD
    /// @dev gets the two steps form state registry address.
=======
    /// @dev gets the core state registry address on a specific chain.
    /// @return coreStateRegistry_ the address of the core state registry on that chain
    /// @param chainId_ chain id of that chain
    function coreStateRegistryCrossChain(uint64 chainId_) external view returns (address coreStateRegistry_);

    /// @dev gets the form state registry address.
>>>>>>> 38aab17f
    /// @return twoStepsFormStateRegistry_ the address of the state registry
    function twoStepsFormStateRegistry() external view returns (address twoStepsFormStateRegistry_);

    /// @dev gets the factory state registry address.
<<<<<<< HEAD
    /// @return factoryStateRegistry_ the address of the state registry
=======
    /// @return factoryStateRegistry_ the address of the factory state registry
>>>>>>> 38aab17f
    function factoryStateRegistry() external view returns (address factoryStateRegistry_);

    /// @dev gets the roles state registry address.
    /// @return rolesStateRegistry_ the address of the state registry
    function rolesStateRegistry() external view returns (address rolesStateRegistry_);

    /// @dev gets the super positions
    /// @return superPositions_ the address of the super positions
    function superPositions() external view returns (address superPositions_);

    /// @dev gets the super rbac
    /// @return superRBAC_ the address of the super rbac
    function superRBAC() external view returns (address superRBAC_);

    /// @dev gets the multi tx processor
    /// @return multiTxProcessor_ the address of the multi tx processor
    function multiTxProcessor() external view returns (address multiTxProcessor_);

    /// @dev gets the multi tx processor on a specific chain
    /// @return multiTxProcessor_ the address of the multi tx processor on that chain
    /// @param chainId_ chain id of that chain
    function multiTxProcessorCrossChain(uint64 chainId_) external view returns (address multiTxProcessor_);

    /// @dev gets the tx processor
    /// @return txProcessor_ the address of the tx processor
    function txProcessor() external view returns (address txProcessor_);

    /// @dev gets the tx updater
    /// @return txUpdater_ the address of the tx updater
    function txUpdater() external view returns (address txUpdater_);

    /// @dev gets the address of a bridge
    /// @param bridgeId_ is the id of a bridge
    /// @return bridgeAddress_ is the address of the form
    function getBridgeAddress(uint8 bridgeId_) external view returns (address bridgeAddress_);

    /// @dev gets the address of the registry
    /// @param registryId_ is the id of the state registry
    /// @return registryAddress_ is the address of the state registry
    function getStateRegistry(uint8 registryId_) external view returns (address registryAddress_);

    /// @dev gets the id of the registry
    /// @notice reverts if the id is not found
    /// @param registryAddress_ is the address of the state registry
    /// @return registryId_ is the id of the state registry
    function getStateRegistryId(address registryAddress_) external view returns (uint8 registryId_);

    /// @dev helps validate if an address is a valid state registry
    /// @param registryAddress_ is the address of the state registry
    /// @return valid_ a flag indicating if its valid.
    function isValidStateRegistry(address registryAddress_) external view returns (bool valid_);

    /// @dev helps validate if an address is a valid amb implementation
    /// @param ambAddress_ is the address of the amb implementation
    /// @return valid_ a flag indicating if its valid.
    function isValidAmbImpl(address ambAddress_) external view returns (bool valid_);

    /// @dev gets the address of a bridge validator
    /// @param bridgeId_ is the id of a bridge
    /// @return bridgeValidator_ is the address of the form
    function getBridgeValidator(uint8 bridgeId_) external view returns (address bridgeValidator_);

    /// @dev gets the address of a amb
    /// @param ambId_ is the id of a bridge
    /// @return ambAddress_ is the address of the form
    function getAmbAddress(uint8 ambId_) external view returns (address ambAddress_);

    /// @dev gets the address of the paymaster
    /// @return payMaster_ is the address of the paymaster contract
    function getPayMaster() external view returns (address payMaster_);
}<|MERGE_RESOLUTION|>--- conflicted
+++ resolved
@@ -36,14 +36,14 @@
     /// @dev is emitted when the core state registry address is set for src chain.
     event CoreStateRegistryUpdated(address indexed oldCoreStateRegistry, address indexed coreStateRegistry);
 
-<<<<<<< HEAD
+    /// @dev is emitted when the core state registry address is set for a specific chain
+    event CoreStateRegistryCrossChainUpdated(
+        uint64 indexed chainId,
+        address indexed oldCoreStateRegistry,
+        address indexed coreStateRegistry
+    );
+
     /// @dev is emitted when the two steps form state registry address is set.
-=======
-    /// @dev is emitted when the core state registry address is set for a specific chain
-    event CoreStateRegistryCrossChainUpdated(uint64 indexed chainId, address indexed oldCoreStateRegistry, address indexed coreStateRegistry);
-
-    /// @dev is emitted when the state registry address is set.
->>>>>>> 38aab17f
     event TwoStepsFormStateRegistryUpdated(
         address indexed oldTwoStepsFormStateRegistry,
         address indexed twoStepsFormStateRegistry
@@ -64,7 +64,11 @@
     event MultiTxProcessorUpdated(address indexed oldMultiTxProcessor, address indexed multiTxProcessor);
 
     /// @dev is emitted when a new multi tx processor is configured for a specific chain
-    event MultiTxProcessorCrossChainUpdated(uint64 indexed chainId, address indexed oldMultiTxProcessor, address indexed multiTxProcessor);
+    event MultiTxProcessorCrossChainUpdated(
+        uint64 indexed chainId,
+        address indexed oldMultiTxProcessor,
+        address indexed multiTxProcessor
+    );
 
     /// @dev is emitted when a new tx processor is configured.
     event TxProcessorUpdated(address indexed oldTxProcessor, address indexed txProcessor);
@@ -120,17 +124,7 @@
     /// @param coreStateRegistry_ the address of the core state registry
     function setCoreStateRegistry(address coreStateRegistry_) external;
 
-<<<<<<< HEAD
-    /// @dev sets the two steps form state registry address.
-    /// @param twoStepsFormStateRegistry_ the address of the state registry
-    function setTwoStepsFormStateRegistry(address twoStepsFormStateRegistry_) external;
-
-    /// @dev sets the factory state registry address.
-    /// @param factoryStateRegistry_ the address of the state registry
-    function setFactoryStateRegistry(address factoryStateRegistry_) external;
-
-    /// @dev sets the role state registry address.
-=======
+    /// @dev sets the core state registry address in a cross chain fashion
     /// @dev allows admin to set the core state registry address for a specific chain
     /// @param coreStateRegistry_ the address of the core state registry for that chain
     /// @param chainId_ the chain id of that chain
@@ -145,7 +139,6 @@
     function setFactoryStateRegistry(address factoryStateRegistry_) external;
 
     /// @dev sets the roles state registry address.
->>>>>>> 38aab17f
     /// @param rolesStateRegistry_ the address of the roles state registry
     function setRolesStateRegistry(address rolesStateRegistry_) external;
 
@@ -261,25 +254,17 @@
     /// @return coreStateRegistry_ the address of the core state registry
     function coreStateRegistry() external view returns (address coreStateRegistry_);
 
-<<<<<<< HEAD
-    /// @dev gets the two steps form state registry address.
-=======
     /// @dev gets the core state registry address on a specific chain.
     /// @return coreStateRegistry_ the address of the core state registry on that chain
     /// @param chainId_ chain id of that chain
     function coreStateRegistryCrossChain(uint64 chainId_) external view returns (address coreStateRegistry_);
 
-    /// @dev gets the form state registry address.
->>>>>>> 38aab17f
+    /// @dev gets the two steps form state registry address.
     /// @return twoStepsFormStateRegistry_ the address of the state registry
     function twoStepsFormStateRegistry() external view returns (address twoStepsFormStateRegistry_);
 
     /// @dev gets the factory state registry address.
-<<<<<<< HEAD
-    /// @return factoryStateRegistry_ the address of the state registry
-=======
     /// @return factoryStateRegistry_ the address of the factory state registry
->>>>>>> 38aab17f
     function factoryStateRegistry() external view returns (address factoryStateRegistry_);
 
     /// @dev gets the roles state registry address.
