// SPDX-License-Identifier: Apache-2.0
pragma solidity 0.8.19;

interface ISuperRegistry {
    /*///////////////////////////////////////////////////////////////
                                Events
    //////////////////////////////////////////////////////////////*/

    /// @dev is emitted when an address is set.
    event ProtocolAddressUpdated(
        bytes32 indexed protocolAddressId,
        address indexed oldAddress,
        address indexed newAddress
    );

    /// @dev is emitted when the protocol admin address is set.
    event ProtocolAdminUpdated(
        address indexed oldProtocolAdmin,
        address indexed protocolAdmin
    );

    /// @dev is emitted when the super router address is set.
    event SuperRouterUpdated(
        address indexed oldSuperRouter,
        address indexed superRouter
    );

    /// @dev is emitted when the token bank address is set.
    event TokenBankUpdated(
        address indexed oldTokenBank,
        address indexed tokenBank
    );

    /// @dev is emitted when the superform factory address is set.
    event SuperFormFactoryUpdated(
        address indexed oldSuperFormFactory,
        address indexed superFormFactory
    );

    /// @dev is emitted when the state registry address is set.
    event CoreStateRegistryUpdated(
        address indexed oldCoreStateRegistry,
        address indexed coreStateRegistry
    );

    /// @dev is emitted when the state registry address is set.
    event FactoryStateRegistryUpdated(
        address indexed oldFactoryStateRegistry,
        address indexed factoryStateRegistry
    );

    /// @dev is emitted when a new super positions is configured.
    event SuperPositionsUpdated(
        address indexed oldSuperPositions,
        address indexed superPositions
    );

    /// @dev is emitted when a new super rbac is configured.
    event SuperRBACUpdated(
        address indexed oldSuperRBAC,
        address indexed superRBAC
    );

    /// @dev is emitted when a new token bridge is configured.
    event SetBridgeAddress(
        uint256 indexed bridgeId,
        address indexed bridgeAddress
    );

    /// @dev is emitted when a new amb is configured.
    event SetAmbAddress(uint8 ambId_, address ambAddress_);

    /*///////////////////////////////////////////////////////////////
                        External Write Functions
    //////////////////////////////////////////////////////////////*/
    function setNewProtocolAddress(
        bytes32 protocolAddressId_,
        address newAddress_
    ) external;

    /// @dev sets the protocol admin address
    /// @param admin_ the address of the protocol admin
    function setProtocolAdmin(address admin_) external;

    /// @dev sets the super router address.
    /// @param superRouter_ the address of the super router
    function setSuperRouter(address superRouter_) external;

    /// @dev sets the token bank address.
    /// @param tokenBank_ the address of the token bank
    function setTokenBank(address tokenBank_) external;

    /// @dev sets the superform factory address.
    /// @param superFormFactory_ the address of the superform factory
    function setSuperFormFactory(address superFormFactory_) external;

    /// @dev sets the state registry address.
    /// @param coreStateRegistry_ the address of the state registry
    function setCoreStateRegistry(address coreStateRegistry_) external;

    /// @dev sets the state registry address.
    /// @param factoryStateRegistry_ the address of the state registry
    function setFactoryStateRegistry(address factoryStateRegistry_) external;

    /// @dev allows admin to set the super positions address
    /// @param superPositions_ the address of the super positions
    function setSuperPositions(address superPositions_) external;

    /// @dev allows admin to set the super rbac address
    /// @param superRBAC_ the address of the super rbac
    function setSuperRBAC(address superRBAC_) external;

    /// @dev allows admin to set the bridge address for an bridge id.
    /// @param bridgeId_         represents the bridge unqiue identifier.
    /// @param bridgeAddress_    represents the bridge address.
    function setBridgeAddress(
        uint8[] memory bridgeId_,
        address[] memory bridgeAddress_
    ) external;

    /// @dev allows admin to set the amb address for an amb id.
    /// @param ambId_         represents the bridge unqiue identifier.
    /// @param ambAddress_    represents the bridge address.
    function setAmbAddress(
        uint8[] memory ambId_,
        address[] memory ambAddress_
    ) external;

<<<<<<< HEAD
    /// @dev allows admin to set the super positions address
    /// @param superPositions_ the address of the super positions
    function setSuperPositions(address superPositions_) external;

    /// @dev allows admin to set the super positions bank address
    /// @param superPositionBank_ the address of the super positions bank
    function setSuperPositionBank(
        address superPositionBank_
    ) external; 

=======
>>>>>>> 5ba011f4
    /*///////////////////////////////////////////////////////////////
                            View Functions
    //////////////////////////////////////////////////////////////*/

    /// @dev returns the id of the protocol admin
    function PROTOCOL_ADMIN() external view returns (bytes32);

    /// @dev returns the id of the super router module
    function SUPER_ROUTER() external view returns (bytes32);

    /// @dev returns the id of the token bank module
    function TOKEN_BANK() external view returns (bytes32);

    /// @dev returns the id of the superform factory module
    function SUPERFORM_FACTORY() external view returns (bytes32);

    /// @dev returns the id of the core state registry module
    function CORE_STATE_REGISTRY() external view returns (bytes32);

    /// @dev returns the id of the factory state registry module
    function FACTORY_STATE_REGISTRY() external view returns (bytes32);

    /// @dev returns the id of the super positions module
    function SUPER_POSITIONS() external view returns (bytes32);

    /// @dev returns the id of the super rbac module
    function SUPER_RBAC() external view returns (bytes32);

    /// @dev gets the address of a contract.
    /// @param protocolAddressId_ is the id of the contract
    function getProtocolAddress(
        bytes32 protocolAddressId_
    ) external view returns (address);

    /// @dev gets the protocol admin address.
    /// @return protocolAdmin_ the address of the protocol admin
    function protocolAdmin() external view returns (address protocolAdmin_);

    /// @dev gets the super router address.
    /// @return superRouter_ the address of the super router
    function superRouter() external view returns (address superRouter_);

    /// @dev gets the token bank address.
    /// @return tokenBank_ the address of the token bank
    function tokenBank() external view returns (address tokenBank_);

    /// @dev gets the superform factory address.
    /// @return superFormFactory_ the address of the superform factory
    function superFormFactory()
        external
        view
        returns (address superFormFactory_);

    /// @dev gets the state registry address.
    /// @return coreStateRegistry_ the address of the state registry
    function coreStateRegistry()
        external
        view
        returns (address coreStateRegistry_);

    /// @dev gets the state registry address.
    /// @return factoryStateRegistry_ the address of the state registry
    function factoryStateRegistry()
        external
        view
        returns (address factoryStateRegistry_);

    /// @dev gets the super positions
    /// @return superPositions_ the address of the super positions
    function superPositions() external view returns (address superPositions_);

    /// @dev gets the super rbac
    /// @return superRBAC_ the address of the super rbac
    function superRBAC() external view returns (address superRBAC_);

    /// @dev gets the address of a bridge
    /// @param bridgeId_ is the id of a bridge
    /// @return bridgeAddress_ is the address of the form
    function getBridgeAddress(
        uint8 bridgeId_
    ) external view returns (address bridgeAddress_);

    /// @dev gets the address of a amb
    /// @param ambId_ is the id of a bridge
    /// @return ambAddress_ is the address of the form
    function getAmbAddress(
        uint8 ambId_
    ) external view returns (address ambAddress_);
<<<<<<< HEAD

    /// @dev gets the super positions
    /// @return superPositions_ the address of the super positions
    function superPositions() external view returns (address superPositions_);

    /// @dev gets the super positions bank
    /// @return superPositionBank_ the address of the super positions bank
    function superPositionBank()
        external
        view
        returns (address superPositionBank_);
=======
>>>>>>> 5ba011f4
}<|MERGE_RESOLUTION|>--- conflicted
+++ resolved
@@ -65,6 +65,11 @@
     event SetBridgeAddress(
         uint256 indexed bridgeId,
         address indexed bridgeAddress
+    );
+
+    /// @dev is emitted when a new token bridge is configured.
+    event SetSuperPositionBankAddress(
+        address indexed bank
     );
 
     /// @dev is emitted when a new amb is configured.
@@ -102,10 +107,6 @@
     /// @param factoryStateRegistry_ the address of the state registry
     function setFactoryStateRegistry(address factoryStateRegistry_) external;
 
-    /// @dev allows admin to set the super positions address
-    /// @param superPositions_ the address of the super positions
-    function setSuperPositions(address superPositions_) external;
-
     /// @dev allows admin to set the super rbac address
     /// @param superRBAC_ the address of the super rbac
     function setSuperRBAC(address superRBAC_) external;
@@ -126,7 +127,6 @@
         address[] memory ambAddress_
     ) external;
 
-<<<<<<< HEAD
     /// @dev allows admin to set the super positions address
     /// @param superPositions_ the address of the super positions
     function setSuperPositions(address superPositions_) external;
@@ -137,8 +137,6 @@
         address superPositionBank_
     ) external; 
 
-=======
->>>>>>> 5ba011f4
     /*///////////////////////////////////////////////////////////////
                             View Functions
     //////////////////////////////////////////////////////////////*/
@@ -227,11 +225,6 @@
     function getAmbAddress(
         uint8 ambId_
     ) external view returns (address ambAddress_);
-<<<<<<< HEAD
-
-    /// @dev gets the super positions
-    /// @return superPositions_ the address of the super positions
-    function superPositions() external view returns (address superPositions_);
 
     /// @dev gets the super positions bank
     /// @return superPositionBank_ the address of the super positions bank
@@ -239,6 +232,5 @@
         external
         view
         returns (address superPositionBank_);
-=======
->>>>>>> 5ba011f4
+
 }