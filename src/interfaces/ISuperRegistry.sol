--- conflicted
+++ resolved
@@ -141,6 +141,9 @@
     /// @dev returns the id of the dst swapper keeper
     function DST_SWAPPER() external view returns (bytes32);
 
+    /// @dev returns the id of the emergency queue
+    function EMERGENCY_QUEUE() external view returns (bytes32);
+
     /// @dev returns the id of the payment admin keeper
     function PAYMENT_ADMIN() external view returns (bytes32);
 
@@ -153,7 +156,6 @@
     /// @dev returns the id of the two steps form state registry processor keeper
     function TIMELOCK_REGISTRY_PROCESSOR() external view returns (bytes32);
 
-<<<<<<< HEAD
     /// @dev returns the id of the core state registry updater keeper
     function CORE_REGISTRY_UPDATER() external view returns (bytes32);
 
@@ -162,13 +164,9 @@
 
     /// @dev returns the id of the core state registry updater keeper
     function CORE_REGISTRY_DISPUTER() external view returns (bytes32);
-=======
-    /// @dev returns the id of the emergency queue
-    function EMERGENCY_QUEUE() external view returns (bytes32);
-
-    /// @dev returns the id of the dst swapper keeper
-    function DST_SWAPPER() external view returns (bytes32);
->>>>>>> a617a50a
+
+    /// @dev returns the id of the core state registry updater keeper
+    function DST_SWAPPER_PROCESSOR() external view returns (bytes32);
 
     /// @dev gets the address of a contract on current chain
     /// @param id_ is the id of the contract
