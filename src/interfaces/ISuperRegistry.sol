// SPDX-License-Identifier: Apache-2.0
pragma solidity 0.8.19;

interface ISuperRegistry {
    /*///////////////////////////////////////////////////////////////
                                Events
    //////////////////////////////////////////////////////////////*/

    event SetImmutables(uint256 indexed chainId, address indexed permit2);

    /// @dev is emitted when an address is set.
    event ProtocolAddressUpdated(
        bytes32 indexed protocolAddressId,
        address indexed oldAddress,
        address indexed newAddress
    );

    /// @dev is emitted when the protocol admin address is set.
    event ProtocolAdminUpdated(
        address indexed oldProtocolAdmin,
        address indexed protocolAdmin
    );

    /// @dev is emitted when the super router address is set.
    event SuperRouterUpdated(
        address indexed oldSuperRouter,
        address indexed superRouter
    );

    /// @dev is emitted when the token bank address is set.
    event TokenBankUpdated(
        address indexed oldTokenBank,
        address indexed tokenBank
    );

    /// @dev is emitted when the superform factory address is set.
    event SuperFormFactoryUpdated(
        address indexed oldSuperFormFactory,
        address indexed superFormFactory
    );

    /// @dev is emitted when the state registry address is set.
    event CoreStateRegistryUpdated(
        address indexed oldCoreStateRegistry,
        address indexed coreStateRegistry
    );

    /// @dev is emitted when the state registry address is set.
    event FactoryStateRegistryUpdated(
        address indexed oldFactoryStateRegistry,
        address indexed factoryStateRegistry
    );

    /// @dev is emitted when a new super positions is configured.
    event SuperPositionsUpdated(
        address indexed oldSuperPositions,
        address indexed superPositions
    );

    /// @dev is emitted when a new super rbac is configured.
    event SuperRBACUpdated(
        address indexed oldSuperRBAC,
        address indexed superRBAC
    );

    /// @dev is emitted when a new multi tx processor is configured.
    event MultiTxProcessorUpdated(
        address indexed oldMultiTxProcessor,
        address indexed multiTxProcessor
    );

    /// @dev is emitted when a new token bridge is configured.
    event SetBridgeAddress(
        uint256 indexed bridgeId,
        address indexed bridgeAddress
    );

<<<<<<< HEAD
    /// @dev is emitted when a new token bridge is configured.
    event SetSuperPositionBankAddress(
        address indexed bank
=======
    /// @dev is emitted when a new bridge validator is configured.
    event SetBridgeValidator(
        uint256 indexed bridgeId,
        address indexed bridgeValidator
>>>>>>> c53e1afb
    );

    /// @dev is emitted when a new amb is configured.
    event SetAmbAddress(uint8 ambId_, address ambAddress_);

    /*///////////////////////////////////////////////////////////////
                        External Write Functions
    //////////////////////////////////////////////////////////////*/

    /// @dev sets the chain id.
    /// @param chainId_ the superform chain id this registry is deployed on
    /// @param permit2_ the address of the permit2 contract
    function setImmutables(uint16 chainId_, address permit2_) external;

    /// @dev sets a new protocol address.
    /// @param protocolAddressId_ the protocol address identifier
    /// @param newAddress_ the new address
    function setNewProtocolAddress(
        bytes32 protocolAddressId_,
        address newAddress_
    ) external;

    /// @dev sets the protocol admin address
    /// @param admin_ the address of the protocol admin
    function setProtocolAdmin(address admin_) external;

    /// @dev sets the super router address.
    /// @param superRouter_ the address of the super router
    function setSuperRouter(address superRouter_) external;

    /// @dev sets the token bank address.
    /// @param tokenBank_ the address of the token bank
    function setTokenBank(address tokenBank_) external;

    /// @dev sets the superform factory address.
    /// @param superFormFactory_ the address of the superform factory
    function setSuperFormFactory(address superFormFactory_) external;

    /// @dev sets the state registry address.
    /// @param coreStateRegistry_ the address of the state registry
    function setCoreStateRegistry(address coreStateRegistry_) external;

    /// @dev sets the state registry address.
    /// @param factoryStateRegistry_ the address of the state registry
    function setFactoryStateRegistry(address factoryStateRegistry_) external;

    /// @dev allows admin to set the super rbac address
    /// @param superRBAC_ the address of the super rbac
    function setSuperRBAC(address superRBAC_) external;

    /// @dev allows admin to set the multi tx processor address
    /// @param multiTxProcessor_ the address of the multi tx processor
    function setMultiTxProcessor(address multiTxProcessor_) external;

    /// @dev allows admin to set the bridge address for an bridge id.
    /// @param bridgeId_         represents the bridge unqiue identifier.
    /// @param bridgeAddress_    represents the bridge address.
    /// @param bridgeValidator_  represents the bridge validator address.
    function setBridgeAddresses(
        uint8[] memory bridgeId_,
        address[] memory bridgeAddress_,
        address[] memory bridgeValidator_
    ) external;

    /// @dev allows admin to set the amb address for an amb id.
    /// @param ambId_         represents the bridge unqiue identifier.
    /// @param ambAddress_    represents the bridge address.
    function setAmbAddress(
        uint8[] memory ambId_,
        address[] memory ambAddress_
    ) external;

    /// @dev allows admin to set the super positions address
    /// @param superPositions_ the address of the super positions
    function setSuperPositions(address superPositions_) external;

    /// @dev allows admin to set the super positions bank address
    /// @param superPositionBank_ the address of the super positions bank
    function setSuperPositionBank(
        address superPositionBank_
    ) external; 

    /*///////////////////////////////////////////////////////////////
                            View Functions
    //////////////////////////////////////////////////////////////*/

    /// @dev gets the superform chainId of the protocol
    function chainId() external view returns (uint16);

    /// @dev returns the permit2 address
    function PERMIT2() external view returns (address);

    /// @dev returns the id of the protocol admin
    function PROTOCOL_ADMIN() external view returns (bytes32);

    /// @dev returns the id of the super router module
    function SUPER_ROUTER() external view returns (bytes32);

    /// @dev returns the id of the token bank module
    function TOKEN_BANK() external view returns (bytes32);

    /// @dev returns the id of the superform factory module
    function SUPERFORM_FACTORY() external view returns (bytes32);

    /// @dev returns the id of the core state registry module
    function CORE_STATE_REGISTRY() external view returns (bytes32);

    /// @dev returns the id of the factory state registry module
    function FACTORY_STATE_REGISTRY() external view returns (bytes32);

    /// @dev returns the id of the super positions module
    function SUPER_POSITIONS() external view returns (bytes32);

    /// @dev returns the id of the super rbac module
    function SUPER_RBAC() external view returns (bytes32);

    /// @dev returns the id of the multi tx processor module
    function MULTI_TX_PROCESSOR() external view returns (bytes32);

    /// @dev gets the address of a contract.
    /// @param protocolAddressId_ is the id of the contract
    function getProtocolAddress(
        bytes32 protocolAddressId_
    ) external view returns (address);

    /// @dev gets the protocol admin address.
    /// @return protocolAdmin_ the address of the protocol admin
    function protocolAdmin() external view returns (address protocolAdmin_);

    /// @dev gets the super router address.
    /// @return superRouter_ the address of the super router
    function superRouter() external view returns (address superRouter_);

    /// @dev gets the token bank address.
    /// @return tokenBank_ the address of the token bank
    function tokenBank() external view returns (address tokenBank_);

    /// @dev gets the superform factory address.
    /// @return superFormFactory_ the address of the superform factory
    function superFormFactory()
        external
        view
        returns (address superFormFactory_);

    /// @dev gets the state registry address.
    /// @return coreStateRegistry_ the address of the state registry
    function coreStateRegistry()
        external
        view
        returns (address coreStateRegistry_);

    /// @dev gets the state registry address.
    /// @return factoryStateRegistry_ the address of the state registry
    function factoryStateRegistry()
        external
        view
        returns (address factoryStateRegistry_);

    /// @dev gets the super positions
    /// @return superPositions_ the address of the super positions
    function superPositions() external view returns (address superPositions_);

    /// @dev gets the super rbac
    /// @return superRBAC_ the address of the super rbac
    function superRBAC() external view returns (address superRBAC_);

    /// @dev gets the multi tx processor
    /// @return multiTxProcessor_ the address of the multi tx processor
    function multiTxProcessor()
        external
        view
        returns (address multiTxProcessor_);

    /// @dev gets the address of a bridge
    /// @param bridgeId_ is the id of a bridge
    /// @return bridgeAddress_ is the address of the form
    function getBridgeAddress(
        uint8 bridgeId_
    ) external view returns (address bridgeAddress_);

    /// @dev gets the address of a bridge validator
    /// @param bridgeId_ is the id of a bridge
    /// @return bridgeValidator_ is the address of the form
    function getBridgeValidator(
        uint8 bridgeId_
    ) external view returns (address bridgeValidator_);

    /// @dev gets the address of a amb
    /// @param ambId_ is the id of a bridge
    /// @return ambAddress_ is the address of the form
    function getAmbAddress(
        uint8 ambId_
    ) external view returns (address ambAddress_);

    /// @dev gets the super positions bank
    /// @return superPositionBank_ the address of the super positions bank
    function superPositionBank()
        external
        view
        returns (address superPositionBank_);

}<|MERGE_RESOLUTION|>--- conflicted
+++ resolved
@@ -75,16 +75,15 @@
         address indexed bridgeAddress
     );
 
-<<<<<<< HEAD
     /// @dev is emitted when a new token bridge is configured.
     event SetSuperPositionBankAddress(
+        address indexed oldBank,
         address indexed bank
-=======
+    );
     /// @dev is emitted when a new bridge validator is configured.
     event SetBridgeValidator(
         uint256 indexed bridgeId,
         address indexed bridgeValidator
->>>>>>> c53e1afb
     );
 
     /// @dev is emitted when a new amb is configured.
@@ -198,6 +197,9 @@
     /// @dev returns the id of the super positions module
     function SUPER_POSITIONS() external view returns (bytes32);
 
+    /// @dev returns the id of the super position bank module
+    function SUPER_POSITION_BANK() external view returns (bytes32);
+
     /// @dev returns the id of the super rbac module
     function SUPER_RBAC() external view returns (bytes32);
 
