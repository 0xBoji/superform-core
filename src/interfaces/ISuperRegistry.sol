--- conflicted
+++ resolved
@@ -72,7 +72,6 @@
         address[] memory bridgeAddress_
     ) external;
 
-<<<<<<< HEAD
     /// @dev allows admin to set the amb address for an amb id.
     /// @param ambId_         represents the bridge unqiue identifier.
     /// @param ambAddress_    represents the bridge address.
@@ -80,11 +79,10 @@
         uint8[] memory ambId_,
         address[] memory ambAddress_
     ) external;
-=======
+
     /// @dev allows admin to set the super positions address
     /// @param superPositions_ the address of the super positions
     function setSuperPositions(address superPositions_) external;
->>>>>>> 42c0eb15
 
     /*///////////////////////////////////////////////////////////////
                             View Functions
@@ -126,16 +124,14 @@
         uint8 bridgeId_
     ) external view returns (address bridgeAddress_);
 
-<<<<<<< HEAD
     /// @dev gets the address of a amb
     /// @param ambId_ is the id of a bridge
     /// @return ambAddress_ is the address of the form
     function getAmbAddress(
         uint8 ambId_
     ) external view returns (address ambAddress_);
-=======
+
     /// @dev gets the super positions
     /// @return superPositions_ the address of the super positions
     function superPositions() external view returns (address superPositions_);
->>>>>>> 42c0eb15
 }