--- conflicted
+++ resolved
@@ -47,12 +47,8 @@
     //                          EVENTS                          //
     //////////////////////////////////////////////////////////////
 
-<<<<<<< HEAD
     event ChainConfigUpdated(uint64 indexed chainId_, uint256 indexed configType_, bytes indexed config_);
-=======
     event ChainConfigAdded(uint64 chainId_, PaymentHelperConfig config_);
-    event ChainConfigUpdated(uint64 chainId_, uint256 configType_, bytes config_);
->>>>>>> 28e9c9bd
 
     //////////////////////////////////////////////////////////////
     //              EXTERNAL VIEW FUNCTIONS                     //
