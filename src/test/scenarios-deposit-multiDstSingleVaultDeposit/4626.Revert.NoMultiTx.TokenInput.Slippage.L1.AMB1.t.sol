--- conflicted
+++ resolved
@@ -48,12 +48,10 @@
         LIQ_BRIDGES[ETH][0] = [1];
         LIQ_BRIDGES[POLY][0] = [1];
 
-<<<<<<< HEAD
         vm.selectFork(FORKS[CHAIN_0]);
-=======
+
         /// if testing a revert, do we test the revert on the whole destination?
         /// to assert values, it is best to find the indexes that didn't revert
->>>>>>> 247a2857
 
         actions.push(
             TestAction({
