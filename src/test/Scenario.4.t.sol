--- conflicted
+++ resolved
@@ -83,14 +83,9 @@
                 revertRole: "",
                 slippage: 0, // 0% <- if we are testing a pass this must be below each maxSlippage,
                 multiTx: false,
-<<<<<<< HEAD
-                adapterParam: "",
-                msgValue: msgValue,
+                ambParams: generateAmbParams(DST_CHAINS.length, 2),
+                msgValue: 50 * 10 ** 18,
                 externalToken: 0 // 0 = DAI, 1 = USDT, 2 = WETH
-=======
-                ambParams: generateAmbParams(DST_CHAINS.length, 2),
-                msgValue: 50 * 10 ** 18
->>>>>>> aa0510d5
             })
         );
         actions.push(
@@ -103,14 +98,9 @@
                 revertRole: "",
                 slippage: 0, // 0% <- if we are testing a pass this must be below each maxSlippage,
                 multiTx: false,
-<<<<<<< HEAD
-                adapterParam: "",
-                msgValue: msgValue,
+                ambParams: generateAmbParams(DST_CHAINS.length, 2),
+                msgValue: 50 * 10 ** 18,
                 externalToken: 0 // 0 = DAI, 1 = USDT, 2 = WETH
-=======
-                ambParams: generateAmbParams(DST_CHAINS.length, 2),
-                msgValue: 50 * 10 ** 18
->>>>>>> aa0510d5
             })
         );
 
