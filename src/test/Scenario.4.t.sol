/// SPDX-License-Identifier: Apache-2.0
pragma solidity 0.8.19;

// Contracts
import "../types/LiquidityTypes.sol";
import "../types/DataTypes.sol";
import "forge-std/console.sol";

// Test Utils
import {MockERC20} from "./mocks/MockERC20.sol";
import "./utils/ProtocolActions.sol";

import {ISuperRouter} from "../interfaces/ISuperRouter.sol";
import {ISuperRegistry} from "../interfaces/ISuperRegistry.sol";
import {IERC1155} from "openzeppelin-contracts/contracts/token/ERC1155/IERC1155.sol";
import {IERC4626Form} from "./interfaces/IERC4626Form.sol";
import {IERC20} from "openzeppelin-contracts/contracts/token/ERC20/IERC20.sol";

/// @dev TODO - we should do assertions on final balances of users at the end of each test scenario
/// @dev FIXME - using unoptimized multiDstMultivault function
contract Scenario4Test is ProtocolActions {

    /// @dev Global counter for actions sent to the protocol
    uint256 actionId;

    /// @dev Access SuperRouter interface
    ISuperRouter superRouter;

    /// @dev Access SuperPositions interface
    IERC1155 superPositions;

    /// @dev Access Form interface to call form functions for assertions
    IERC4626Form public erc4626Form;

    address _superRouter;
    address _stateRegistry;
    address _superPositions;

    /// @dev Global variable for timelockForm type. Different from dstFormID which is an index to access FORM_BEACON_IDS in BaseSetup
    uint256 formType = 1;

    /// @dev Global and default set of variables for setting single action to build deposit/withdraw requests
    uint16[] dstChainID;
    uint256[] dstVaultID;
    uint256[] dstFormID;
    uint256[] amount;
    uint256[] slippage;

    function setUp() public override {
        super.setUp();
        /*//////////////////////////////////////////////////////////////
                !! WARNING !!  DEFINE TEST SETTINGS HERE
    //////////////////////////////////////////////////////////////*/
        /// @dev singleDestinationXChainDeposit Full singleDestinationXChainWithdraw Deposit test case

        primaryAMB = 1;

        secondaryAMBs = [2];

        CHAIN_0 = ETH;
        DST_CHAINS = [ARBI];

        /// @dev define vaults amounts and slippage for every destination chain and for every action
        TARGET_UNDERLYING_VAULTS[ARBI][0] = [2];
        TARGET_FORM_KINDS[ARBI][0] = [0];

        TARGET_UNDERLYING_VAULTS[ARBI][1] = [2];
        TARGET_FORM_KINDS[ARBI][1] = [0];

        AMOUNTS[ARBI][0] = [1000];
        AMOUNTS[ARBI][1] = [1000];

        MAX_SLIPPAGE[ARBI][0] = [1000];
        MAX_SLIPPAGE[ARBI][1] = [1000];

        /// @dev check if we need to have this here (it's being overriden)
        uint256 msgValue = 1 * _getPriceMultiplier(CHAIN_0) * 1e18;

        /// @dev push in order the actions should be executed
        actions.push(
            TestAction({
                action: Actions.Deposit,
                multiVaults: false, //!!WARNING turn on or off multi vaults
                user: 0,
                testType: TestType.Pass,
                revertError: "",
                revertRole: "",
                slippage: 0, // 0% <- if we are testing a pass this must be below each maxSlippage,
                multiTx: false,
                adapterParam: "",
                msgValue: msgValue
            })
        );
        actions.push(
            TestAction({
                action: Actions.Withdraw,
                multiVaults: false, //!!WARNING turn on or off multi vaults
                user: 0,
                testType: TestType.Pass,
                revertError: "",
                revertRole: "",
                slippage: 0, // 0% <- if we are testing a pass this must be below each maxSlippage,
                multiTx: false,
                adapterParam: "",
                msgValue: msgValue
            })
        );

        // dstChainID = DST_CHAINS; /// id4
        // dstVaultID = [0]; /// vault
        // dstFormID = [0]; /// index to access in array of forms at BaseSetup level == TimelockForm == FORM_BEACON_IDS[1]
        // amount = [1000];
        // slippage = [1000];

        /*///////////////////////////////////////////////////////////////
                                STATE SETUP
        //////////////////////////////////////////////////////////////*/

        _superRouter = contracts[CHAIN_0][bytes32(bytes("SuperRouter"))];

        _stateRegistry = contracts[CHAIN_0][bytes32(bytes("SuperRegistry"))];

        superRouter = ISuperRouter(_superRouter);

        /// TODO: User ERC1155s
        superPositions = IERC1155(
            ISuperRegistry(_stateRegistry).superPositions()
        );
    }

    /*///////////////////////////////////////////////////////////////
                        SCENARIO TESTS
    //////////////////////////////////////////////////////////////*/

    function test_scenario() public {
        for (uint256 act = 0; act < actions.length; act++) {
            TestAction memory action = actions[act];
            MultiVaultsSFData[] memory multiSuperFormsData;
            SingleVaultSFData[] memory singleSuperFormsData;
            MessagingAssertVars[] memory aV;
            StagesLocalVars memory vars;
            bool success;

            (
                multiSuperFormsData,
                singleSuperFormsData,
                vars
            ) = _stage1_buildReqData(action, act);

            /// @dev TODO: Remove MAX APPROVE and use SINGLE APPROVE with amount
            vm.prank(action.user);
            superPositions.setApprovalForAll(address(superRouter), true);

            vars = _stage2_run_src_action(
                action,
                multiSuperFormsData,
                singleSuperFormsData,
                vars
            );

            aV = _stage3_src_to_dst_amb_delivery(
                action,
                vars,
                multiSuperFormsData,
                singleSuperFormsData
            );

            success = _stage4_process_src_dst_payload(
                action,
                vars,
                aV,
                singleSuperFormsData,
                act
            );

<<<<<<< HEAD
            if (action.action == Actions.Deposit) {
=======
            if (!success) {
                continue;
            }

            if (
                action.action == Actions.Deposit ||
                action.action == Actions.DepositPermit2
            ) {
>>>>>>> c53e1afb
                success = _stage5_process_superPositions_mint(action, vars);
                if (!success) {
                    continue;
                }
            }

            if (action.action == Actions.Withdraw) {
                /// @dev Process payload received on source from destination (withdraw callback)
                success = _stage6_process_superPositions_withdraw(action, vars);
            }
        }
    }

    // function test_scenario_full_withdraw() public {
    //     /*///////////////////////////////////////////////////////////////
    //                             STATE SETUP
    //     //////////////////////////////////////////////////////////////*/

    //     address _superForm = getContract(
    //         dstChainID[0], /// temp select by index
    //         string.concat(
    //             UNDERLYING_TOKENS[0], /// <= Arbitrary choice as BaseSetup deploys all vaults & deals all tokens to users TODO: cleanup
    //             "SuperForm",
    //             Strings.toString(FORM_BEACON_IDS[0])
    //         )
    //     );

    //     erc4626Form = IERC4626Form(_superForm);

    //     /// @dev Here, however, dstFormId == 2, as that's the indexing inside of an array. 1 = erc4626form, 2 = erc4626Form
    //     uint256 _formId = _packSuperForm(
    //         _superForm,
    //         formType,
    //         dstChainID[0] /// temp select by index
    //     );

    //     /// @dev Individual setting for deposit call (overwrite again for withdraw)
    //     dstChainID = DST_CHAINS; /// id4
    //     dstVaultID = [0]; /// vault
    //     dstFormID = [0]; /// index to access in array of forms at BaseSetup level == TimelockForm == FORM_BEACON_IDS[1]
    //     amount = [1000];
    //     slippage = [1000];

    //     /*///////////////////////////////////////////////////////////////
    //                             DEPOSIT ACTION
    //     //////////////////////////////////////////////////////////////*/

    //     uint256 currentBalanceOfAliceSP = superPositions.balanceOf(
    //         users[0],
    //         _formId
    //     );

    //     uint256 currentBalanceOfAliceUnderlying = IERC20(
    //         erc4626Form.getUnderlyingOfVault()
    //     ).balanceOf(users[0]);
    //     uint256 previewDepositToExpectedAmountOfSP = erc4626Form
    //         .previewDepositTo(amount[0]); /// temp select by index

    //     assertEq(currentBalanceOfAliceSP, 0);

    //     /// NOTE: Individual deposit/withdraw invocation allows to make asserts in between
    //     TestAction memory action = _createAction(
    //         dstChainID,
    //         dstVaultID,
    //         dstFormID, // formID, 0 == ERC4626Form, 1 == ERC4626Timelock
    //         amount,
    //         slippage,
    //         Actions.Deposit,
    //         TestType.Pass
    //     );

    //     MultiVaultsSFData[] memory multiSuperFormsData;
    //     SingleVaultSFData[] memory singleSuperFormsData;
    //     MessagingAssertVars[] memory aV;
    //     StagesLocalVars memory vars;
    //     bool success;

    //     /// NOTE: What if we want to send from different EOA than deployer's?
    //     /// NOTE: Unsure if we need multi/singleSuperFormsData returned here if we can read state between calls now

    //     console.log("stage0 deposit");

    //     /// @dev User builds his request data for src (deposit action)
    //     /// NOTE: SuperForm API operation, could be separated from individual test-flow  (internal processing)
    //     (
    //         multiSuperFormsData,
    //         singleSuperFormsData,
    //         vars
    //     ) = _stage1_buildReqData(action, actionId);

    //     /// @dev Increment actionId AFTER each buildReqData() call
    //     actionId++;

    //     console.log("stage1 done");

    //     /// @dev User sends his request data to the src (deposit action)
    //     vars = _stage2_run_src_action(
    //         action,
    //         multiSuperFormsData,
    //         singleSuperFormsData,
    //         vars
    //     );

    //     console.log("stage2 done");

    //     /// @dev FIXME? SuperForm Keepers operation, could be separated from individual test-flow (internal processing)
    //     aV = _stage3_src_to_dst_amb_delivery(
    //         action,
    //         vars,
    //         multiSuperFormsData,
    //         singleSuperFormsData
    //     );

    //     console.log("stage3 done");

    //     /// @dev FIXME? SuperForm Keepers operation, could be separated from individual test-flow (internal processing)
    //     success = _stage4_process_src_dst_payload(
    //         action,
    //         vars,
    //         aV,
    //         singleSuperFormsData,
    //         actionId
    //     );

    //     console.log("stage4 done");

    //     /// @dev FIXME? SuperForm Keepers operation, not relevant to depositor, should be separated for Form testing (internal processing)
    //     success = _stage5_process_superPositions_mint(action, vars);

    //     console.log("stage5 done");

    //     /*///////////////////////////////////////////////////////////////
    //                         TODO: DEPOSIT ASSERTS
    //     //////////////////////////////////////////////////////////////*/

    //     /// assert alice balanceOf SuperPositions before && after
    //     currentBalanceOfAliceSP = superPositions.balanceOf(users[0], _formId);
    //     assertEq(currentBalanceOfAliceSP, 1000);
    //     /// assert alice balanceOf underlying token before && after
    //     uint256 newBalanceOfAliceUnderlying = IERC20(
    //         erc4626Form.getUnderlyingOfVault()
    //     ).balanceOf(users[0]);

    //     assertEq(
    //         newBalanceOfAliceUnderlying,
    //         currentBalanceOfAliceUnderlying - amount[0] /// temp select by index
    //     );
    //     /// assert expected amount of SuperPosition (shares on Form) token received from previewDepositTo
    //     assertEq(previewDepositToExpectedAmountOfSP, currentBalanceOfAliceSP);

    //     /*///////////////////////////////////////////////////////////////
    //                             WITHDRAW ACTION
    //     //////////////////////////////////////////////////////////////*/

    //     /// @dev Individual setting for deposit call (overwrite again for withdraw)
    //     /// NOTE: Having mutability for those allows to test with fuzzing on range of random params
    //     dstChainID = DST_CHAINS; /// id4
    //     dstVaultID = [0]; /// vault
    //     dstFormID = [0]; /// index to access in array of forms at BaseSetup level == TimelockForm == FORM_BEACON_IDS[1]
    //     amount = [1000];
    //     slippage = [1000];

    //     action = _createAction(
    //         dstChainID,
    //         dstVaultID,
    //         dstFormID, // formID, 0 == ERC4626Form, 1 == ERC4626Timelock
    //         amount,
    //         slippage,
    //         Actions.Withdraw,
    //         TestType.Pass
    //     );

    //     /// @dev TODO: Repeated
    //     (
    //         multiSuperFormsData,
    //         singleSuperFormsData,
    //         vars
    //     ) = _stage1_buildReqData(action, actionId);

    //     /// @dev Increment after building request
    //     actionId++;

    //     console.log("stage1 done");

    //     /// @dev TODO: Remove MAX APPROVE and use SINGLE APPROVE with amount
    //     vm.prank(action.user);
    //     superPositions.setApprovalForAll(address(superRouter), true);

    //     vars = _stage2_run_src_action(
    //         action,
    //         multiSuperFormsData,
    //         singleSuperFormsData,
    //         vars
    //     );

    //     console.log("stage2 done");

    //     /// @dev Deliver message from source to destination (withdraw action)
    //     aV = _stage3_src_to_dst_amb_delivery(
    //         action,
    //         vars,
    //         multiSuperFormsData,
    //         singleSuperFormsData
    //     );

    //     console.log("stage3 done");

    //     /// @dev Process payload stored on destination to be delivered on source (withdraw callback)
    //     success = _stage4_process_src_dst_payload(
    //         action,
    //         vars,
    //         aV,
    //         singleSuperFormsData,
    //         actionId
    //     );

    //     console.log("stage4 done");

    //     /// @dev Process payload received on source from destination (withdraw callback)
    //     success = _stage6_process_superPositions_withdraw(action, vars);

    //     /*///////////////////////////////////////////////////////////////
    //                         TODO: WITHDRAW ASSERTS
    //     //////////////////////////////////////////////////////////////*/

    //     /// FIXME: This test actually proves that we burn shares but don't send anything back because we only requestUnlock!!!
    //     currentBalanceOfAliceSP = superPositions.balanceOf(users[0], _formId);
    //     /// FIXME: 0 Set only so test would pass!!! This is upstream problem!!!
    //     assertEq(currentBalanceOfAliceSP, 0);

    //     /// TODO:
    //     /// assert alice balanceOf SuperPositions before && after
    //     /// assert alice balanceOf underlying token before && after
    //     /// assert expected amount of underlying token received from previewWithdrawFrom
    // }

    // /*///////////////////////////////////////////////////////////////
    //                     TEST INTERNAL HELPERS
    // //////////////////////////////////////////////////////////////*/

    // function _createAction(
    //     uint16[] memory chainID_,
    //     uint256[] memory vaultIDs_,
    //     uint256[] memory formIDs_,
    //     uint256[] memory amounts_,
    //     uint256[] memory slippages_,
    //     Actions kind_, /// deposit or withdraw
    //     TestType testType /// ProtocolActions invariant
    // )
    //     internal
    //     returns (
    //         // bool multiVaults_
    //         TestAction memory action_
    //     )
    // {
    //     /// @dev check if we need to have this here (it's being overriden)
    //     uint256 msgValue = 1 * _getPriceMultiplier(CHAIN_0) * 1e18;

    //     for (uint256 i = 0; i < chainID_.length; i++) {
    //         /// temp select by index. TODO: actionId mechanics requires update!
    //         TARGET_UNDERLYING_VAULTS[chainID_[i]][actionId] = vaultIDs_;
    //         TARGET_FORM_KINDS[chainID_[i]][actionId] = formIDs_; /// <= 1 for timelock, this accesses array by index (0 for standard)
    //         AMOUNTS[chainID_[i]][actionId] = amounts_;
    //         MAX_SLIPPAGE[chainID_[i]][actionId] = slippages_;

    //         if (kind_ == Actions.Deposit) {
    //             action_ = TestAction({
    //                 action: Actions.Deposit,
    //                 multiVaults: false, //!!WARNING turn on or off multi vaults
    //                 user: users[0],
    //                 testType: TestType.Pass, /// NOTE: TestType should be low level invariant
    //                 revertError: "",
    //                 revertRole: "",
    //                 slippage: 0, // 0% <- if we are testing a pass this must be below each maxSlippage,
    //                 multiTx: false,
    //                 adapterParam: "",
    //                 msgValue: msgValue
    //             });
    //         } else if (kind_ == Actions.Withdraw) {
    //             action_ = TestAction({
    //                 action: Actions.Withdraw,
    //                 multiVaults: false, //!!WARNING turn on or off multi vaults
    //                 user: users[0],
    //                 testType: TestType.Pass, /// NOTE: TestType should be low level invariant
    //                 revertError: "",
    //                 revertRole: "",
    //                 slippage: 0, // 0% <- if we are testing a pass this must be below each maxSlippage,
    //                 multiTx: false,
    //                 adapterParam: "",
    //                 msgValue: msgValue
    //             });
    //         } else {
    //             revert("Action not supported");
    //         }
    //     }
    // }
}<|MERGE_RESOLUTION|>--- conflicted
+++ resolved
@@ -173,9 +173,6 @@
                 act
             );
 
-<<<<<<< HEAD
-            if (action.action == Actions.Deposit) {
-=======
             if (!success) {
                 continue;
             }
@@ -184,7 +181,6 @@
                 action.action == Actions.Deposit ||
                 action.action == Actions.DepositPermit2
             ) {
->>>>>>> c53e1afb
                 success = _stage5_process_superPositions_mint(action, vars);
                 if (!success) {
                     continue;
