/// SPDX-License-Identifier: Apache-2.0
pragma solidity 0.8.19;

// Contracts
import "../types/LiquidityTypes.sol";
import "../types/DataTypes.sol";
import "forge-std/console.sol";

// Test Utils
import {MockERC20} from "./mocks/MockERC20.sol";
import "./utils/ProtocolActions.sol";

/// @dev TODO - we should do assertions on final balances of users at the end of each test scenario
/// @dev FIXME - using unoptimized multiDstMultivault function
contract Scenario3Test is ProtocolActions {
    function setUp() public override {
        super.setUp();
        /*//////////////////////////////////////////////////////////////
                !! WARNING !!  DEFINE TEST SETTINGS HERE
    //////////////////////////////////////////////////////////////*/
        /// @dev MultiDestinationMultiVault Deposit test case

        primaryAMB = 1;

        secondaryAMBs = [2];

        CHAIN_0 = OP;
        DST_CHAINS = [ARBI, ETH];

        /// @dev define vaults amounts and slippage for every destination chain and for every action
        TARGET_UNDERLYING_VAULTS[ARBI][0] = [1, 2];
        TARGET_FORM_KINDS[ARBI][0] = [0, 0];

        TARGET_UNDERLYING_VAULTS[ETH][0] = [0];
        TARGET_FORM_KINDS[ETH][0] = [0, 0];

        AMOUNTS[ARBI][0] = [1000, 500];
        AMOUNTS[ETH][0] = [100];

        MAX_SLIPPAGE[ARBI][0] = [1000, 1000];
        MAX_SLIPPAGE[ETH][0] = [1000];

        /// @dev check if we need to have this here (it's being overriden)
        uint256 msgValue = 1 * _getPriceMultiplier(CHAIN_0) * 1e18;

        actions.push(
            TestAction({
                action: Actions.Deposit,
                multiVaults: true, //!!WARNING turn on or off multi vaults
                user: users[0],
                testType: TestType.Pass,
                revertError: "",
                revertRole: "",
                slippage: 0, // 0% <- if we are testing a pass this must be below each maxSlippage,
                multiTx: false,
                adapterParam: "",
                msgValue: msgValue
            })
        );
    }

    /*///////////////////////////////////////////////////////////////
                        SCENARIO TESTS
    //////////////////////////////////////////////////////////////*/

    /// @dev FIXME: MULTI VAULTS TESTS WON'T WORK WITH CURRENT LAYERZERO HELPER!!
<<<<<<< HEAD
    function test_scenario() public {
        _run_actions();
=======
    function xtest_scenario() public {
        for (uint256 act = 0; act < actions.length; act++) {
            TestAction memory action = actions[act];
            MultiVaultsSFData[] memory multiSuperFormsData;
            SingleVaultSFData[] memory singleSuperFormsData;
            MessagingAssertVars memory aV;
            StagesLocalVars memory vars;
            bool success;

            (
                multiSuperFormsData,
                singleSuperFormsData,
                vars
            ) = _stage1_buildReqData(action, act);

            (vars, aV) = _stage2_run_src_action(
                action,
                multiSuperFormsData,
                singleSuperFormsData,
                vars
            );

            _stage3_src_to_dst_amb_delivery(
                action,
                vars,
                aV,
                multiSuperFormsData,
                singleSuperFormsData
            );

            success = _stage4_process_src_dst_payload(
                action,
                vars,
                aV,
                singleSuperFormsData,
                act
            );

            if (!success) {
                continue;
            }

            if (action.action == Actions.Deposit) {
                success = _stage5_process_superPositions_mint(action, vars, aV);
                if (!success) {
                    continue;
                }
            }
        }
>>>>>>> 42c0eb15
    }
}<|MERGE_RESOLUTION|>--- conflicted
+++ resolved
@@ -32,7 +32,7 @@
         TARGET_FORM_KINDS[ARBI][0] = [0, 0];
 
         TARGET_UNDERLYING_VAULTS[ETH][0] = [0];
-        TARGET_FORM_KINDS[ETH][0] = [0, 0];
+        TARGET_FORM_KINDS[ETH][0] = [0];
 
         AMOUNTS[ARBI][0] = [1000, 500];
         AMOUNTS[ETH][0] = [100];
@@ -63,12 +63,7 @@
                         SCENARIO TESTS
     //////////////////////////////////////////////////////////////*/
 
-    /// @dev FIXME: MULTI VAULTS TESTS WON'T WORK WITH CURRENT LAYERZERO HELPER!!
-<<<<<<< HEAD
     function test_scenario() public {
-        _run_actions();
-=======
-    function xtest_scenario() public {
         for (uint256 act = 0; act < actions.length; act++) {
             TestAction memory action = actions[act];
             MultiVaultsSFData[] memory multiSuperFormsData;
@@ -117,6 +112,5 @@
                 }
             }
         }
->>>>>>> 42c0eb15
     }
 }