// SPDX-License-Identifier: Unlicense
pragma solidity 0.8.19;

import {ISuperFormFactory} from "../interfaces/ISuperFormFactory.sol";
import {ISuperRegistry} from "../interfaces/ISuperRegistry.sol";
import {SuperFormFactory} from "../SuperFormFactory.sol";
import {FactoryStateRegistry} from "../crosschain-data/FactoryStateRegistry.sol";
import {ERC4626Form} from "../forms/ERC4626Form.sol";
import {ERC4626TimelockForm} from "../forms/ERC4626TimelockForm.sol";
import "./utils/BaseSetup.sol";
import "./utils/Utilities.sol";
import {Error} from "../utils/Error.sol";
import "../utils/DataPacking.sol";

contract SuperFormFactoryTest is BaseSetup {
    /// @dev emitted when a new form is entered into the factory
    /// @param form is the address of the new form
    /// @param formId is the id of the new form
    event FormCreated(address indexed form, uint256 indexed formId);

    /// @dev emitted when a new SuperForm is created
    /// @param formId is the id of the form
    /// @param vault is the address of the vault
    /// @param superFormId is the id of the superform - pair (form,vault)
    event SuperFormCreated(
        uint256 indexed formId,
        address indexed vault,
        uint256 indexed superFormId
    );

    uint16 internal chainId = ETH;

    function setUp() public override {
        super.setUp();
    }

    function xtest_chainId() public {
        vm.selectFork(FORKS[chainId]);

        assertEq(
            chainId,
            ISuperRegistry(getContract(chainId, "SuperRegistry")).chainId()
        );
    }

    function xtest_revert_addForm_addressZero() public {
        address form = address(0);
        uint256 formId = 1;

        vm.prank(deployer);
        vm.expectRevert(Error.ZERO_ADDRESS.selector);
        SuperFormFactory(getContract(chainId, "SuperFormFactory"))
            .addFormBeacon(form, formId, salt);
    }

    function xtest_revert_addForm_interfaceUnsupported() public {
        address form = address(0x1);
        uint256 formId = 1;

        vm.prank(deployer);
        vm.expectRevert(Error.ERC165_UNSUPPORTED.selector);
        SuperFormFactory(getContract(chainId, "SuperFormFactory"))
            .addFormBeacon(form, formId, salt);
    }

    function xtest_addForm() public {
        vm.startPrank(deployer);
        address formImplementation = address(
            new ERC4626Form(getContract(chainId, "SuperRegistry"))
        );
        uint256 formBeaconId = 1;

        /*
        /// @dev FIXME: cannot predict address of beacon
        vm.expectEmit(
            true,
            true,
            true,
            true,
            getContract(chainId, "SuperFormFactory")
        );
        emit FormCreated(form, 1);
        */
        SuperFormFactory(getContract(chainId, "SuperFormFactory"))
            .addFormBeacon(formImplementation, formBeaconId, salt);

        //assertEq(formId, 1);
    }

    struct TestArgs {
        address formImplementation1;
        address formImplementation2;
        uint256 formBeaconId1;
        uint256 formBeaconId2;
        address vault1;
        address vault2;
        uint256 expectedSuperFormId1;
        uint256 expectedSuperFormId2;
        uint256 superFormId;
        address superForm;
        address resSuperForm;
        uint256 resFormid;
        uint16 resChainId;
        uint256[] superFormIds_;
        uint256[] formIds_;
        uint16[] chainIds_;
        uint256[] transformedChainIds_;
        uint256[] expectedSuperFormIds;
        uint256[] expectedFormBeaconIds;
        uint256[] expectedChainIds;
        address[] superForms_;
        address[] expectedVaults;
    }

    /// @dev FIXME: should have assertions for superForm addresses and ids (if we can predict them)
<<<<<<< HEAD
    function xtest_base_setup_superForms() public {
        TestArgs memory vars;
        vm.startPrank(deployer);
        for (uint256 i; i < chainIds.length; i++) {
            vm.selectFork(FORKS[chainIds[i]]);
            address superRegistry = getContract(chainId, "SuperRegistry");
            vars.formImplementation1 = address(new ERC4626Form(superRegistry));
            vars.formImplementation2 = address(
                new ERC4626TimelockForm(superRegistry)
            );
=======
    /// @dev TODO: requires testing of cross chain form beacon creation
    function test_base_setup_superForms() public {
        TestArgs memory vars;
        vm.startPrank(deployer);
        vm.selectFork(FORKS[chainId]);
        address superRegistry = getContract(chainId, "SuperRegistry");
        vars.formImplementation1 = address(new ERC4626Form(superRegistry));
        vars.formImplementation2 = address(
            new ERC4626TimelockForm(superRegistry)
        );

        vars.formBeaconId1 = 1;
        vars.formBeaconId2 = 2;

        SuperFormFactory(getContract(chainId, "SuperFormFactory"))
            .addFormBeacon(vars.formImplementation1, vars.formBeaconId1, salt);
        SuperFormFactory(getContract(chainId, "SuperFormFactory"))
            .addFormBeacon(vars.formImplementation2, vars.formBeaconId2, salt);

        /// @dev as you can see we are not testing if the vaults are eoas or actual compliant contracts
        vars.vault1 = address(0x2);
        vars.vault2 = address(0x3);

        /// @dev test getAllSuperForms
        (
            vars.superFormIds_,
            vars.superForms_,
            vars.formIds_,
            vars.chainIds_
        ) = SuperFormFactory(getContract(chainId, "SuperFormFactory"))
            .getAllSuperForms();

        vars.transformedChainIds_ = new uint256[](vars.chainIds_.length);

        for (uint256 i = 0; i < vars.chainIds_.length; i++) {
            vars.transformedChainIds_[i] = uint256(vars.chainIds_[i]);
        }
>>>>>>> c53e1afb

            vars.formBeaconId1 = 1;
            vars.formBeaconId2 = 2;

            SuperFormFactory(getContract(chainId, "SuperFormFactory"))
                .addFormBeacon(vars.formImplementation1, vars.formBeaconId1);
            SuperFormFactory(getContract(chainId, "SuperFormFactory"))
                .addFormBeacon(vars.formImplementation2, vars.formBeaconId2);

            /// @dev as you can see we are not testing if the vaults are eoas or actual compliant contracts
            vars.vault1 = address(0x2);
            vars.vault2 = address(0x3);

            /// @dev test getAllSuperForms
            (
                vars.superFormIds_,
                vars.superForms_,
                vars.formIds_,
                vars.chainIds_
            ) = SuperFormFactory(getContract(chainId, "SuperFormFactory"))
                .getAllSuperForms();

            vars.transformedChainIds_ = new uint256[](vars.chainIds_.length);

            for (uint256 j; j < vars.chainIds_.length; j++) {
                vars.transformedChainIds_[j] = uint256(vars.chainIds_[j]);
            }

            vars.expectedFormBeaconIds = new uint256[](
                chainIds.length * UNDERLYING_TOKENS.length
            );
            vars.expectedChainIds = new uint256[](
                chainIds.length * UNDERLYING_TOKENS.length
            );

            /*
        for (uint256 i = 0; i < vars.expectedFormBeaconIds.length; i++) {
            vars.expectedFormBeaconIds[i] = vars.formBeaconId;
            vars.expectedChainIds[i] = chainIds[i / 3];
        }

        assertEq(vars.formIds_, vars.expectedFormBeaconIds);
        assertEq(vars.transformedChainIds_, vars.expectedChainIds);
*/

            /// @dev 6 * 2 * 3 = 36

            uint256 expectedNumberOfSuperforms = chainIds.length *
                UNDERLYING_TOKENS.length *
                FORM_BEACON_IDS.length;

            assertEq(
                SuperFormFactory(getContract(chainIds[i], "SuperFormFactory"))
                    .getAllSuperFormsList(),
                expectedNumberOfSuperforms
            ); /// 1 chain = 3; 6 chains = 6 * 3
        }
    }
}<|MERGE_RESOLUTION|>--- conflicted
+++ resolved
@@ -113,8 +113,8 @@
     }
 
     /// @dev FIXME: should have assertions for superForm addresses and ids (if we can predict them)
-<<<<<<< HEAD
-    function xtest_base_setup_superForms() public {
+    /// @dev TODO: requires testing of cross chain form beacon creation
+    function test_base_setup_superForms() public {
         TestArgs memory vars;
         vm.startPrank(deployer);
         for (uint256 i; i < chainIds.length; i++) {
@@ -124,53 +124,22 @@
             vars.formImplementation2 = address(
                 new ERC4626TimelockForm(superRegistry)
             );
-=======
-    /// @dev TODO: requires testing of cross chain form beacon creation
-    function test_base_setup_superForms() public {
-        TestArgs memory vars;
-        vm.startPrank(deployer);
-        vm.selectFork(FORKS[chainId]);
-        address superRegistry = getContract(chainId, "SuperRegistry");
-        vars.formImplementation1 = address(new ERC4626Form(superRegistry));
-        vars.formImplementation2 = address(
-            new ERC4626TimelockForm(superRegistry)
-        );
-
-        vars.formBeaconId1 = 1;
-        vars.formBeaconId2 = 2;
-
-        SuperFormFactory(getContract(chainId, "SuperFormFactory"))
-            .addFormBeacon(vars.formImplementation1, vars.formBeaconId1, salt);
-        SuperFormFactory(getContract(chainId, "SuperFormFactory"))
-            .addFormBeacon(vars.formImplementation2, vars.formBeaconId2, salt);
-
-        /// @dev as you can see we are not testing if the vaults are eoas or actual compliant contracts
-        vars.vault1 = address(0x2);
-        vars.vault2 = address(0x3);
-
-        /// @dev test getAllSuperForms
-        (
-            vars.superFormIds_,
-            vars.superForms_,
-            vars.formIds_,
-            vars.chainIds_
-        ) = SuperFormFactory(getContract(chainId, "SuperFormFactory"))
-            .getAllSuperForms();
-
-        vars.transformedChainIds_ = new uint256[](vars.chainIds_.length);
-
-        for (uint256 i = 0; i < vars.chainIds_.length; i++) {
-            vars.transformedChainIds_[i] = uint256(vars.chainIds_[i]);
-        }
->>>>>>> c53e1afb
 
             vars.formBeaconId1 = 1;
             vars.formBeaconId2 = 2;
 
             SuperFormFactory(getContract(chainId, "SuperFormFactory"))
-                .addFormBeacon(vars.formImplementation1, vars.formBeaconId1);
+                .addFormBeacon(
+                    vars.formImplementation1,
+                    vars.formBeaconId1,
+                    salt
+                );
             SuperFormFactory(getContract(chainId, "SuperFormFactory"))
-                .addFormBeacon(vars.formImplementation2, vars.formBeaconId2);
+                .addFormBeacon(
+                    vars.formImplementation2,
+                    vars.formBeaconId2,
+                    salt
+                );
 
             /// @dev as you can see we are not testing if the vaults are eoas or actual compliant contracts
             vars.vault1 = address(0x2);
