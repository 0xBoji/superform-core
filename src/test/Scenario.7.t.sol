/// SPDX-License-Identifier: Apache-2.0
pragma solidity 0.8.19;

// Contracts
import "../types/LiquidityTypes.sol";
import "../types/DataTypes.sol";
import "forge-std/console.sol";

// Test Utils
import {MockERC20} from "./mocks/MockERC20.sol";
import "./utils/ProtocolActions.sol";

import {ISuperRouter} from "../interfaces/ISuperRouter.sol";
import {ISuperRegistry} from "../interfaces/ISuperRegistry.sol";
import {IERC1155} from "openzeppelin-contracts/contracts/token/ERC1155/IERC1155.sol";

/// @dev TODO - we should do assertions on final balances of users at the end of each test scenario
/// @dev FIXME - using unoptimized multiDstMultivault function
contract Scenario7Test is ProtocolActions {
    /// @dev Access SuperRouter interface
    ISuperRouter superRouter;

    /// @dev Access SuperPositions interface
    IERC1155 superPositions;

    address _superRouter;
    address _stateRegistry;
    address _superPositions;

    function setUp() public override {
        super.setUp();
        /*//////////////////////////////////////////////////////////////
                !! WARNING !!  DEFINE TEST SETTINGS HERE
    //////////////////////////////////////////////////////////////*/
        /// @dev singleDestinationMultiVault, same underlying test - should test that liquidity request uses same amount

        primaryAMB = 1;

        secondaryAMBs = [2];

        CHAIN_0 = ETH;
        DST_CHAINS = [ARBI];

        /// @dev define vaults amounts and slippage for every destination chain and for every action
        TARGET_UNDERLYING_VAULTS[ARBI][0] = [1, 1, 1];
        TARGET_FORM_KINDS[ARBI][0] = [0, 0, 0];

        TARGET_UNDERLYING_VAULTS[ARBI][1] = [1, 1, 1];
        TARGET_FORM_KINDS[ARBI][1] = [0, 0, 0];

        AMOUNTS[ARBI][0] = [7000, 1000, 2000];
        AMOUNTS[ARBI][1] = [7000, 1000, 2000];

        MAX_SLIPPAGE[ARBI][0] = [1000, 1000, 1000];
        MAX_SLIPPAGE[ARBI][1] = [1000, 1000, 1000];

        /// @dev check if we need to have this here (it's being overriden)
<<<<<<< HEAD
        /// NOTE: aren't those different msgValues? this is used for user-paid gas, protocolAction's is used for keeper's gas
        uint256 msgValue = 10 * _getPriceMultiplier(CHAIN_0) * 1e18;
=======
        uint256 msgValue = 5 * _getPriceMultiplier(CHAIN_0) * 1e18;
>>>>>>> c53e1afb

        /// @dev push in order the actions should be executed
        actions.push(
            TestAction({
                action: Actions.Deposit,
                multiVaults: true, //!!WARNING turn on or off multi vaults
                user: 0,
                testType: TestType.Pass,
                revertError: "",
                revertRole: "",
                slippage: 0, // 0% <- if we are testing a pass this must be below each maxSlippage,
                multiTx: false,
                adapterParam: "",
                msgValue: msgValue
            })
        );

<<<<<<< HEAD
        // actions.push(
        //     TestAction({
        //         action: Actions.Withdraw,
        //         multiVaults: true, //!!WARNING turn on or off multi vaults
        //         user: users[0],
        //         testType: TestType.Pass,
        //         revertError: "",
        //         revertRole: "",
        //         slippage: 0, // 0% <- if we are testing a pass this must be below each maxSlippage,
        //         multiTx: false,
        //         adapterParam: "",
        //         msgValue: msgValue
        //     })
        // );

        /*///////////////////////////////////////////////////////////////
                                STATE SETUP
        //////////////////////////////////////////////////////////////*/

        _superRouter = contracts[CHAIN_0][bytes32(bytes("SuperRouter"))];

        _stateRegistry = contracts[CHAIN_0][bytes32(bytes("SuperRegistry"))];

        superRouter = ISuperRouter(_superRouter);

        /// TODO: User ERC1155s
        superPositions = IERC1155(
            ISuperRegistry(_stateRegistry).superPositions()
=======
        actions.push(
            TestAction({
                action: Actions.Withdraw,
                multiVaults: true, //!!WARNING turn on or off multi vaults
                user: 0,
                testType: TestType.Pass,
                revertError: "",
                revertRole: "",
                slippage: 0, // 0% <- if we are testing a pass this must be below each maxSlippage,
                multiTx: false,
                adapterParam: "",
                msgValue: msgValue
            })
>>>>>>> c53e1afb
        );
    }

    /*///////////////////////////////////////////////////////////////
                        SCENARIO TESTS
    //////////////////////////////////////////////////////////////*/

    function test_scenario() public {
        for (uint256 act = 0; act < actions.length; act++) {
            TestAction memory action = actions[act];
            MultiVaultsSFData[] memory multiSuperFormsData;
            SingleVaultSFData[] memory singleSuperFormsData;
            MessagingAssertVars[] memory aV;
            StagesLocalVars memory vars;
            bool success;

            (
                multiSuperFormsData,
                singleSuperFormsData,
                vars
            ) = _stage1_buildReqData(action, act);

            /// @dev TODO: Remove MAX APPROVE and use SINGLE APPROVE with amount
            vm.prank(action.user);
            superPositions.setApprovalForAll(address(superRouter), true);

            vars = _stage2_run_src_action(
                action,
                multiSuperFormsData,
                singleSuperFormsData,
                vars
            );

            aV = _stage3_src_to_dst_amb_delivery(
                action,
                vars,
                multiSuperFormsData,
                singleSuperFormsData
            );

            success = _stage4_process_src_dst_payload(
                action,
                vars,
                aV,
                singleSuperFormsData,
                act
            );

            if (!success) {
                continue;
            }

            if (
                action.action == Actions.Deposit ||
                action.action == Actions.DepositPermit2
            ) {
                success = _stage5_process_superPositions_mint(action, vars);
                if (!success) {
                    continue;
                }
            }
        }
    }
}<|MERGE_RESOLUTION|>--- conflicted
+++ resolved
@@ -55,12 +55,7 @@
         MAX_SLIPPAGE[ARBI][1] = [1000, 1000, 1000];
 
         /// @dev check if we need to have this here (it's being overriden)
-<<<<<<< HEAD
-        /// NOTE: aren't those different msgValues? this is used for user-paid gas, protocolAction's is used for keeper's gas
-        uint256 msgValue = 10 * _getPriceMultiplier(CHAIN_0) * 1e18;
-=======
         uint256 msgValue = 5 * _getPriceMultiplier(CHAIN_0) * 1e18;
->>>>>>> c53e1afb
 
         /// @dev push in order the actions should be executed
         actions.push(
@@ -78,7 +73,6 @@
             })
         );
 
-<<<<<<< HEAD
         // actions.push(
         //     TestAction({
         //         action: Actions.Withdraw,
@@ -107,21 +101,6 @@
         /// TODO: User ERC1155s
         superPositions = IERC1155(
             ISuperRegistry(_stateRegistry).superPositions()
-=======
-        actions.push(
-            TestAction({
-                action: Actions.Withdraw,
-                multiVaults: true, //!!WARNING turn on or off multi vaults
-                user: 0,
-                testType: TestType.Pass,
-                revertError: "",
-                revertRole: "",
-                slippage: 0, // 0% <- if we are testing a pass this must be below each maxSlippage,
-                multiTx: false,
-                adapterParam: "",
-                msgValue: msgValue
-            })
->>>>>>> c53e1afb
         );
     }
 
