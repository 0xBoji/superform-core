--- conflicted
+++ resolved
@@ -124,11 +124,8 @@
     address dstStateRegistry;
     address multiTxProcessor;
     address superRegistry;
-<<<<<<< HEAD
     Vm.Log[] logs;
-=======
     address superPositions;
->>>>>>> 42c0eb15
 }
 
 /*//////////////////////////////////////////////////////////////
