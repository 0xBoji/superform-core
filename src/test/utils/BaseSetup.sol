--- conflicted
+++ resolved
@@ -416,19 +416,14 @@
                 )
             );
 
-<<<<<<< HEAD
-            SuperRBAC(vars.superRBAC).grantFormStateRegistryRole(vars.formStateRegistry);
+            SuperRBAC(vars.superRBAC).grantFormStateRegistryRole(vars.twoStepsFormStateRegistry);
             assert(
-                SuperRBAC(vars.superRBAC).hasFormStateRegistryRole(vars.formStateRegistry)
-            );
-
-            contracts[vars.chainId][bytes32(bytes("FormStateRegistry"))] = vars
-                .formStateRegistry;
-=======
+                SuperRBAC(vars.superRBAC).hasFormStateRegistryRole(vars.twoStepsFormStateRegistry)
+            );
+
             contracts[vars.chainId][
                 bytes32(bytes("TwoStepsFormStateRegistry"))
             ] = vars.twoStepsFormStateRegistry;
->>>>>>> bb948848
 
             SuperRegistry(vars.superRegistry).setFormStateRegistry(
                 vars.twoStepsFormStateRegistry
