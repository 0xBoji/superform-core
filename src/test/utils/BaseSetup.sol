--- conflicted
+++ resolved
@@ -395,12 +395,7 @@
                 )
             );
 
-<<<<<<< HEAD
-            /// @dev 4.2 - deploy Factory State Registry
-
-=======
             /// @dev 4.2- deploy Factory State Registry
->>>>>>> 2756078a
             vars.factoryStateRegistry = address(
                 new FactoryStateRegistry{salt: salt}(
                     SuperRegistry(vars.superRegistry),
@@ -416,7 +411,7 @@
                 vars.factoryStateRegistry
             );
 
-<<<<<<< HEAD
+
             /// @dev 4.2 - deploy Form State Registry
             vars.formStateRegistry = address(
                 new FormStateRegistry{salt: salt}(
@@ -430,7 +425,7 @@
 
             SuperRegistry(vars.superRegistry).setFormStateRegistry(
                 vars.formStateRegistry
-=======
+
             /// @dev 4.3- deploy Roles State Registry
             vars.rolesStateRegistry = address(
                 new RolesStateRegistry{salt: salt}(
@@ -463,7 +458,6 @@
             SuperRegistry(vars.superRegistry).setStateRegistryAddress(
                 registryIds,
                 registryAddresses
->>>>>>> 2756078a
             );
 
             /// @dev 5.1 - deploy Layerzero Implementation
