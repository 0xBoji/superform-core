/// SPDX-License-Identifier: Apache-2.0
pragma solidity 0.8.19;

/// @dev lib imports
import "forge-std/Test.sol";
import "ds-test/test.sol";
import "./TestTypes.sol";
import {LayerZeroHelper} from "pigeon/src/layerzero/LayerZeroHelper.sol";
import {HyperlaneHelper} from "pigeon/src/hyperlane/HyperlaneHelper.sol";
import {CelerHelper} from "pigeon/src/celer/CelerHelper.sol";
import {FixedPointMathLib} from "solmate/utils/FixedPointMathLib.sol";
import {Strings} from "openzeppelin-contracts/contracts/utils/Strings.sol";
import {kycDAO4626} from "super-vaults/kycdao-4626/kycdao4626.sol";

/// @dev test utils & mocks
import {SocketRouterMock} from "../mocks/SocketRouterMock.sol";
import {LiFiMock} from "../mocks/LiFiMock.sol";
import {MockERC20} from "../mocks/MockERC20.sol";
import {VaultMock} from "../mocks/VaultMock.sol";
import {ERC4626TimelockMock} from "../mocks/ERC4626TimelockMock.sol";
import {AggregatorV3Interface} from "./AggregatorV3Interface.sol";
import {Permit2Clone} from "../mocks/Permit2Clone.sol";
import {KYCDaoNFTMock} from "../mocks/KYCDaoNFTMock.sol";

/// @dev Protocol imports
import {IBaseStateRegistry} from "../../interfaces/IBaseStateRegistry.sol";
import {CoreStateRegistry} from "../../crosschain-data/CoreStateRegistry.sol";
import {RolesStateRegistry} from "../../crosschain-data/RolesStateRegistry.sol";
import {FactoryStateRegistry} from "../../crosschain-data/FactoryStateRegistry.sol";
import {ISuperRouter} from "../../interfaces/ISuperRouter.sol";
import {ISuperFormFactory} from "../../interfaces/ISuperFormFactory.sol";
import {IERC4626} from "../../vendor/IERC4626.sol";
import {IBaseForm} from "../../interfaces/IBaseForm.sol";
import {SuperRouter} from "../../SuperRouter.sol";
import {SuperRegistry} from "../../settings/SuperRegistry.sol";
import {SuperRBAC} from "../../settings/SuperRBAC.sol";
import {SuperPositions} from "../../SuperPositions.sol";
import {SuperFormFactory} from "../../SuperFormFactory.sol";
import {ERC4626Form} from "../../forms/ERC4626Form.sol";
import {ERC4626TimelockForm} from "../../forms/ERC4626TimelockForm.sol";
import {ERC4626KYCDaoForm} from "../../forms/ERC4626KYCDaoForm.sol";
import {MultiTxProcessor} from "../../crosschain-liquidity/MultiTxProcessor.sol";
import {LiFiValidator} from "../../crosschain-liquidity/lifi/LiFiValidator.sol";
import {SocketValidator} from "../../crosschain-liquidity/socket/SocketValidator.sol";
import {LayerzeroImplementation} from "../../crosschain-data/layerzero/LayerzeroImplementation.sol";
import {HyperlaneImplementation} from "../../crosschain-data/hyperlane/HyperlaneImplementation.sol";
import {CelerImplementation} from "../../crosschain-data/celer/CelerImplementation.sol";
import {IMailbox} from "../../vendor/hyperlane/IMailbox.sol";
import {IInterchainGasPaymaster} from "../../vendor/hyperlane/IInterchainGasPaymaster.sol";
import {IMessageBus} from "../../vendor/celer/IMessageBus.sol";
import ".././utils/AmbParams.sol";
import {IPermit2} from "../../vendor/dragonfly-xyz/IPermit2.sol";
import {ISuperPositions} from "../../interfaces/ISuperPositions.sol";
import {TwoStepsFormStateRegistry} from "../../crosschain-data/TwoStepsFormStateRegistry.sol";

abstract contract BaseSetup is DSTest, Test {
    using FixedPointMathLib for uint256;

    /*//////////////////////////////////////////////////////////////
                        GENERAL VARIABLES
    //////////////////////////////////////////////////////////////*/
    bytes32 constant TOKEN_PERMISSIONS_TYPEHASH = keccak256("TokenPermissions(address token,uint256 amount)");
    bytes32 constant PERMIT_TRANSFER_FROM_TYPEHASH =
        keccak256(
            "PermitTransferFrom(TokenPermissions permitted,address spender,uint256 nonce,uint256 deadline)TokenPermissions(address token,uint256 amount)"
        );

    /// @dev
    address public constant CANONICAL_PERMIT2 = 0x000000000022D473030F116dDEE9F6B43aC78BA3; /// @dev for mainnet deployment
    address public deployer = address(777);
    address[] public users;
    uint256[] public userKeys;

    uint256 public trustedRemote;
    bytes32 public constant salt = "SUPERFORM";
    mapping(uint16 chainId => mapping(bytes32 implementation => address at)) public contracts;

    /*//////////////////////////////////////////////////////////////
                        PROTOCOL VARIABLES
    //////////////////////////////////////////////////////////////*/

    bytes32 public constant SWAPPER_ROLE = keccak256("SWAPPER_ROLE");
    bytes32 public constant CORE_CONTRACTS_ROLE = keccak256("CORE_CONTRACTS_ROLE");
    bytes32 public constant IMPLEMENTATION_CONTRACTS_ROLE = keccak256("IMPLEMENTATION_CONTRACTS_ROLE");
    bytes32 public constant PROCESSOR_ROLE = keccak256("PROCESSOR_ROLE");
    bytes32 public constant UPDATER_ROLE = keccak256("UPDATER_ROLE");
    bytes32 public constant ROUTER_ROLE = keccak256("ROUTER_ROLE");
    bytes32 public constant SUPER_ROUTER_ROLE = keccak256("SUPER_ROUTER_ROLE");
    bytes32 public constant TOKEN_BANK_ROLE = keccak256("TOKEN_BANK_ROLE");
    bytes32 public constant STATE_REGISTRY_ROLE = keccak256("STATE_REGISTRY_ROLE");

    /// @dev we should fork these instead of mocking
    string[] public UNDERLYING_TOKENS = ["DAI", "USDT", "WETH"];

    /// @dev 1 = ERC4626Form, 2 = ERC4626TimelockForm, 3 = KYCDaoForm
    uint256[] public FORM_BEACON_IDS = [uint256(1), uint256(2), uint256(3)];
    string[] public VAULT_KINDS = ["Vault", "TimelockedVault", "KYCDaoVault"];

    bytes[] public vaultBytecodes;
    // formbeacon id => vault name
    mapping(uint256 formBeaconId => string[] names) VAULT_NAMES;
    // chainId => formbeacon id => vault
    /// FIXME: We need to map individual formBeaconId to individual vault to have access to ERC4626Form previewFunctions
    mapping(uint16 chainId => mapping(uint256 formBeaconId => IERC4626[] vaults)) public vaults;
    // chainId => formbeacon id => vault id
    mapping(uint16 chainId => mapping(uint256 formBeaconId => uint256[] ids)) vaultIds;
    mapping(uint16 chainId => uint256 payloadId) PAYLOAD_ID; // chaindId => payloadId

    /// @dev liquidity bridge ids
    uint8[] bridgeIds;
    /// @dev liquidity bridge addresses
    address[] bridgeAddresses;
    /// @dev liquidity validator addresses
    address[] bridgeValidators;

    /// @dev setup amb bridges
    /// @notice id 1 is layerzero
    /// @notice id 2 is hyperlane
    /// @notice id 3 is celer
    uint8[] public ambIds = [uint8(1), 2, 3];

    /*//////////////////////////////////////////////////////////////
                        AMB VARIABLES
    //////////////////////////////////////////////////////////////*/

    mapping(uint16 => address) public LZ_ENDPOINTS;
    mapping(uint64 => address) public CELER_BUSSES;

    mapping(uint16 => uint64) public CELER_CHAIN_IDS;

    address public constant ETH_lzEndpoint = 0x66A71Dcef29A0fFBDBE3c6a460a3B5BC225Cd675;
    address public constant BSC_lzEndpoint = 0x3c2269811836af69497E5F486A85D7316753cf62;
    address public constant AVAX_lzEndpoint = 0x3c2269811836af69497E5F486A85D7316753cf62;
    address public constant POLY_lzEndpoint = 0x3c2269811836af69497E5F486A85D7316753cf62;
    address public constant ARBI_lzEndpoint = 0x3c2269811836af69497E5F486A85D7316753cf62;
    address public constant OP_lzEndpoint = 0x3c2269811836af69497E5F486A85D7316753cf62;
    address public constant FTM_lzEndpoint = 0xb6319cC6c8c27A8F5dAF0dD3DF91EA35C4720dd7;

    /// @dev removed FTM temporarily
    address[] public lzEndpoints = [
        0x66A71Dcef29A0fFBDBE3c6a460a3B5BC225Cd675,
        0x3c2269811836af69497E5F486A85D7316753cf62,
        0x3c2269811836af69497E5F486A85D7316753cf62,
        0x3c2269811836af69497E5F486A85D7316753cf62,
        0x3c2269811836af69497E5F486A85D7316753cf62,
        0x3c2269811836af69497E5F486A85D7316753cf62
    ];

    address[] public hyperlaneMailboxes = [
        0x35231d4c2D8B8ADcB5617A638A0c4548684c7C70,
        0x35231d4c2D8B8ADcB5617A638A0c4548684c7C70,
        0x35231d4c2D8B8ADcB5617A638A0c4548684c7C70,
        0x35231d4c2D8B8ADcB5617A638A0c4548684c7C70,
        0x35231d4c2D8B8ADcB5617A638A0c4548684c7C70,
        0x35231d4c2D8B8ADcB5617A638A0c4548684c7C70
    ];

    address[] public celerMessageBusses = [
        0x4066D196A423b2b3B8B054f4F40efB47a74E200C,
        0x95714818fdd7a5454F73Da9c777B3ee6EbAEEa6B,
        0x5a926eeeAFc4D217ADd17e9641e8cE23Cd01Ad57,
        0xaFDb9C40C7144022811F034EE07Ce2E110093fe6,
        0x3Ad9d0648CDAA2426331e894e980D0a5Ed16257f,
        0x0D71D18126E03646eb09FEc929e2ae87b7CAE69d
    ];

    /*////////////////////////////////////////////////////zr//////////
                        HYPERLANE VARIABLES
    //////////////////////////////////////////////////////////////*/
    IMailbox public constant HyperlaneMailbox = IMailbox(0x35231d4c2D8B8ADcB5617A638A0c4548684c7C70);
    IInterchainGasPaymaster public constant HyperlaneGasPaymaster =
        IInterchainGasPaymaster(0x6cA0B6D22da47f091B7613223cD4BB03a2d77918);

    /*////////////////////////////////////////////////////zr//////////
                        CELER VARIABLES
    //////////////////////////////////////////////////////////////*/
    address public constant ETH_messageBus = 0x4066D196A423b2b3B8B054f4F40efB47a74E200C;
    address public constant BSC_messageBus = 0x95714818fdd7a5454F73Da9c777B3ee6EbAEEa6B;
    address public constant AVAX_messageBus = 0x5a926eeeAFc4D217ADd17e9641e8cE23Cd01Ad57;
    address public constant POLY_messageBus = 0xaFDb9C40C7144022811F034EE07Ce2E110093fe6;
    address public constant ARBI_messageBus = 0x3Ad9d0648CDAA2426331e894e980D0a5Ed16257f;
    address public constant OP_messageBus = 0x0D71D18126E03646eb09FEc929e2ae87b7CAE69d;
    address public constant FTM_messageBus = 0xFF4E183a0Ceb4Fa98E63BbF8077B929c8E5A2bA4;

    uint16 public constant ETH = 1;
    uint16 public constant BSC = 2;
    uint16 public constant AVAX = 3;
    uint16 public constant POLY = 4;
    uint16 public constant ARBI = 5;
    uint16 public constant OP = 6;
    //uint16 public constant FTM = 7;

    uint16[] public chainIds = [1, 2, 3, 4, 5, 6];

    /// @dev reference for chain ids https://layerzero.gitbook.io/docs/technical-reference/mainnet/supported-chain-ids
    uint16 public constant LZ_ETH = 101;
    uint16 public constant LZ_BSC = 102;
    uint16 public constant LZ_AVAX = 106;
    uint16 public constant LZ_POLY = 109;
    uint16 public constant LZ_ARBI = 110;
    uint16 public constant LZ_OP = 111;
    //uint16 public constant LZ_FTM = 112;

    uint16[] public lz_chainIds = [101, 102, 106, 109, 110, 111];
    uint32[] public hyperlane_chainIds = [1, 56, 43114, 137, 42161, 10];
    uint64[] public celer_chainIds = [1, 56, 43114, 137, 42161, 10];

    /// @dev FIXME to fix with correct chainIds
    uint256[] public socketChainIds = [1, 2, 3, 4, 5, 6];
    uint256[] public lifiChainIds = [1, 2, 3, 4, 5, 6];

    uint256 public constant milionTokensE18 = 1 ether;

    /*//////////////////////////////////////////////////////////////
                        CHAINLINK VARIABLES
    //////////////////////////////////////////////////////////////*/

    mapping(uint16 => address) public PRICE_FEEDS;

    address public constant ETHEREUM_ETH_USD_FEED = 0x5f4eC3Df9cbd43714FE2740f5E3616155c5b8419;
    address public constant BSC_BNB_USD_FEED = 0x0567F2323251f0Aab15c8dFb1967E4e8A7D42aeE;
    address public constant AVALANCHE_AVAX_USD_FEED = 0x0A77230d17318075983913bC2145DB16C7366156;
    address public constant POLYGON_MATIC_USD_FEED = 0xAB594600376Ec9fD91F8e885dADF0CE036862dE0;
    address public constant FANTOM_FTM_USD_FEED = 0xf4766552D15AE4d256Ad41B6cf2933482B0680dc;

    /*//////////////////////////////////////////////////////////////
                        RPC VARIABLES
    //////////////////////////////////////////////////////////////*/

    // chainID => FORK
    mapping(uint16 chainId => uint256 fork) public FORKS;
    mapping(uint16 chainId => string forkUrl) public RPC_URLS;

    string public ETHEREUM_RPC_URL = vm.envString("ETHEREUM_RPC_URL"); // Native token: ETH
    string public BSC_RPC_URL = vm.envString("BSC_RPC_URL"); // Native token: BNB
    string public AVALANCHE_RPC_URL = vm.envString("AVALANCHE_RPC_URL"); // Native token: AVAX
    string public POLYGON_RPC_URL = vm.envString("POLYGON_RPC_URL"); // Native token: MATIC
    string public ARBITRUM_RPC_URL = vm.envString("ARBITRUM_RPC_URL"); // Native token: ETH
    string public OPTIMISM_RPC_URL = vm.envString("OPTIMISM_RPC_URL"); // Native token: ETH
    string public FANTOM_RPC_URL = vm.envString("FANTOM_RPC_URL"); // Native token: FTM

    /*//////////////////////////////////////////////////////////////
                        KYC DAO VALIDITY VARIABLES
    //////////////////////////////////////////////////////////////*/

    address[] public kycDAOValidityAddresses = [
        address(0),
        address(0),
        address(0),
        0x205E10d3c4C87E26eB66B1B270b71b7708494dB9,
        address(0),
        address(0)
    ];

    function setUp() public virtual {
        _preDeploymentSetup();

        _fundNativeTokens();

        _deployProtocol();

        _fundUnderlyingTokens(100);
    }

    function getContract(uint16 chainId, string memory _name) public view returns (address) {
        return contracts[chainId][bytes32(bytes(_name))];
    }

    function getAccessControlErrorMsg(address _addr, bytes32 _role) public pure returns (bytes memory errorMsg) {
        errorMsg = abi.encodePacked(
            "AccessControl: account ",
            Strings.toHexString(uint160(_addr), 20),
            " is missing role ",
            Strings.toHexString(uint256(_role), 32)
        );
    }

    /*//////////////////////////////////////////////////////////////
                    INTERNAL HELPERS: DEPLOY
    //////////////////////////////////////////////////////////////*/

    function _deployProtocol() internal {
        SetupVars memory vars;

        vm.startPrank(deployer);
        /// @dev deployments
        for (uint256 i = 0; i < chainIds.length; i++) {
            vars.chainId = chainIds[i];
            vars.fork = FORKS[vars.chainId];
            vars.ambAddresses = new address[](ambIds.length);
            vm.selectFork(vars.fork);

            vars.canonicalPermit2 = address(new Permit2Clone{salt: salt}());
            contracts[vars.chainId][bytes32(bytes("CanonicalPermit2"))] = vars.canonicalPermit2;

            /// @dev 1.1- deploy LZ Helper from Pigeon
            vars.lzHelper = address(new LayerZeroHelper{salt: salt}());
            vm.allowCheatcodes(vars.lzHelper);

            contracts[vars.chainId][bytes32(bytes("LayerZeroHelper"))] = vars.lzHelper;

            /// @dev 1.2- deploy Hyperlane Helper from Pigeon
            vars.hyperlaneHelper = address(new HyperlaneHelper{salt: salt}());
            vm.allowCheatcodes(vars.hyperlaneHelper);

            contracts[vars.chainId][bytes32(bytes("HyperlaneHelper"))] = vars.hyperlaneHelper;

            /// @dev 1.3- deploy Celer Helper from Pigeon
            vars.celerHelper = address(new CelerHelper{salt: salt}());
            vm.allowCheatcodes(vars.celerHelper);

            contracts[vars.chainId][bytes32(bytes("CelerHelper"))] = vars.celerHelper;

            /// @dev 2 - Deploy SuperRegistry and assign roles
            vars.superRegistry = address(new SuperRegistry{salt: salt}(deployer));
            contracts[vars.chainId][bytes32(bytes("SuperRegistry"))] = vars.superRegistry;

            SuperRegistry(vars.superRegistry).setImmutables(vars.chainId, vars.canonicalPermit2);
            SuperRegistry(vars.superRegistry).setProtocolAdmin(deployer);

            /// @dev 3 - Deploy SuperRBAC
            vars.superRBAC = address(new SuperRBAC{salt: salt}(vars.superRegistry, deployer));
            contracts[vars.chainId][bytes32(bytes("SuperRBAC"))] = vars.superRBAC;

            SuperRegistry(vars.superRegistry).setSuperRBAC(vars.superRBAC);
            assert(SuperRBAC(vars.superRBAC).hasProtocolAdminRole(deployer));

            /// @dev FIXME: in reality who should have the SWAPPER_ROLE for multiTxProcessor?
            SuperRBAC(vars.superRBAC).grantSwapperRole(deployer);
            assert(SuperRBAC(vars.superRBAC).hasSwapperRole(deployer));

            /// @dev FIXME: in reality who should have the PROCESSOR_ROLE for state registry?
            SuperRBAC(vars.superRBAC).grantProcessorRole(deployer);
            assert(SuperRBAC(vars.superRBAC).hasProcessorRole(deployer));

            /// @dev FIXME: in reality who should have the UPDATER_ROLE for state registry?
            SuperRBAC(vars.superRBAC).grantUpdaterRole(deployer);
            assert(SuperRBAC(vars.superRBAC).hasUpdaterRole(deployer));

            /// @dev FIXME: in reality who should have the TWOSTEPS_PROCESSOR_ROLE for state registry?
            SuperRBAC(vars.superRBAC).grantTwoStepsProcessorRole(deployer);
            assert(SuperRBAC(vars.superRBAC).hasTwoStepsProcessorRole(deployer));

            /// @dev FIXME: in reality who should have the FORM_STATE_REGISTRY_ROLE for state registry?
            SuperRBAC(vars.superRBAC).grantTwoStepsFormStateRegistryRole(deployer);
            assert(SuperRBAC(vars.superRBAC).hasTwoStepsFormStateRegistryRole(deployer));
            /// @dev 4.1 - deploy Core State Registry

            vars.coreStateRegistry = address(new CoreStateRegistry{salt: salt}(SuperRegistry(vars.superRegistry), 1));
            contracts[vars.chainId][bytes32(bytes("CoreStateRegistry"))] = vars.coreStateRegistry;

            SuperRegistry(vars.superRegistry).setCoreStateRegistry(vars.coreStateRegistry);

            SuperRBAC(vars.superRBAC).grantCoreStateRegistryRole(vars.coreStateRegistry);

            assert(SuperRBAC(vars.superRBAC).hasCoreStateRegistryRole(vars.coreStateRegistry));

            /// @dev 4.2- deploy Factory State Registry
            vars.factoryStateRegistry = address(
                new FactoryStateRegistry{salt: salt}(SuperRegistry(vars.superRegistry), 2)
            );

            contracts[vars.chainId][bytes32(bytes("FactoryStateRegistry"))] = vars.factoryStateRegistry;

            SuperRegistry(vars.superRegistry).setFactoryStateRegistry(vars.factoryStateRegistry);

            /// @dev 4.3 - deploy Form State Registry
            vars.twoStepsFormStateRegistry = address(
                new TwoStepsFormStateRegistry{salt: salt}(SuperRegistry(vars.superRegistry), 1)
            );

            SuperRBAC(vars.superRBAC).grantTwoStepsFormStateRegistryRole(vars.twoStepsFormStateRegistry);
            assert(SuperRBAC(vars.superRBAC).hasTwoStepsFormStateRegistryRole(vars.twoStepsFormStateRegistry));

            contracts[vars.chainId][bytes32(bytes("TwoStepsFormStateRegistry"))] = vars.twoStepsFormStateRegistry;

            SuperRegistry(vars.superRegistry).setFormStateRegistry(vars.twoStepsFormStateRegistry);

            /// @dev 4.4- deploy Roles State Registry
            vars.rolesStateRegistry = address(new RolesStateRegistry{salt: salt}(SuperRegistry(vars.superRegistry), 3));

            contracts[vars.chainId][bytes32(bytes("RolesStateRegistry"))] = vars.rolesStateRegistry;

            SuperRegistry(vars.superRegistry).setRolesStateRegistry(vars.rolesStateRegistry);

            SuperRegistry(vars.superRegistry).setRolesStateRegistry(vars.rolesStateRegistry);

            address[] memory registryAddresses = new address[](3);
            registryAddresses[0] = vars.coreStateRegistry;
            registryAddresses[1] = vars.factoryStateRegistry;
            registryAddresses[2] = vars.rolesStateRegistry;

            uint8[] memory registryIds = new uint8[](3);
            registryIds[0] = 1;
            registryIds[1] = 2;
            registryIds[2] = 3;

            SuperRegistry(vars.superRegistry).setStateRegistryAddress(registryIds, registryAddresses);

            /// @dev 5.1 - deploy Layerzero Implementation
            vars.lzImplementation = address(new LayerzeroImplementation{salt: salt}(SuperRegistry(vars.superRegistry)));
            contracts[vars.chainId][bytes32(bytes("LayerzeroImplementation"))] = vars.lzImplementation;

            LayerzeroImplementation(payable(vars.lzImplementation)).setLzEndpoint(lzEndpoints[i]);

            /// @dev 5.2 - deploy Hyperlane Implementation
            vars.hyperlaneImplementation = address(
                new HyperlaneImplementation{salt: salt}(
                    HyperlaneMailbox,
                    HyperlaneGasPaymaster,
                    SuperRegistry(vars.superRegistry)
                )
            );
            contracts[vars.chainId][bytes32(bytes("HyperlaneImplementation"))] = vars.hyperlaneImplementation;

            /// @dev 5.3 - deploy Celer Implementation
            vars.celerImplementation = address(
                new CelerImplementation{salt: salt}(
                    IMessageBus(celerMessageBusses[i]),
                    SuperRegistry(vars.superRegistry)
                )
            );
            contracts[vars.chainId][bytes32(bytes("CelerImplementation"))] = vars.celerImplementation;

            vars.ambAddresses[0] = vars.lzImplementation;
            vars.ambAddresses[1] = vars.hyperlaneImplementation;
            vars.ambAddresses[2] = vars.celerImplementation;

            /// @dev 6.1 deploy SocketRouterMock and LiFiRouterMock
            vars.socketRouter = address(new SocketRouterMock{salt: salt}());
            contracts[vars.chainId][bytes32(bytes("SocketRouterMock"))] = vars.socketRouter;
            vm.allowCheatcodes(vars.socketRouter);

            vars.lifiRouter = address(new LiFiMock{salt: salt}());
            contracts[vars.chainId][bytes32(bytes("LiFiMock"))] = vars.lifiRouter;
            vm.allowCheatcodes(vars.lifiRouter);

            /// @dev 6.2- deploy socket and lifi validator
            vars.socketValidator = address(new SocketValidator{salt: salt}(vars.superRegistry));
            contracts[vars.chainId][bytes32(bytes("SocketValidator"))] = vars.socketValidator;

            SocketValidator(vars.socketValidator).setChainIds(chainIds, socketChainIds);

            vars.lifiValidator = address(new LiFiValidator{salt: salt}(vars.superRegistry));
            contracts[vars.chainId][bytes32(bytes("LiFiValidator"))] = vars.lifiValidator;

            LiFiValidator(vars.lifiValidator).setChainIds(chainIds, lifiChainIds);

            vars.kycDAOMock = address(new KYCDaoNFTMock{salt: salt}());
            contracts[vars.chainId][bytes32(bytes("KYCDAOMock"))] = vars.kycDAOMock;

            if (i == 0) {
                bridgeAddresses.push(vars.socketRouter);
                bridgeValidators.push(vars.socketValidator);
                bridgeAddresses.push(vars.lifiRouter);
                bridgeValidators.push(vars.lifiValidator);
            }

            /// @dev 7.1 - Deploy UNDERLYING_TOKENS and VAULTS
            /// NOTE: This loop deploys all Forms on all chainIds with all of the UNDERLYING TOKENS (id x form) x chainId
            for (uint256 j = 0; j < UNDERLYING_TOKENS.length; j++) {
                vars.UNDERLYING_TOKEN = address(
                    new MockERC20{salt: salt}(UNDERLYING_TOKENS[j], UNDERLYING_TOKENS[j], deployer, milionTokensE18)
                );
                contracts[vars.chainId][bytes32(bytes(UNDERLYING_TOKENS[j]))] = vars.UNDERLYING_TOKEN;
            }
            uint256 vaultId = 0;
            bytes memory bytecodeWithArgs;
            for (uint256 j = 0; j < FORM_BEACON_IDS.length; j++) {
                for (uint256 k = 0; k < UNDERLYING_TOKENS.length; k++) {
                    /// @dev 7.2 - Deploy mock Vault
                    if (j != 2) {
                        bytecodeWithArgs = abi.encodePacked(
                            vaultBytecodes[j],
                            abi.encode(
                                MockERC20(getContract(vars.chainId, UNDERLYING_TOKENS[k])),
                                VAULT_NAMES[j][k],
                                VAULT_NAMES[j][k]
                            )
                        );

                        vars.vault = _deployWithCreate2(bytecodeWithArgs, 1);
                    } else {
                        /// deploy the kycDAOVault wrapper with different args only in Polygon

                        bytecodeWithArgs = abi.encodePacked(
                            vaultBytecodes[j],
                            abi.encode(MockERC20(getContract(vars.chainId, UNDERLYING_TOKENS[k])), vars.kycDAOMock)
                        );

                        vars.vault = _deployWithCreate2(bytecodeWithArgs, 1);
                    }

                    /// @dev Add ERC4626Vault
                    contracts[vars.chainId][bytes32(bytes(string.concat(VAULT_NAMES[j][k])))] = vars.vault;

                    vaults[vars.chainId][FORM_BEACON_IDS[j]].push(IERC4626(vars.vault));
                    vaultIds[vars.chainId][FORM_BEACON_IDS[j]].push(vaultId++);
                }
            }

            /// @dev 8 - Deploy SuperFormFactory
            vars.factory = address(new SuperFormFactory{salt: salt}(vars.superRegistry));

            contracts[vars.chainId][bytes32(bytes("SuperFormFactory"))] = vars.factory;

            SuperRegistry(vars.superRegistry).setSuperFormFactory(vars.factory);
            SuperRBAC(vars.superRBAC).grantSuperformFactoryRole(vars.factory);

            /// @dev 9 - Deploy 4626Form implementations
            // Standard ERC4626 Form
            vars.erc4626Form = address(new ERC4626Form{salt: salt}(vars.superRegistry));
            contracts[vars.chainId][bytes32(bytes("ERC4626Form"))] = vars.erc4626Form;

            // Timelock + ERC4626 Form
            vars.erc4626TimelockForm = address(new ERC4626TimelockForm{salt: salt}(vars.superRegistry));
            contracts[vars.chainId][bytes32(bytes("ERC4626TimelockForm"))] = vars.erc4626TimelockForm;

            /// @dev 10 - Add newly deployed form  implementation to Factory, formBeaconId 1
            ISuperFormFactory(vars.factory).addFormBeacon(vars.erc4626Form, FORM_BEACON_IDS[0], salt);

            ISuperFormFactory(vars.factory).addFormBeacon(vars.erc4626TimelockForm, FORM_BEACON_IDS[1], salt);

            // KYCDao ERC4626 Form (only for Polygon)
            vars.kycDao4626Form = address(new ERC4626KYCDaoForm{salt: salt}(vars.superRegistry, vars.kycDAOMock));
            contracts[vars.chainId][bytes32(bytes("ERC4626KYCDaoForm"))] = vars.kycDao4626Form;

            ISuperFormFactory(vars.factory).addFormBeacon(vars.kycDao4626Form, FORM_BEACON_IDS[2], salt);

            /// @dev 12 - Deploy SuperRouter
            vars.superRouter = address(new SuperRouter{salt: salt}(vars.superRegistry));
            contracts[vars.chainId][bytes32(bytes("SuperRouter"))] = vars.superRouter;

            SuperRegistry(vars.superRegistry).setSuperRouter(vars.superRouter);
            SuperRBAC(vars.superRBAC).grantSuperRouterRole(vars.superRouter);
            assert(SuperRBAC(vars.superRBAC).hasSuperRouterRole(vars.superRouter));

            /// @dev 13 - Deploy SuperPositions
            vars.superPositions = address(new SuperPositions{salt: salt}("test.com/", vars.superRegistry));

            contracts[vars.chainId][bytes32(bytes("SuperPositions"))] = vars.superPositions;

            SuperRegistry(vars.superRegistry).setSuperPositions(vars.superPositions);

            /// @dev 14 - Deploy MultiTx Processor
            vars.multiTxProcessor = address(new MultiTxProcessor{salt: salt}(vars.superRegistry));
            contracts[vars.chainId][bytes32(bytes("MultiTxProcessor"))] = vars.multiTxProcessor;

            SuperRegistry(vars.superRegistry).setMultiTxProcessor(vars.multiTxProcessor);

            /// @dev 15 - Super Registry extra setters

            SuperRegistry(vars.superRegistry).setBridgeAddresses(bridgeIds, bridgeAddresses, bridgeValidators);

            /// @dev configures lzImplementation and hyperlane to super registry
            SuperRegistry(payable(getContract(vars.chainId, "SuperRegistry"))).setAmbAddress(ambIds, vars.ambAddresses);

            /// @dev 16 Setup extra RBAC

            SuperRBAC(vars.superRBAC).grantCoreContractsRole(vars.superRouter);
            SuperRBAC(vars.superRBAC).grantCoreContractsRole(vars.factory);

            /// FIXME: check if this is safe in all aspects
            SuperRBAC(vars.superRBAC).grantProtocolAdminRole(vars.rolesStateRegistry);
        }

        /// @dev 16 - Setup trusted remotes and deploy superforms. This must be done after the rest of the protocol has been deployed on all chains
        for (uint256 i = 0; i < chainIds.length; i++) {
            vars.chainId = chainIds[i];
            vars.fork = FORKS[vars.chainId];
            vm.selectFork(vars.fork);

            vars.lzImplementation = getContract(vars.chainId, "LayerzeroImplementation");

            vars.hyperlaneImplementation = getContract(vars.chainId, "HyperlaneImplementation");

            vars.celerImplementation = getContract(vars.chainId, "CelerImplementation");

            vars.factory = getContract(vars.chainId, "SuperFormFactory");

            vars.coreStateRegistry = getContract(
                vars.chainId,
                "CoreStateRegistry"
            );

            /// @dev Set all trusted remotes for each chain & configure amb chains ids
            /// @dev Set message quorum for all chain ids (as 1)
            for (uint256 j = 0; j < chainIds.length; j++) {
                if (vars.chainId != chainIds[j]) {
                    vars.dstChainId = chainIds[j];
                    vars.dstAmbChainId = lz_chainIds[j];
                    vars.dstHypChainId = hyperlane_chainIds[j];
                    vars.dstCelerChainId = celer_chainIds[j];

                    vars.dstLzImplementation = getContract(vars.dstChainId, "LayerzeroImplementation");
                    vars.dstHyperlaneImplementation = getContract(vars.dstChainId, "HyperlaneImplementation");
                    vars.dstCelerImplementation = getContract(vars.dstChainId, "CelerImplementation");

                    LayerzeroImplementation(payable(vars.lzImplementation)).setTrustedRemote(
                        vars.dstAmbChainId,
                        abi.encodePacked(vars.dstLzImplementation, vars.lzImplementation)
                    );
                    LayerzeroImplementation(payable(vars.lzImplementation)).setChainId(
                        vars.dstChainId,
                        vars.dstAmbChainId
                    );

                    HyperlaneImplementation(payable(vars.hyperlaneImplementation)).setReceiver(
                        vars.dstHypChainId,
                        vars.dstHyperlaneImplementation
                    );

                    HyperlaneImplementation(payable(vars.hyperlaneImplementation)).setChainId(
                        vars.dstChainId,
                        vars.dstHypChainId
                    );

                    CelerImplementation(payable(vars.celerImplementation)).setReceiver(
                        vars.dstCelerChainId,
                        vars.dstCelerImplementation
                    );

<<<<<<< HEAD
                    CelerImplementation(payable(vars.celerImplementation))
                        .setChainId(vars.dstChainId, vars.dstCelerChainId);

                    CoreStateRegistry(payable(vars.coreStateRegistry))
                        .setRequiredMessagingQuorum(vars.dstChainId, 1);
=======
                    CelerImplementation(payable(vars.celerImplementation)).setChainId(
                        vars.dstChainId,
                        vars.dstCelerChainId
                    );
>>>>>>> cd7f4136
                }
            }
        }

        /// @dev 17 - create superforms when the whole state registry is configured
        for (uint256 i = 0; i < chainIds.length; i++) {
            vm.selectFork(FORKS[chainIds[i]]);
            for (uint256 j = 0; j < FORM_BEACON_IDS.length; j++) {
                for (uint256 k = 0; k < UNDERLYING_TOKENS.length; k++) {
                    vm.recordLogs();
                    address vault = address(vaults[chainIds[i]][FORM_BEACON_IDS[j]][k]);

                    (, vars.superForm) = ISuperFormFactory(contracts[chainIds[i]][bytes32(bytes("SuperFormFactory"))])
                        .createSuperForm{value: 800 * 10 ** 18}(
                        FORM_BEACON_IDS[j],
                        vault,
                        generateBroadcastParams(5, 2)
                    );

                    if (FORM_BEACON_IDS[j] == 3 && i == 3) {
                        /// mint a kycDAO Nft to superForm on polygon
                        KYCDaoNFTMock(getContract(chainIds[i], "KYCDAOMock")).mint(vars.superForm);
                    }

                    contracts[chainIds[i]][
                        bytes32(
                            bytes(
                                string.concat(UNDERLYING_TOKENS[k], "SuperForm", Strings.toString(FORM_BEACON_IDS[j]))
                            )
                        )
                    ] = vars.superForm;

                    _broadcastPayloadHelper(chainIds[i], vm.getRecordedLogs());
                }
            }

            if (i == 3) {
                /// mint a kycDAO Nft to a few users
                KYCDaoNFTMock(getContract(chainIds[i], "KYCDAOMock")).mint(users[0]);
                KYCDaoNFTMock(getContract(chainIds[i], "KYCDAOMock")).mint(users[1]);
                KYCDaoNFTMock(getContract(chainIds[i], "KYCDAOMock")).mint(users[2]);
            }
        }

        _processFactoryPayloads(((chainIds.length - 1) * FORM_BEACON_IDS.length * UNDERLYING_TOKENS.length) + 1);
        vm.stopPrank();
    }

    /*//////////////////////////////////////////////////////////////
                        MISC. HELPER FUNCTIONS
    //////////////////////////////////////////////////////////////*/

    function _preDeploymentSetup() private {
        mapping(uint16 => uint256) storage forks = FORKS;
        forks[ETH] = vm.createFork(ETHEREUM_RPC_URL, 16742187);
        forks[BSC] = vm.createFork(BSC_RPC_URL, 26121321);
        forks[AVAX] = vm.createFork(AVALANCHE_RPC_URL, 26933006);
        forks[POLY] = vm.createFork(POLYGON_RPC_URL, 39887036);
        forks[ARBI] = vm.createFork(ARBITRUM_RPC_URL, 66125184);
        forks[OP] = vm.createFork(OPTIMISM_RPC_URL, 78219242);
        //forks[FTM] = vm.createFork(FANTOM_RPC_URL, 56806404);

        mapping(uint16 => string) storage rpcURLs = RPC_URLS;
        rpcURLs[ETH] = ETHEREUM_RPC_URL;
        rpcURLs[BSC] = BSC_RPC_URL;
        rpcURLs[AVAX] = AVALANCHE_RPC_URL;
        rpcURLs[POLY] = POLYGON_RPC_URL;
        rpcURLs[ARBI] = ARBITRUM_RPC_URL;
        rpcURLs[OP] = OPTIMISM_RPC_URL;
        //rpcURLs[FTM] = FANTOM_RPC_URL;

        mapping(uint16 => address) storage lzEndpointsStorage = LZ_ENDPOINTS;
        lzEndpointsStorage[ETH] = ETH_lzEndpoint;
        lzEndpointsStorage[BSC] = BSC_lzEndpoint;
        lzEndpointsStorage[AVAX] = AVAX_lzEndpoint;
        lzEndpointsStorage[POLY] = POLY_lzEndpoint;
        lzEndpointsStorage[ARBI] = ARBI_lzEndpoint;
        lzEndpointsStorage[OP] = OP_lzEndpoint;
        //lzEndpointsStorage[FTM] = FTM_lzEndpoint;

        mapping(uint64 => address) storage celerMessageBusStorage = CELER_BUSSES;
        celerMessageBusStorage[ETH] = ETH_messageBus;
        celerMessageBusStorage[BSC] = BSC_messageBus;
        celerMessageBusStorage[AVAX] = AVAX_messageBus;
        celerMessageBusStorage[POLY] = POLY_messageBus;
        celerMessageBusStorage[ARBI] = ARBI_messageBus;
        celerMessageBusStorage[OP] = OP_messageBus;

        mapping(uint16 => uint64) storage celerChainIdsStorage = CELER_CHAIN_IDS;

        for (uint256 i = 0; i < chainIds.length; i++) {
            celerChainIdsStorage[chainIds[i]] = celer_chainIds[i];
        }

        mapping(uint16 => address) storage priceFeeds = PRICE_FEEDS;
        priceFeeds[ETH] = ETHEREUM_ETH_USD_FEED;
        priceFeeds[BSC] = BSC_BNB_USD_FEED;
        priceFeeds[AVAX] = AVALANCHE_AVAX_USD_FEED;
        priceFeeds[POLY] = POLYGON_MATIC_USD_FEED;
        priceFeeds[ARBI] = address(0);
        priceFeeds[OP] = address(0);
        //priceFeeds[FTM] = FANTOM_FTM_USD_FEED;

        /// @dev setup bridges. 1 is the socket mock
        bridgeIds.push(1);
        bridgeIds.push(2);

        /// @dev setup users
        userKeys.push(1);
        userKeys.push(2);
        userKeys.push(3);

        users.push(vm.addr(userKeys[0]));
        users.push(vm.addr(userKeys[1]));
        users.push(vm.addr(userKeys[2]));

        /// @dev setup vault bytecodes
        /// @dev NOTE: do not change order of these pushes
        vaultBytecodes.push(type(VaultMock).creationCode);
        vaultBytecodes.push(type(ERC4626TimelockMock).creationCode);
        vaultBytecodes.push(type(kycDAO4626).creationCode);

        string[] memory underlyingTokens = UNDERLYING_TOKENS;
        for (uint256 i = 0; i < VAULT_KINDS.length; i++) {
            for (uint256 j = 0; j < underlyingTokens.length; j++) {
                VAULT_NAMES[i].push(string.concat(underlyingTokens[j], VAULT_KINDS[i]));
            }
        }
    }

    function _fundNativeTokens() private {
        for (uint256 i = 0; i < chainIds.length; i++) {
            vm.selectFork(FORKS[chainIds[i]]);

            uint256 multiplier = _getPriceMultiplier(chainIds[i]);

            uint256 amountDeployer = 10000000 * multiplier * 1e18;
            uint256 amountUSER = 1000 * multiplier * 1e18;

            vm.deal(deployer, amountDeployer);

            vm.deal(users[0], amountUSER);
            vm.deal(users[1], amountUSER);
            vm.deal(users[2], amountUSER);
        }
    }

    function _getPriceMultiplier(uint16 targetChainId_) internal returns (uint256) {
        uint256 multiplier;

        if (targetChainId_ == ETH || targetChainId_ == ARBI || targetChainId_ == OP) {
            /// @dev default multiplier for chains with ETH native token

            multiplier = 1;
        } else {
            uint256 initialFork = vm.activeFork();

            vm.selectFork(FORKS[ETH]);

            int256 ethUsdPrice = _getLatestPrice(PRICE_FEEDS[ETH]);

            vm.selectFork(FORKS[targetChainId_]);
            int256 price = _getLatestPrice(PRICE_FEEDS[targetChainId_]);

            multiplier = 2 * uint256(ethUsdPrice / price);

            /// @dev return to initial fork

            vm.selectFork(initialFork);
        }

        return multiplier;
    }

    function _getLatestPrice(address priceFeed_) internal view returns (int256) {
        // prettier-ignore
        (
            /* uint80 roundID */
            ,
            int256 price,
            /*uint startedAt*/
            ,
            /*uint timeStamp*/
            ,
            /*uint80 answeredInRound*/
        ) = AggregatorV3Interface(priceFeed_).latestRoundData();
        return price;
    }

    function _fundUnderlyingTokens(uint256 amount) private {
        for (uint256 j = 0; j < UNDERLYING_TOKENS.length; j++) {
            if (getContract(chainIds[0], UNDERLYING_TOKENS[j]) == address(0)) {
                revert INVALID_UNDERLYING_TOKEN_NAME();
            }

            for (uint256 i = 0; i < chainIds.length; i++) {
                vm.selectFork(FORKS[chainIds[i]]);
                address token = getContract(chainIds[i], UNDERLYING_TOKENS[j]);
                deal(token, users[0], 1 ether * amount);
                deal(token, users[1], 1 ether * amount);
                deal(token, users[2], 1 ether * amount);
            }
        }
    }

    /// @dev will sync the payloads for broadcast
    function _broadcastPayloadHelper(uint16 currentChainId, Vm.Log[] memory logs) internal {
        vm.stopPrank();

        address[] memory toMailboxes = new address[](6);
        uint32[] memory expDstDomains = new uint32[](6);

        address[] memory endpoints = new address[](6);
        uint16[] memory lzChainIds = new uint16[](6);

        uint256[] memory forkIds = new uint256[](6);

        uint256 j;
        for (uint256 i = 0; i < chainIds.length; i++) {
            toMailboxes[j] = hyperlaneMailboxes[i];
            expDstDomains[j] = hyperlane_chainIds[i];

            endpoints[j] = lzEndpoints[i];
            lzChainIds[j] = lz_chainIds[i];

            forkIds[j] = FORKS[chainIds[i]];

            j++;
        }

        HyperlaneHelper(getContract(currentChainId, "HyperlaneHelper")).help(
            address(HyperlaneMailbox),
            toMailboxes,
            expDstDomains,
            forkIds,
            logs
        );

        LayerZeroHelper(getContract(currentChainId, "LayerZeroHelper")).help(
            endpoints,
            lzChainIds,
            1000000, /// (change to 2000000) @dev This is the gas value to send - value needs to be tested and probably be lower
            forkIds,
            logs
        );

        vm.startPrank(deployer);
    }

    /// @dev will sync the broadcasted factory payloads
    function _processFactoryPayloads(uint256 superFormsToProcess_) private {
        for (uint256 j = 0; j < chainIds.length; j++) {
            vm.selectFork(FORKS[chainIds[j]]);
            for (uint256 k = 1; k < superFormsToProcess_; k++) {
                FactoryStateRegistry(payable(getContract(chainIds[j], "FactoryStateRegistry"))).processPayload(k, "");
            }
        }
    }

    function _deployWithCreate2(bytes memory bytecode_, uint256 salt_) internal returns (address addr) {
        assembly {
            addr := create2(0, add(bytecode_, 0x20), mload(bytecode_), salt_)

            if iszero(extcodesize(addr)) {
                revert(0, 0)
            }
        }

        return addr;
    }

    function _randomBytes32() internal view returns (bytes32) {
        return
            keccak256(
                abi.encode(tx.origin, block.number, block.timestamp, block.coinbase, address(this).codehash, gasleft())
            );
    }

    function _randomUint256() internal view returns (uint256) {
        return uint256(_randomBytes32());
    }

    // Generate a signature for a permit message.
    function _signPermit(
        IPermit2.PermitTransferFrom memory permit,
        address spender,
        uint256 signerKey,
        uint16 chainId
    ) internal returns (bytes memory sig) {
        (uint8 v, bytes32 r, bytes32 s) = vm.sign(signerKey, _getEIP712Hash(permit, spender, chainId));
        return abi.encodePacked(r, s, v);
    }

    // Compute the EIP712 hash of the permit object.
    // Normally this would be implemented off-chain.
    function _getEIP712Hash(
        IPermit2.PermitTransferFrom memory permit,
        address spender,
        uint16 chainId
    ) internal view returns (bytes32 h) {
        return
            keccak256(
                abi.encodePacked(
                    "\x19\x01",
                    Permit2Clone(getContract(chainId, "CanonicalPermit2")).DOMAIN_SEPARATOR(),
                    keccak256(
                        abi.encode(
                            PERMIT_TRANSFER_FROM_TYPEHASH,
                            keccak256(
                                abi.encode(TOKEN_PERMISSIONS_TYPEHASH, permit.permitted.token, permit.permitted.amount)
                            ),
                            spender,
                            permit.nonce,
                            permit.deadline
                        )
                    )
                )
            );
    }

    ///@dev Compute the address of the contract to be deployed
    function getAddress(bytes memory bytecode_, uint salt_) public view returns (address) {
        bytes32 hash = keccak256(abi.encodePacked(bytes1(0xff), address(this), salt_, keccak256(bytecode_)));

        // NOTE: cast last 20 bytes of hash to address
        return address(uint160(uint(hash)));
    }
}<|MERGE_RESOLUTION|>--- conflicted
+++ resolved
@@ -578,10 +578,7 @@
 
             vars.factory = getContract(vars.chainId, "SuperFormFactory");
 
-            vars.coreStateRegistry = getContract(
-                vars.chainId,
-                "CoreStateRegistry"
-            );
+            vars.coreStateRegistry = getContract(vars.chainId, "CoreStateRegistry");
 
             /// @dev Set all trusted remotes for each chain & configure amb chains ids
             /// @dev Set message quorum for all chain ids (as 1)
@@ -620,18 +617,17 @@
                         vars.dstCelerImplementation
                     );
 
-<<<<<<< HEAD
-                    CelerImplementation(payable(vars.celerImplementation))
-                        .setChainId(vars.dstChainId, vars.dstCelerChainId);
-
-                    CoreStateRegistry(payable(vars.coreStateRegistry))
-                        .setRequiredMessagingQuorum(vars.dstChainId, 1);
-=======
+                    CelerImplementation(payable(vars.celerImplementation)).setReceiver(
+                        vars.dstCelerChainId,
+                        vars.dstCelerImplementation
+                    );
+
                     CelerImplementation(payable(vars.celerImplementation)).setChainId(
                         vars.dstChainId,
                         vars.dstCelerChainId
                     );
->>>>>>> cd7f4136
+
+                    CoreStateRegistry(payable(vars.coreStateRegistry)).setRequiredMessagingQuorum(vars.dstChainId, 1);
                 }
             }
         }
