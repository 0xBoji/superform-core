/// SPDX-License-Identifier: Apache-2.0
pragma solidity 0.8.19;

/// @dev lib imports
import "forge-std/Test.sol";
import "ds-test/test.sol";
import {LayerZeroHelper} from "pigeon/src/layerzero/LayerZeroHelper.sol";
import {HyperlaneHelper} from "pigeon/src/hyperlane/HyperlaneHelper.sol";
import {CelerHelper} from "pigeon/src/celer/CelerHelper.sol";
import {Strings} from "openzeppelin-contracts/contracts/utils/Strings.sol";

/// @dev test utils & mocks
import {SocketRouterMock} from "../mocks/SocketRouterMock.sol";
import {LiFiMock} from "../mocks/LiFiMock.sol";
import {MockERC20} from "../mocks/MockERC20.sol";
import {VaultMock} from "../mocks/VaultMock.sol";
import {VaultMockRevertDeposit} from "../mocks/VaultMockRevertDeposit.sol";
import {VaultMockRevertWithdraw} from "../mocks/VaultMockRevertWithdraw.sol";
import {ERC4626TimelockMockRevertWithdrawal} from "../mocks/ERC4626TimelockMockRevertWithdrawal.sol";
import {ERC4626TimelockMockRevertDeposit} from "../mocks/ERC4626TimelockMockRevertDeposit.sol";
import {ERC4626TimelockMock} from "../mocks/ERC4626TimelockMock.sol";
import {kycDAO4626} from "super-vaults/kycdao-4626/kycdao4626.sol";
import {kycDAO4626RevertDeposit} from "../mocks/kycDAO4626RevertDeposit.sol";
import {kycDAO4626RevertWithdraw} from "../mocks/kycDAO4626RevertWithdraw.sol";
import {Permit2Clone} from "../mocks/Permit2Clone.sol";
import {KYCDaoNFTMock} from "../mocks/KYCDaoNFTMock.sol";

/// @dev Protocol imports
import {CoreStateRegistry} from "../../crosschain-data/extensions/CoreStateRegistry.sol";
import {RolesStateRegistry} from "../../crosschain-data/extensions/RolesStateRegistry.sol";
import {FactoryStateRegistry} from "../../crosschain-data/extensions/FactoryStateRegistry.sol";
import {ISuperFormFactory} from "../../interfaces/ISuperFormFactory.sol";
import {IERC4626} from "openzeppelin-contracts/contracts/interfaces/IERC4626.sol";
import {SuperFormRouter} from "../../SuperFormRouter.sol";
import {FeeCollector} from "../../FeeCollector.sol";
import {SuperRegistry} from "../../settings/SuperRegistry.sol";
import {SuperRBAC} from "../../settings/SuperRBAC.sol";
import {SuperPositions} from "../../SuperPositions.sol";
import {SuperFormFactory} from "../../SuperFormFactory.sol";
import {ERC4626Form} from "../../forms/ERC4626Form.sol";
import {ERC4626TimelockForm} from "../../forms/ERC4626TimelockForm.sol";
import {ERC4626KYCDaoForm} from "../../forms/ERC4626KYCDaoForm.sol";
import {MultiTxProcessor} from "../../crosschain-liquidity/MultiTxProcessor.sol";
import {LiFiValidator} from "../../crosschain-liquidity/lifi/LiFiValidator.sol";
import {SocketValidator} from "../../crosschain-liquidity/socket/SocketValidator.sol";
import {LayerzeroImplementation} from "../../crosschain-data/adapters/layerzero/LayerzeroImplementation.sol";
import {HyperlaneImplementation} from "../../crosschain-data/adapters/hyperlane/HyperlaneImplementation.sol";
import {CelerImplementation} from "../../crosschain-data/adapters/celer/CelerImplementation.sol";
import {IMailbox} from "../../vendor/hyperlane/IMailbox.sol";
import {IInterchainGasPaymaster} from "../../vendor/hyperlane/IInterchainGasPaymaster.sol";
import ".././utils/AmbParams.sol";
import {IPermit2} from "../../vendor/dragonfly-xyz/IPermit2.sol";
import {TwoStepsFormStateRegistry} from "../../crosschain-data/extensions/TwoStepsFormStateRegistry.sol";
import {PayloadHelper} from "../../crosschain-data/utils/PayloadHelper.sol";
import {FeeHelper} from "../../crosschain-data/utils/FeeHelper.sol";
import {QuorumManager} from "../../crosschain-data/utils/QuorumManager.sol";
import {DataLib} from "../../libraries/DataLib.sol";
import "../../types/DataTypes.sol";
import "./TestTypes.sol";

abstract contract BaseSetup is DSTest, Test {
    /*//////////////////////////////////////////////////////////////
                        GENERAL VARIABLES
    //////////////////////////////////////////////////////////////*/
    bytes32 constant TOKEN_PERMISSIONS_TYPEHASH = keccak256("TokenPermissions(address token,uint256 amount)");
    bytes32 constant PERMIT_TRANSFER_FROM_TYPEHASH =
        keccak256(
            "PermitTransferFrom(TokenPermissions permitted,address spender,uint256 nonce,uint256 deadline)TokenPermissions(address token,uint256 amount)"
        );

    /// @dev
    address public constant CANONICAL_PERMIT2 = 0x000000000022D473030F116dDEE9F6B43aC78BA3; /// @dev for mainnet deployment
    address public constant NATIVE_TOKEN = 0xEeeeeEeeeEeEeeEeEeEeeEEEeeeeEeeeeeeeEEeE;

    address public deployer = address(777);
    address[] public users;
    uint256[] public userKeys;

    uint256 public trustedRemote;
    bytes32 public constant salt = "SUPERFORM";
    mapping(uint64 chainId => mapping(bytes32 implementation => address at)) public contracts;

    /*//////////////////////////////////////////////////////////////
                        PROTOCOL VARIABLES
    //////////////////////////////////////////////////////////////*/

    bytes32 public constant SWAPPER_ROLE = keccak256("SWAPPER_ROLE");
    bytes32 public constant CORE_CONTRACTS_ROLE = keccak256("CORE_CONTRACTS_ROLE");
    bytes32 public constant IMPLEMENTATION_CONTRACTS_ROLE = keccak256("IMPLEMENTATION_CONTRACTS_ROLE");
    bytes32 public constant PROCESSOR_ROLE = keccak256("PROCESSOR_ROLE");
    bytes32 public constant UPDATER_ROLE = keccak256("UPDATER_ROLE");
    bytes32 public constant ROUTER_ROLE = keccak256("ROUTER_ROLE");
    bytes32 public constant SUPER_ROUTER_ROLE = keccak256("SUPER_ROUTER_ROLE");
    bytes32 public constant STATE_REGISTRY_ROLE = keccak256("STATE_REGISTRY_ROLE");

    /// @dev we should fork these instead of mocking
    string[] public UNDERLYING_TOKENS = ["DAI", "USDT", "WETH"];

    /// @dev 1 = ERC4626Form, 2 = ERC4626TimelockForm, 3 = KYCDaoForm
    uint32[] public FORM_BEACON_IDS = [uint32(1), uint32(2), uint32(3)];

    /// @dev WARNING!! THESE VAULT NAMES MUST BE THE EXACT NAMES AS FILLED IN vaultKinds
    string[] public VAULT_KINDS = [
        "VaultMock",
        "ERC4626TimelockMock",
        "kycDAO4626",
        "VaultMockRevertDeposit",
        "ERC4626TimelockMockRevertWithdrawal",
        "ERC4626TimelockMockRevertDeposit",
        "kycDAO4626RevertDeposit",
        "kycDAO4626RevertWithdraw",
        "VaultMockRevertWithdraw"
    ];
    struct VaultInfo {
        bytes[] vaultBytecode;
        string[] vaultKinds;
    }
    mapping(uint32 formBeaconId => VaultInfo vaultInfo) vaultBytecodes2;

    mapping(uint256 vaultId => string[] names) VAULT_NAMES;

    mapping(uint64 chainId => mapping(uint32 formBeaconId => IERC4626[][] vaults)) public vaults;
    mapping(uint64 chainId => uint256 payloadId) PAYLOAD_ID;
    mapping(uint64 chainId => uint256 payloadId) TWO_STEP_PAYLOAD_ID;

    /// @dev liquidity bridge ids
    uint8[] bridgeIds;
    /// @dev liquidity bridge addresses
    address[] bridgeAddresses;
    /// @dev liquidity validator addresses
    address[] bridgeValidators;

    /// @dev setup amb bridges
    /// @notice id 1 is layerzero
    /// @notice id 2 is hyperlane
    /// @notice id 3 is celer
    uint8[] public ambIds = [uint8(1), 2, 3];

    /*//////////////////////////////////////////////////////////////
                        AMB VARIABLES
    //////////////////////////////////////////////////////////////*/

    mapping(uint64 => address) public LZ_ENDPOINTS;
    mapping(uint64 => address) public CELER_BUSSES;
    mapping(uint64 => uint64) public CELER_CHAIN_IDS;

    address public constant ETH_lzEndpoint = 0x66A71Dcef29A0fFBDBE3c6a460a3B5BC225Cd675;
    address public constant BSC_lzEndpoint = 0x3c2269811836af69497E5F486A85D7316753cf62;
    address public constant AVAX_lzEndpoint = 0x3c2269811836af69497E5F486A85D7316753cf62;
    address public constant POLY_lzEndpoint = 0x3c2269811836af69497E5F486A85D7316753cf62;
    address public constant ARBI_lzEndpoint = 0x3c2269811836af69497E5F486A85D7316753cf62;
    address public constant OP_lzEndpoint = 0x3c2269811836af69497E5F486A85D7316753cf62;
    address public constant FTM_lzEndpoint = 0xb6319cC6c8c27A8F5dAF0dD3DF91EA35C4720dd7;

    /// @dev removed FTM temporarily
    address[] public lzEndpoints = [
        0x66A71Dcef29A0fFBDBE3c6a460a3B5BC225Cd675,
        0x3c2269811836af69497E5F486A85D7316753cf62,
        0x3c2269811836af69497E5F486A85D7316753cf62,
        0x3c2269811836af69497E5F486A85D7316753cf62,
        0x3c2269811836af69497E5F486A85D7316753cf62,
        0x3c2269811836af69497E5F486A85D7316753cf62
    ];

    address[] public hyperlaneMailboxes = [
        0x35231d4c2D8B8ADcB5617A638A0c4548684c7C70,
        0x35231d4c2D8B8ADcB5617A638A0c4548684c7C70,
        0x35231d4c2D8B8ADcB5617A638A0c4548684c7C70,
        0x35231d4c2D8B8ADcB5617A638A0c4548684c7C70,
        0x35231d4c2D8B8ADcB5617A638A0c4548684c7C70,
        0x35231d4c2D8B8ADcB5617A638A0c4548684c7C70
    ];

    address[] public celerMessageBusses = [
        0x4066D196A423b2b3B8B054f4F40efB47a74E200C,
        0x95714818fdd7a5454F73Da9c777B3ee6EbAEEa6B,
        0x5a926eeeAFc4D217ADd17e9641e8cE23Cd01Ad57,
        0xaFDb9C40C7144022811F034EE07Ce2E110093fe6,
        0x3Ad9d0648CDAA2426331e894e980D0a5Ed16257f,
        0x0D71D18126E03646eb09FEc929e2ae87b7CAE69d
    ];

    /*////////////////////////////////////////////////////zr//////////
                        HYPERLANE VARIABLES
    //////////////////////////////////////////////////////////////*/
    IMailbox public constant HyperlaneMailbox = IMailbox(0x35231d4c2D8B8ADcB5617A638A0c4548684c7C70);
    IInterchainGasPaymaster public constant HyperlaneGasPaymaster =
        IInterchainGasPaymaster(0x6cA0B6D22da47f091B7613223cD4BB03a2d77918);

    /*////////////////////////////////////////////////////zr//////////
                        CELER VARIABLES
    //////////////////////////////////////////////////////////////*/
    address public constant ETH_messageBus = 0x4066D196A423b2b3B8B054f4F40efB47a74E200C;
    address public constant BSC_messageBus = 0x95714818fdd7a5454F73Da9c777B3ee6EbAEEa6B;
    address public constant AVAX_messageBus = 0x5a926eeeAFc4D217ADd17e9641e8cE23Cd01Ad57;
    address public constant POLY_messageBus = 0xaFDb9C40C7144022811F034EE07Ce2E110093fe6;
    address public constant ARBI_messageBus = 0x3Ad9d0648CDAA2426331e894e980D0a5Ed16257f;
    address public constant OP_messageBus = 0x0D71D18126E03646eb09FEc929e2ae87b7CAE69d;
    address public constant FTM_messageBus = 0xFF4E183a0Ceb4Fa98E63BbF8077B929c8E5A2bA4;

    uint64 public constant ETH = 1;
    uint64 public constant BSC = 56;
    uint64 public constant AVAX = 43114;
    uint64 public constant POLY = 137;
    uint64 public constant ARBI = 42161;
    uint64 public constant OP = 10;
    //uint64 public constant FTM = 250;

    uint64[] public chainIds = [1, 56, 43114, 137, 42161, 10];

    /// @dev reference for chain ids https://layerzero.gitbook.io/docs/technical-reference/mainnet/supported-chain-ids
    uint16 public constant LZ_ETH = 101;
    uint16 public constant LZ_BSC = 102;
    uint16 public constant LZ_AVAX = 106;
    uint16 public constant LZ_POLY = 109;
    uint16 public constant LZ_ARBI = 110;
    uint16 public constant LZ_OP = 111;
    //uint16 public constant LZ_FTM = 112;

    uint16[] public lz_chainIds = [101, 102, 106, 109, 110, 111];
    uint32[] public hyperlane_chainIds = [1, 56, 43114, 137, 42161, 10];
    uint64[] public celer_chainIds = [1, 56, 43114, 137, 42161, 10];

<<<<<<< HEAD
    uint256[] public llChainIds = [1, 56, 43114, 137, 42161, 10];

    uint256 public constant milionTokensE18 = 1000e18;
=======
    uint256 public constant milionTokensE18 = 1 ether;
>>>>>>> 13ab189f

    /*//////////////////////////////////////////////////////////////
                        CHAINLINK VARIABLES
    //////////////////////////////////////////////////////////////*/

    mapping(uint64 => mapping(uint64 => address)) public PRICE_FEEDS;

    /*//////////////////////////////////////////////////////////////
                        RPC VARIABLES
    //////////////////////////////////////////////////////////////*/

    // chainID => FORK
    mapping(uint64 chainId => uint256 fork) public FORKS;
    mapping(uint64 chainId => string forkUrl) public RPC_URLS;

    string public ETHEREUM_RPC_URL = vm.envString("ETHEREUM_RPC_URL"); // Native token: ETH
    string public BSC_RPC_URL = vm.envString("BSC_RPC_URL"); // Native token: BNB
    string public AVALANCHE_RPC_URL = vm.envString("AVALANCHE_RPC_URL"); // Native token: AVAX
    string public POLYGON_RPC_URL = vm.envString("POLYGON_RPC_URL"); // Native token: MATIC
    string public ARBITRUM_RPC_URL = vm.envString("ARBITRUM_RPC_URL"); // Native token: ETH
    string public OPTIMISM_RPC_URL = vm.envString("OPTIMISM_RPC_URL"); // Native token: ETH
    string public FANTOM_RPC_URL = vm.envString("FANTOM_RPC_URL"); // Native token: FTM

    /*//////////////////////////////////////////////////////////////
                        KYC DAO VALIDITY VARIABLES
    //////////////////////////////////////////////////////////////*/

    address[] public kycDAOValidityAddresses = [
        address(0),
        address(0),
        address(0),
        0x205E10d3c4C87E26eB66B1B270b71b7708494dB9,
        address(0),
        address(0)
    ];

    function setUp() public virtual {
        _preDeploymentSetup();

        _fundNativeTokens();

        _deployProtocol();

        _fundUnderlyingTokens(100);
    }

    function getContract(uint64 chainId, string memory _name) public view returns (address) {
        return contracts[chainId][bytes32(bytes(_name))];
    }

    function getAccessControlErrorMsg(address _addr, bytes32 _role) public pure returns (bytes memory errorMsg) {
        errorMsg = abi.encodePacked(
            "AccessControl: account ",
            Strings.toHexString(uint160(_addr), 20),
            " is missing role ",
            Strings.toHexString(uint256(_role), 32)
        );
    }

    /*//////////////////////////////////////////////////////////////
                    INTERNAL HELPERS: DEPLOY
    //////////////////////////////////////////////////////////////*/

    function _deployProtocol() internal {
        SetupVars memory vars;

        vm.startPrank(deployer);
        /// @dev deployments
        for (uint256 i = 0; i < chainIds.length; i++) {
            vars.chainId = chainIds[i];
            vars.fork = FORKS[vars.chainId];
            vars.ambAddresses = new address[](ambIds.length);
            vm.selectFork(vars.fork);

            vars.canonicalPermit2 = address(new Permit2Clone{salt: salt}());
            contracts[vars.chainId][bytes32(bytes("CanonicalPermit2"))] = vars.canonicalPermit2;

            /// @dev 1.1- deploy LZ Helper from Pigeon
            vars.lzHelper = address(new LayerZeroHelper{salt: salt}());
            vm.allowCheatcodes(vars.lzHelper);

            contracts[vars.chainId][bytes32(bytes("LayerZeroHelper"))] = vars.lzHelper;

            /// @dev 1.2- deploy Hyperlane Helper from Pigeon
            vars.hyperlaneHelper = address(new HyperlaneHelper{salt: salt}());
            vm.allowCheatcodes(vars.hyperlaneHelper);

            contracts[vars.chainId][bytes32(bytes("HyperlaneHelper"))] = vars.hyperlaneHelper;

            /// @dev 1.3- deploy Celer Helper from Pigeon
            vars.celerHelper = address(new CelerHelper{salt: salt}());
            vm.allowCheatcodes(vars.celerHelper);

            contracts[vars.chainId][bytes32(bytes("CelerHelper"))] = vars.celerHelper;

            /// @dev 2 - Deploy SuperRBAC
            vars.superRBAC = address(new SuperRBAC{salt: salt}(deployer));
            contracts[vars.chainId][bytes32(bytes("SuperRBAC"))] = vars.superRBAC;

            /// @dev 3 - Deploy SuperRegistry and assign roles
            vars.superRegistry = address(new SuperRegistry{salt: salt}(vars.superRBAC));
            contracts[vars.chainId][bytes32(bytes("SuperRegistry"))] = vars.superRegistry;

            SuperRBAC(vars.superRBAC).setSuperRegistry(vars.superRegistry);
            SuperRegistry(vars.superRegistry).setImmutables(vars.chainId, vars.canonicalPermit2);

            assert(SuperRBAC(vars.superRBAC).hasProtocolAdminRole(deployer));

            /// @dev FIXME: in reality who should have the EMERGENCY_ADMIN_ROLE?
            SuperRBAC(vars.superRBAC).grantEmergencyAdminRole(deployer);
            assert(SuperRBAC(vars.superRBAC).hasEmergencyAdminRole(deployer));

            /// @dev FIXME: in reality who should have the FEE_ADMIN_ROLE?
            SuperRBAC(vars.superRBAC).grantFeeAdminRole(deployer);
            assert(SuperRBAC(vars.superRBAC).hasEmergencyAdminRole(deployer));

            /// @dev FIXME: in reality who should have the SWAPPER_ROLE for multiTxProcessor?
            SuperRBAC(vars.superRBAC).grantSwapperRole(deployer);
            assert(SuperRBAC(vars.superRBAC).hasSwapperRole(deployer));

            /// @dev FIXME: in reality who should have the PROCESSOR_ROLE for state registry?
            SuperRBAC(vars.superRBAC).grantProcessorRole(deployer);
            assert(SuperRBAC(vars.superRBAC).hasProcessorRole(deployer));

            /// @dev FIXME: in reality who should have the UPDATER_ROLE for state registry?
            SuperRBAC(vars.superRBAC).grantUpdaterRole(deployer);
            assert(SuperRBAC(vars.superRBAC).hasUpdaterRole(deployer));

            /// @dev FIXME: in reality who should have the TWOSTEPS_PROCESSOR_ROLE for state registry?
            SuperRBAC(vars.superRBAC).grantTwoStepsProcessorRole(deployer);
            assert(SuperRBAC(vars.superRBAC).hasTwoStepsProcessorRole(deployer));

            /// @dev 4.1 - deploy Core State Registry

            vars.coreStateRegistry = address(new CoreStateRegistry{salt: salt}(SuperRegistry(vars.superRegistry), 1));
            contracts[vars.chainId][bytes32(bytes("CoreStateRegistry"))] = vars.coreStateRegistry;

            SuperRegistry(vars.superRegistry).setCoreStateRegistry(vars.coreStateRegistry);

            /// @dev 4.2- deploy Factory State Registry
            vars.factoryStateRegistry = address(
                new FactoryStateRegistry{salt: salt}(SuperRegistry(vars.superRegistry), 2)
            );

            contracts[vars.chainId][bytes32(bytes("FactoryStateRegistry"))] = vars.factoryStateRegistry;

            SuperRegistry(vars.superRegistry).setFactoryStateRegistry(vars.factoryStateRegistry);

            /// @dev 4.3 - deploy Form State Registry
            vars.twoStepsFormStateRegistry = address(
                new TwoStepsFormStateRegistry{salt: salt}(SuperRegistry(vars.superRegistry), 4)
            );

            contracts[vars.chainId][bytes32(bytes("TwoStepsFormStateRegistry"))] = vars.twoStepsFormStateRegistry;

            SuperRegistry(vars.superRegistry).setTwoStepsFormStateRegistry(vars.twoStepsFormStateRegistry);

            /// @dev 4.4- deploy Roles State Registry
            vars.rolesStateRegistry = address(new RolesStateRegistry{salt: salt}(SuperRegistry(vars.superRegistry), 3));

            contracts[vars.chainId][bytes32(bytes("RolesStateRegistry"))] = vars.rolesStateRegistry;

            SuperRegistry(vars.superRegistry).setRolesStateRegistry(vars.rolesStateRegistry);

            SuperRegistry(vars.superRegistry).setRolesStateRegistry(vars.rolesStateRegistry);

            /// @dev 4.5.1- deploy Payload Helper
            vars.PayloadHelper = address(
                new PayloadHelper{salt: salt}(vars.coreStateRegistry, vars.twoStepsFormStateRegistry)
            );
            contracts[vars.chainId][bytes32(bytes("PayloadHelper"))] = vars.PayloadHelper;

            /// @dev 4.5.2- deploy Fee Helper
            vars.feeHelper = address(new FeeHelper{salt: salt}(vars.superRegistry));
            contracts[vars.chainId][bytes32(bytes("FeeHelper"))] = vars.feeHelper;

            address[] memory registryAddresses = new address[](4);
            registryAddresses[0] = vars.coreStateRegistry;
            registryAddresses[1] = vars.factoryStateRegistry;
            registryAddresses[2] = vars.rolesStateRegistry;
            registryAddresses[3] = vars.twoStepsFormStateRegistry;

            uint8[] memory registryIds = new uint8[](4);
            registryIds[0] = 1;
            registryIds[1] = 2;
            registryIds[2] = 3;
            registryIds[3] = 4;

            SuperRegistry(vars.superRegistry).setStateRegistryAddress(registryIds, registryAddresses);

            /// @dev 5.1 - deploy Layerzero Implementation
            vars.lzImplementation = address(new LayerzeroImplementation{salt: salt}(SuperRegistry(vars.superRegistry)));
            contracts[vars.chainId][bytes32(bytes("LayerzeroImplementation"))] = vars.lzImplementation;

            LayerzeroImplementation(payable(vars.lzImplementation)).setLzEndpoint(lzEndpoints[i]);

            /// @dev 5.2 - deploy Hyperlane Implementation
            vars.hyperlaneImplementation = address(
                new HyperlaneImplementation{salt: salt}(
                    HyperlaneMailbox,
                    HyperlaneGasPaymaster,
                    SuperRegistry(vars.superRegistry)
                )
            );
            contracts[vars.chainId][bytes32(bytes("HyperlaneImplementation"))] = vars.hyperlaneImplementation;

            /// @dev 5.3 - deploy Celer Implementation
            vars.celerImplementation = address(new CelerImplementation{salt: salt}(SuperRegistry(vars.superRegistry)));
            contracts[vars.chainId][bytes32(bytes("CelerImplementation"))] = vars.celerImplementation;

            CelerImplementation(payable(vars.celerImplementation)).setCelerBus(celerMessageBusses[i]);

            vars.ambAddresses[0] = vars.lzImplementation;
            vars.ambAddresses[1] = vars.hyperlaneImplementation;
            vars.ambAddresses[2] = vars.celerImplementation;

            /// @dev 6.1 deploy SocketRouterMock and LiFiRouterMock
            vars.socketRouter = address(new SocketRouterMock{salt: salt}());
            contracts[vars.chainId][bytes32(bytes("SocketRouterMock"))] = vars.socketRouter;
            vm.allowCheatcodes(vars.socketRouter);

            vars.lifiRouter = address(new LiFiMock{salt: salt}());
            contracts[vars.chainId][bytes32(bytes("LiFiMock"))] = vars.lifiRouter;
            vm.allowCheatcodes(vars.lifiRouter);

            /// @dev 6.2- deploy socket and lifi validator
            vars.socketValidator = address(new SocketValidator{salt: salt}(vars.superRegistry));
            contracts[vars.chainId][bytes32(bytes("SocketValidator"))] = vars.socketValidator;

            vars.lifiValidator = address(new LiFiValidator{salt: salt}(vars.superRegistry));
            contracts[vars.chainId][bytes32(bytes("LiFiValidator"))] = vars.lifiValidator;

            vars.kycDAOMock = address(new KYCDaoNFTMock{salt: salt}());
            contracts[vars.chainId][bytes32(bytes("KYCDAOMock"))] = vars.kycDAOMock;

            if (i == 0) {
                bridgeAddresses.push(vars.socketRouter);
                bridgeValidators.push(vars.socketValidator);
                bridgeAddresses.push(vars.lifiRouter);
                bridgeValidators.push(vars.lifiValidator);
            }

            /// @dev 7.1 - Deploy UNDERLYING_TOKENS and VAULTS
            /// NOTE: This loop deploys all Forms on all chainIds with all of the UNDERLYING TOKENS (id x form) x chainId
            for (uint256 j = 0; j < UNDERLYING_TOKENS.length; j++) {
                vars.UNDERLYING_TOKEN = address(
                    new MockERC20{salt: salt}(UNDERLYING_TOKENS[j], UNDERLYING_TOKENS[j], deployer, milionTokensE18)
                );
                contracts[vars.chainId][bytes32(bytes(UNDERLYING_TOKENS[j]))] = vars.UNDERLYING_TOKEN;
            }
            uint256 vaultId = 0;
            bytes memory bytecodeWithArgs;

            for (uint32 j = 0; j < FORM_BEACON_IDS.length; j++) {
                IERC4626[][] memory doubleVaults = new IERC4626[][](UNDERLYING_TOKENS.length);

                for (uint256 k = 0; k < UNDERLYING_TOKENS.length; k++) {
                    uint256 lenBytecodes = vaultBytecodes2[FORM_BEACON_IDS[j]].vaultBytecode.length;
                    IERC4626[] memory vaultsT = new IERC4626[](lenBytecodes);
                    for (uint256 l = 0; l < lenBytecodes; l++) {
                        /// @dev 7.2 - Deploy mock Vault

                        if (j != 2) {
                            bytecodeWithArgs = abi.encodePacked(
                                vaultBytecodes2[FORM_BEACON_IDS[j]].vaultBytecode[l],
                                abi.encode(
                                    MockERC20(getContract(vars.chainId, UNDERLYING_TOKENS[k])),
                                    VAULT_NAMES[l][k],
                                    VAULT_NAMES[l][k]
                                )
                            );

                            vars.vault = _deployWithCreate2(bytecodeWithArgs, 1);
                        } else {
                            /// deploy the kycDAOVault wrapper with different args only in Polygon

                            bytecodeWithArgs = abi.encodePacked(
                                vaultBytecodes2[FORM_BEACON_IDS[j]].vaultBytecode[l],
                                abi.encode(MockERC20(getContract(vars.chainId, UNDERLYING_TOKENS[k])), vars.kycDAOMock)
                            );

                            vars.vault = _deployWithCreate2(bytecodeWithArgs, 1);
                        }

                        /// @dev Add ERC4626Vault
                        contracts[vars.chainId][bytes32(bytes(string.concat(VAULT_NAMES[l][k])))] = vars.vault;
                        vaultsT[l] = IERC4626(vars.vault);
                    }
                    doubleVaults[k] = vaultsT;
                }
                vaults[vars.chainId][FORM_BEACON_IDS[j]] = doubleVaults;
            }

            /// @dev 8 - Deploy SuperFormFactory
            vars.factory = address(new SuperFormFactory{salt: salt}(vars.superRegistry));

            contracts[vars.chainId][bytes32(bytes("SuperFormFactory"))] = vars.factory;

            SuperRegistry(vars.superRegistry).setSuperFormFactory(vars.factory);

            /// @dev 9 - Deploy 4626Form implementations
            // Standard ERC4626 Form
            vars.erc4626Form = address(new ERC4626Form{salt: salt}(vars.superRegistry));
            contracts[vars.chainId][bytes32(bytes("ERC4626Form"))] = vars.erc4626Form;

            // Timelock + ERC4626 Form
            vars.erc4626TimelockForm = address(new ERC4626TimelockForm{salt: salt}(vars.superRegistry));
            contracts[vars.chainId][bytes32(bytes("ERC4626TimelockForm"))] = vars.erc4626TimelockForm;

            /// @dev 10 - Add newly deployed form  implementation to Factory, formBeaconId 1
            ISuperFormFactory(vars.factory).addFormBeacon(vars.erc4626Form, FORM_BEACON_IDS[0], salt);

            ISuperFormFactory(vars.factory).addFormBeacon(vars.erc4626TimelockForm, FORM_BEACON_IDS[1], salt);

            // KYCDao ERC4626 Form (only for Polygon)
            vars.kycDao4626Form = address(new ERC4626KYCDaoForm{salt: salt}(vars.superRegistry));
            contracts[vars.chainId][bytes32(bytes("ERC4626KYCDaoForm"))] = vars.kycDao4626Form;

            ISuperFormFactory(vars.factory).addFormBeacon(vars.kycDao4626Form, FORM_BEACON_IDS[2], salt);

            /// @dev 12 - Deploy SuperFormRouter
            vars.superRouter = address(new SuperFormRouter{salt: salt}(vars.superRegistry));
            contracts[vars.chainId][bytes32(bytes("SuperFormRouter"))] = vars.superRouter;

            SuperRegistry(vars.superRegistry).setSuperRouter(vars.superRouter);

            /// @dev 13 - Deploy SuperPositions
            vars.superPositions = address(new SuperPositions{salt: salt}("test.com/", vars.superRegistry));

            contracts[vars.chainId][bytes32(bytes("SuperPositions"))] = vars.superPositions;

            SuperRegistry(vars.superRegistry).setSuperPositions(vars.superPositions);

            /// @dev 14 - Deploy MultiTx Processor
            vars.multiTxProcessor = address(new MultiTxProcessor{salt: salt}(vars.superRegistry));
            contracts[vars.chainId][bytes32(bytes("MultiTxProcessor"))] = vars.multiTxProcessor;

            SuperRegistry(vars.superRegistry).setMultiTxProcessor(vars.multiTxProcessor);

            /// @dev 15 - Deploy FeeCollector
            vars.feeCollector = address(new FeeCollector{salt: salt}(vars.superRegistry));
            contracts[vars.chainId][bytes32(bytes32("FeeCollector"))] = vars.feeCollector;

            SuperRegistry(vars.superRegistry).setFeeCollector(vars.feeCollector);

            /// @dev 16 - Super Registry extra setters
            SuperRegistry(vars.superRegistry).setBridgeAddresses(bridgeIds, bridgeAddresses, bridgeValidators);

            /// @dev configures lzImplementation and hyperlane to super registry
            SuperRegistry(payable(getContract(vars.chainId, "SuperRegistry"))).setAmbAddress(ambIds, vars.ambAddresses);

            /// @dev 17 Setup extra RBAC
            SuperRBAC(vars.superRBAC).grantCoreContractsRole(vars.superRouter);
            SuperRBAC(vars.superRBAC).grantCoreContractsRole(vars.factory);

            /// FIXME: check if this is safe in all aspects
            SuperRBAC(vars.superRBAC).grantProtocolAdminRole(vars.rolesStateRegistry);

            /// @dev Set all trusted remotes for each chain & configure amb chains ids
            /// @dev Set message quorum for all chain ids (as 1)
            for (uint256 j = 0; j < chainIds.length; j++) {
                if (vars.chainId != chainIds[j]) {
                    vars.dstChainId = chainIds[j];
                    vars.dstLzChainId = lz_chainIds[j];
                    vars.dstHypChainId = hyperlane_chainIds[j];
                    vars.dstCelerChainId = celer_chainIds[j];

                    /// @dev this is possible because our contracts are Create2 (same address)
                    vars.dstLzImplementation = getContract(vars.chainId, "LayerzeroImplementation");
                    vars.dstHyperlaneImplementation = getContract(vars.chainId, "HyperlaneImplementation");
                    vars.dstCelerImplementation = getContract(vars.chainId, "CelerImplementation");
                    vars.feeHelper = getContract(vars.chainId, "FeeHelper");

                    LayerzeroImplementation(payable(vars.lzImplementation)).setTrustedRemote(
                        vars.dstLzChainId,
                        abi.encodePacked(vars.dstLzImplementation, vars.lzImplementation)
                    );
                    LayerzeroImplementation(payable(vars.lzImplementation)).setChainId(
                        vars.dstChainId,
                        vars.dstLzChainId
                    );

                    HyperlaneImplementation(payable(vars.hyperlaneImplementation)).setReceiver(
                        vars.dstHypChainId,
                        vars.dstHyperlaneImplementation
                    );

                    HyperlaneImplementation(payable(vars.hyperlaneImplementation)).setChainId(
                        vars.dstChainId,
                        vars.dstHypChainId
                    );

                    CelerImplementation(payable(vars.celerImplementation)).setReceiver(
                        vars.dstCelerChainId,
                        vars.dstCelerImplementation
                    );

                    CelerImplementation(payable(vars.celerImplementation)).setChainId(
                        vars.dstChainId,
                        vars.dstCelerChainId
                    );

                    QuorumManager(payable(vars.superRegistry)).setRequiredMessagingQuorum(vars.dstChainId, 1);

                    /// swap gas cost: 50000
                    /// update gas cost: 40000
                    /// deposit gas cost: 70000
                    /// withdraw gas cost: 80000
                    /// default gas price: 50 Gwei
                    FeeHelper(payable(vars.feeHelper)).addChain(
                        vars.dstChainId,
                        address(0),
                        PRICE_FEEDS[vars.chainId][vars.dstChainId],
                        50000,
                        40000,
                        70000,
                        80000,
                        50 * 10 ** 9 wei
                    );
                } else {
                    /// ack gas cost: 40000
                    /// two step form cost: 50000
                    /// default gas price: 50 Gwei
                    FeeHelper(payable(vars.feeHelper)).setSameChainConfig(
                        2,
                        abi.encode(PRICE_FEEDS[vars.chainId][vars.chainId])
                    );
                    FeeHelper(payable(vars.feeHelper)).setSameChainConfig(3, abi.encode(40000));
                    FeeHelper(payable(vars.feeHelper)).setSameChainConfig(3, abi.encode(50000));
                    FeeHelper(payable(vars.feeHelper)).setSameChainConfig(3, abi.encode(50 * 10 ** 9 wei));
                }
            }
        }

        /// @dev 17 - create superforms when the whole state registry is configured
        for (uint256 i = 0; i < chainIds.length; i++) {
            vm.selectFork(FORKS[chainIds[i]]);
            for (uint256 j = 0; j < FORM_BEACON_IDS.length; j++) {
                for (uint256 k = 0; k < UNDERLYING_TOKENS.length; k++) {
                    uint256 lenBytecodes = vaultBytecodes2[FORM_BEACON_IDS[j]].vaultBytecode.length;

                    for (uint256 l = 0; l < lenBytecodes; l++) {
                        address vault = address(vaults[chainIds[i]][FORM_BEACON_IDS[j]][k][l]);

                        uint256 superFormId;
                        (superFormId, vars.superForm) = ISuperFormFactory(
                            contracts[chainIds[i]][bytes32(bytes("SuperFormFactory"))]
                        ).createSuperForm(FORM_BEACON_IDS[j], vault);

                        if (FORM_BEACON_IDS[j] == 3) {
                            /// mint a kycDAO Nft to superForm on polygon
                            KYCDaoNFTMock(getContract(chainIds[i], "KYCDAOMock")).mint(vars.superForm);
                        }

                        contracts[chainIds[i]][
                            bytes32(
                                bytes(
                                    string.concat(
                                        UNDERLYING_TOKENS[k],
                                        vaultBytecodes2[FORM_BEACON_IDS[j]].vaultKinds[l],
                                        "SuperForm",
                                        Strings.toString(FORM_BEACON_IDS[j])
                                    )
                                )
                            )
                        ] = vars.superForm;
                    }
                }
            }

            /// mint a kycDAO Nft to a few users
            KYCDaoNFTMock(getContract(chainIds[i], "KYCDAOMock")).mint(users[0]);
            KYCDaoNFTMock(getContract(chainIds[i], "KYCDAOMock")).mint(users[1]);
            KYCDaoNFTMock(getContract(chainIds[i], "KYCDAOMock")).mint(users[2]);
        }

        vm.stopPrank();
    }

    /*//////////////////////////////////////////////////////////////
                        MISC. HELPER FUNCTIONS
    //////////////////////////////////////////////////////////////*/

    function _preDeploymentSetup() private {
        mapping(uint64 => uint256) storage forks = FORKS;
        forks[ETH] = vm.createFork(ETHEREUM_RPC_URL, 16742187);
        forks[BSC] = vm.createFork(BSC_RPC_URL, 26121321);
        forks[AVAX] = vm.createFork(AVALANCHE_RPC_URL, 26933006);
        forks[POLY] = vm.createFork(POLYGON_RPC_URL, 39887036);
        forks[ARBI] = vm.createFork(ARBITRUM_RPC_URL, 66125184);
        forks[OP] = vm.createFork(OPTIMISM_RPC_URL, 78219242);
        //forks[FTM] = vm.createFork(FANTOM_RPC_URL, 56806404);

        mapping(uint64 => string) storage rpcURLs = RPC_URLS;
        rpcURLs[ETH] = ETHEREUM_RPC_URL;
        rpcURLs[BSC] = BSC_RPC_URL;
        rpcURLs[AVAX] = AVALANCHE_RPC_URL;
        rpcURLs[POLY] = POLYGON_RPC_URL;
        rpcURLs[ARBI] = ARBITRUM_RPC_URL;
        rpcURLs[OP] = OPTIMISM_RPC_URL;
        //rpcURLs[FTM] = FANTOM_RPC_URL;

        mapping(uint64 => address) storage lzEndpointsStorage = LZ_ENDPOINTS;
        lzEndpointsStorage[ETH] = ETH_lzEndpoint;
        lzEndpointsStorage[BSC] = BSC_lzEndpoint;
        lzEndpointsStorage[AVAX] = AVAX_lzEndpoint;
        lzEndpointsStorage[POLY] = POLY_lzEndpoint;
        lzEndpointsStorage[ARBI] = ARBI_lzEndpoint;
        lzEndpointsStorage[OP] = OP_lzEndpoint;
        //lzEndpointsStorage[FTM] = FTM_lzEndpoint;

        mapping(uint64 => address) storage celerMessageBusStorage = CELER_BUSSES;
        celerMessageBusStorage[ETH] = ETH_messageBus;
        celerMessageBusStorage[BSC] = BSC_messageBus;
        celerMessageBusStorage[AVAX] = AVAX_messageBus;
        celerMessageBusStorage[POLY] = POLY_messageBus;
        celerMessageBusStorage[ARBI] = ARBI_messageBus;
        celerMessageBusStorage[OP] = OP_messageBus;

        mapping(uint64 => uint64) storage celerChainIdsStorage = CELER_CHAIN_IDS;

        for (uint256 i = 0; i < chainIds.length; i++) {
            celerChainIdsStorage[chainIds[i]] = celer_chainIds[i];
        }

        /// price feeds on all chains
        mapping(uint64 => mapping(uint64 => address)) storage priceFeeds = PRICE_FEEDS;

        /// ETH
        priceFeeds[ETH][ETH] = 0x5f4eC3Df9cbd43714FE2740f5E3616155c5b8419;
        priceFeeds[ETH][BSC] = 0x14e613AC84a31f709eadbdF89C6CC390fDc9540A;
        priceFeeds[ETH][AVAX] = 0xFF3EEb22B5E3dE6e705b44749C2559d704923FD7;
        priceFeeds[ETH][POLY] = 0x7bAC85A8a13A4BcD8abb3eB7d6b4d632c5a57676;
        priceFeeds[ETH][OP] = 0x5f4eC3Df9cbd43714FE2740f5E3616155c5b8419;
        priceFeeds[ETH][ARBI] = 0x5f4eC3Df9cbd43714FE2740f5E3616155c5b8419;

        /// BSC
        priceFeeds[BSC][BSC] = 0x0567F2323251f0Aab15c8dFb1967E4e8A7D42aeE;
        priceFeeds[BSC][ETH] = 0x9ef1B8c0E4F7dc8bF5719Ea496883DC6401d5b2e;
        priceFeeds[BSC][AVAX] = address(0);
        priceFeeds[BSC][POLY] = 0x7CA57b0cA6367191c94C8914d7Df09A57655905f;
        priceFeeds[BSC][OP] = 0x9ef1B8c0E4F7dc8bF5719Ea496883DC6401d5b2e;
        priceFeeds[BSC][ARBI] = 0x9ef1B8c0E4F7dc8bF5719Ea496883DC6401d5b2e;

        /// AVAX
        priceFeeds[AVAX][AVAX] = 0x0A77230d17318075983913bC2145DB16C7366156;
        priceFeeds[AVAX][BSC] = address(0);
        priceFeeds[AVAX][ETH] = 0x976B3D034E162d8bD72D6b9C989d545b839003b0;
        priceFeeds[AVAX][POLY] = address(0);
        priceFeeds[AVAX][OP] = 0x976B3D034E162d8bD72D6b9C989d545b839003b0;
        priceFeeds[AVAX][ARBI] = 0x976B3D034E162d8bD72D6b9C989d545b839003b0;

        /// POLYGON
        priceFeeds[POLY][POLY] = 0xAB594600376Ec9fD91F8e885dADF0CE036862dE0;
        priceFeeds[POLY][AVAX] = address(0);
        priceFeeds[POLY][BSC] = 0x82a6c4AF830caa6c97bb504425f6A66165C2c26e;
        priceFeeds[POLY][ETH] = 0xF9680D99D6C9589e2a93a78A04A279e509205945;
        priceFeeds[POLY][OP] = 0xF9680D99D6C9589e2a93a78A04A279e509205945;
        priceFeeds[POLY][ARBI] = 0xF9680D99D6C9589e2a93a78A04A279e509205945;

        /// OPTIMISM
        priceFeeds[OP][OP] = 0x13e3Ee699D1909E989722E753853AE30b17e08c5;
        priceFeeds[OP][POLY] = address(0);
        priceFeeds[OP][AVAX] = address(0);
        priceFeeds[OP][BSC] = address(0);
        priceFeeds[OP][ETH] = 0x13e3Ee699D1909E989722E753853AE30b17e08c5;
        priceFeeds[OP][ARBI] = 0x13e3Ee699D1909E989722E753853AE30b17e08c5;

        /// ARBITRUM
        priceFeeds[ARBI][ARBI] = 0x639Fe6ab55C921f74e7fac1ee960C0B6293ba612;
        priceFeeds[ARBI][OP] = 0x639Fe6ab55C921f74e7fac1ee960C0B6293ba612;
        priceFeeds[ARBI][POLY] = 0x52099D4523531f678Dfc568a7B1e5038aadcE1d6;
        priceFeeds[ARBI][AVAX] = address(0);
        priceFeeds[ARBI][BSC] = address(0);
        priceFeeds[ARBI][ETH] = 0x639Fe6ab55C921f74e7fac1ee960C0B6293ba612;

        /// @dev setup bridges. 1 is the socket mock
        bridgeIds.push(1);
        bridgeIds.push(2);

        /// @dev setup users
        userKeys.push(1);
        userKeys.push(2);
        userKeys.push(3);

        users.push(vm.addr(userKeys[0]));
        users.push(vm.addr(userKeys[1]));
        users.push(vm.addr(userKeys[2]));

        /// @dev setup vault bytecodes
        /// @dev NOTE: do not change order of these pushes
        /// @dev WARNING: Must fill VAULT_NAMES with exact same names as here!!!!!
        /// @dev form 1 (normal 4626)
        vaultBytecodes2[1].vaultBytecode.push(type(VaultMock).creationCode);
        vaultBytecodes2[1].vaultBytecode.push(type(VaultMockRevertDeposit).creationCode);
        vaultBytecodes2[1].vaultBytecode.push(type(VaultMockRevertWithdraw).creationCode);
        vaultBytecodes2[1].vaultKinds.push("VaultMock");
        vaultBytecodes2[1].vaultKinds.push("VaultMockRevertDeposit");
        vaultBytecodes2[1].vaultKinds.push("VaultMockRevertWithdraw");

        /// @dev form 2 (timelocked 4626)
        vaultBytecodes2[2].vaultBytecode.push(type(ERC4626TimelockMock).creationCode);
        vaultBytecodes2[2].vaultKinds.push("ERC4626TimelockMock");
        vaultBytecodes2[2].vaultBytecode.push(type(ERC4626TimelockMockRevertWithdrawal).creationCode);
        vaultBytecodes2[2].vaultKinds.push("ERC4626TimelockMockRevertWithdrawal");
        vaultBytecodes2[2].vaultBytecode.push(type(ERC4626TimelockMockRevertDeposit).creationCode);
        vaultBytecodes2[2].vaultKinds.push("ERC4626TimelockMockRevertDeposit");

        /// @dev form 3 (kycdao 4626)
        vaultBytecodes2[3].vaultBytecode.push(type(kycDAO4626).creationCode);
        vaultBytecodes2[3].vaultKinds.push("kycDAO4626");
        vaultBytecodes2[3].vaultBytecode.push(type(kycDAO4626RevertDeposit).creationCode);
        vaultBytecodes2[3].vaultKinds.push("kycDAO4626RevertDeposit");
        vaultBytecodes2[3].vaultBytecode.push(type(kycDAO4626RevertWithdraw).creationCode);
        vaultBytecodes2[3].vaultKinds.push("kycDAO4626RevertWithdraw");

        string[] memory underlyingTokens = UNDERLYING_TOKENS;
        for (uint256 i = 0; i < VAULT_KINDS.length; i++) {
            for (uint256 j = 0; j < underlyingTokens.length; j++) {
                VAULT_NAMES[i].push(string.concat(underlyingTokens[j], VAULT_KINDS[i]));
            }
        }
    }

    function _fundNativeTokens() private {
        for (uint256 i = 0; i < chainIds.length; i++) {
            vm.selectFork(FORKS[chainIds[i]]);

            uint256 amountDeployer = 1e24;
            uint256 amountUSER = 1e24;

            vm.deal(deployer, amountDeployer);

            vm.deal(users[0], amountUSER);
            vm.deal(users[1], amountUSER);
            vm.deal(users[2], amountUSER);
        }
    }

    function _fundUnderlyingTokens(uint256 amount) private {
        for (uint256 j = 0; j < UNDERLYING_TOKENS.length; j++) {
            if (getContract(chainIds[0], UNDERLYING_TOKENS[j]) == address(0)) {
                revert INVALID_UNDERLYING_TOKEN_NAME();
            }

            for (uint256 i = 0; i < chainIds.length; i++) {
                vm.selectFork(FORKS[chainIds[i]]);
                address token = getContract(chainIds[i], UNDERLYING_TOKENS[j]);
                deal(token, users[0], 1 ether * amount);
                deal(token, users[1], 1 ether * amount);
                deal(token, users[2], 1 ether * amount);
            }
        }
    }

    /// @dev will sync the payloads for broadcast
    function _broadcastPayloadHelper(uint64 currentChainId, Vm.Log[] memory logs) internal {
        vm.stopPrank();

        address[] memory toMailboxes = new address[](6);
        uint32[] memory expDstDomains = new uint32[](6);

        address[] memory endpoints = new address[](6);
        uint16[] memory lzChainIds = new uint16[](6);

        uint256[] memory forkIds = new uint256[](6);

        uint256 j;
        for (uint256 i = 0; i < chainIds.length; i++) {
            toMailboxes[j] = hyperlaneMailboxes[i];
            expDstDomains[j] = hyperlane_chainIds[i];

            endpoints[j] = lzEndpoints[i];
            lzChainIds[j] = lz_chainIds[i];

            forkIds[j] = FORKS[chainIds[i]];

            j++;
        }

        HyperlaneHelper(getContract(currentChainId, "HyperlaneHelper")).help(
            address(HyperlaneMailbox),
            toMailboxes,
            expDstDomains,
            forkIds,
            logs
        );

        LayerZeroHelper(getContract(currentChainId, "LayerZeroHelper")).help(
            endpoints,
            lzChainIds,
            5000000, /// note: using some max limit
            forkIds,
            logs
        );

        vm.startPrank(deployer);
    }

    /// @dev will sync the broadcasted factory payloads
    function _processFactoryPayloads(uint256 superFormsToProcess_) private {
        for (uint256 j = 0; j < chainIds.length; j++) {
            vm.selectFork(FORKS[chainIds[j]]);
            for (uint256 k = 1; k < superFormsToProcess_; k++) {
                FactoryStateRegistry(payable(getContract(chainIds[j], "FactoryStateRegistry"))).processPayload(k, "");
            }
        }
    }

    function _deployWithCreate2(bytes memory bytecode_, uint256 salt_) internal returns (address addr) {
        /// @solidity memory-safe-assembly
        assembly {
            addr := create2(0, add(bytecode_, 0x20), mload(bytecode_), salt_)

            if iszero(extcodesize(addr)) {
                revert(0, 0)
            }
        }

        return addr;
    }

    function _randomBytes32() internal view returns (bytes32) {
        return
            keccak256(
                abi.encode(tx.origin, block.number, block.timestamp, block.coinbase, address(this).codehash, gasleft())
            );
    }

    function _randomUint256() internal view returns (uint256) {
        return uint256(_randomBytes32());
    }

    // Generate a signature for a permit message.
    function _signPermit(
        IPermit2.PermitTransferFrom memory permit,
        address spender,
        uint256 signerKey,
        uint64 chainId
    ) internal returns (bytes memory sig) {
        (uint8 v, bytes32 r, bytes32 s) = vm.sign(signerKey, _getEIP712Hash(permit, spender, chainId));
        return abi.encodePacked(r, s, v);
    }

    // Compute the EIP712 hash of the permit object.
    // Normally this would be implemented off-chain.
    function _getEIP712Hash(
        IPermit2.PermitTransferFrom memory permit,
        address spender,
        uint64 chainId
    ) internal view returns (bytes32 h) {
        return
            keccak256(
                abi.encodePacked(
                    "\x19\x01",
                    Permit2Clone(getContract(chainId, "CanonicalPermit2")).DOMAIN_SEPARATOR(),
                    keccak256(
                        abi.encode(
                            PERMIT_TRANSFER_FROM_TYPEHASH,
                            keccak256(
                                abi.encode(TOKEN_PERMISSIONS_TYPEHASH, permit.permitted.token, permit.permitted.amount)
                            ),
                            spender,
                            permit.nonce,
                            permit.deadline
                        )
                    )
                )
            );
    }

    ///@dev Compute the address of the contract to be deployed
    function getAddress(bytes memory bytecode_, bytes32 salt_, address deployer_) public view returns (address) {
        bytes32 hash = keccak256(abi.encodePacked(bytes1(0xff), deployer_, salt_, keccak256(bytecode_)));

        // NOTE: cast last 20 bytes of hash to address
        return address(uint160(uint(hash)));
    }

    /*//////////////////////////////////////////////////////////////
                GAS ESTIMATION & PAYLOAD HELPERS
    //////////////////////////////////////////////////////////////*/

    /// @dev Estimates the gas fees and gas params
    function _getAmbParamsAndFees(
        uint64[] memory dstChainIds,
        uint8[] memory selectedAmbIds,
        address user,
        MultiVaultSFData[] memory multiSuperFormsData,
        SingleVaultSFData[] memory singleSuperFormsData
    ) internal view returns (bytes[] memory) {
        uint256 dstCount = dstChainIds.length;

        bytes[] memory ambParams = new bytes[](dstCount);

        require(dstCount == multiSuperFormsData.length + singleSuperFormsData.length, "Invalid Lengths");

        bytes[] memory messages = new bytes[](dstCount);

        for (uint256 i; i < singleSuperFormsData.length; i++) {
            bytes memory ambData = abi.encode(
                InitSingleVaultData(
                    2 ** 256 - 1, /// @dev uses max payload id
                    singleSuperFormsData[i].superFormId,
                    singleSuperFormsData[i].amount,
                    singleSuperFormsData[i].maxSlippage,
                    singleSuperFormsData[i].liqRequest,
                    singleSuperFormsData[i].extraFormData
                )
            );
            messages[i] = abi.encode(AMBMessage(2 * 256 - 1, ambData));
        }

        for (uint256 i; i < multiSuperFormsData.length; i++) {
            bytes memory ambData = abi.encode(
                InitMultiVaultData(
                    2 ** 256 - 1, /// @dev uses max payload id
                    multiSuperFormsData[i].superFormIds,
                    multiSuperFormsData[i].amounts,
                    multiSuperFormsData[i].maxSlippages,
                    multiSuperFormsData[i].liqRequests,
                    multiSuperFormsData[i].extraFormData
                )
            );

            messages[i] = abi.encode(AMBMessage(2 * 256 - 1, ambData));
        }

        for (uint256 i; i < dstCount; i++) {
            (uint256 tempFees, bytes memory tempParams) = _generateAmbParamsAndFeesPerDst(
                dstChainIds[i],
                selectedAmbIds,
                messages[i]
            );

            ambParams[i] = tempParams;
        }

        return ambParams;
    }

    /// @dev Generates the extraData for each amb
    function _generateExtraData(uint8[] memory selectedAmbIds) internal pure returns (bytes[] memory) {
        bytes[] memory ambParams = new bytes[](selectedAmbIds.length);

        for (uint256 i; i < selectedAmbIds.length; i++) {
            /// @dev 1 = Lz
            if (selectedAmbIds[i] == 1) {
                ambParams[i] = bytes("");
            }

            /// @dev 2 = Hyperlane
            if (selectedAmbIds[i] == 2) {
                ambParams[i] = abi.encode(500000);
            }
        }

        return ambParams;
    }

    /// @dev Generates the amb params for the entire action
    function _generateAmbParamsAndFeesPerDst(
        uint64 dstChainId,
        uint8[] memory selectedAmbIds,
        bytes memory message
    ) internal view returns (uint256, bytes memory) {
        uint256 ambCount = selectedAmbIds.length;

        address _FeeHelper = contracts[dstChainId][bytes32(bytes("FeeHelper"))];
        FeeHelper feeHelper = FeeHelper(_FeeHelper);

        bytes[] memory paramsPerAMB = new bytes[](ambCount);
        paramsPerAMB = _generateExtraData(selectedAmbIds);

        uint256 totalFees;
        uint256[] memory gasPerAMB = new uint256[](ambCount);
        (totalFees, gasPerAMB) = feeHelper.estimateAMBFees(selectedAmbIds, dstChainId, message, paramsPerAMB);

        AMBExtraData memory extraData = AMBExtraData(gasPerAMB, paramsPerAMB);

        return (totalFees, abi.encode(SingleDstAMBParams(totalFees, abi.encode(extraData))));
    }

    struct LocalAckVars {
        uint256 totalFees;
        uint256 ambCount;
        FeeHelper feeHelper;
        PayloadHelper payloadHelper;
        bytes message;
    }

    /// @dev Generates the acknowledgement amb params for the entire action
    function _generateAckGasFeesAndParams(
        uint64 dstChainId,
        uint8[] memory selectedAmbIds,
        uint256 payloadId
    ) internal view returns (uint256 msgValue, bytes memory) {
        LocalAckVars memory vars;

        vars.ambCount = selectedAmbIds.length;

        bytes[] memory paramsPerAMB = new bytes[](vars.ambCount);
        paramsPerAMB = _generateExtraData(selectedAmbIds);

        uint256[] memory gasPerAMB = new uint256[](vars.ambCount);

        address _feeHelper = contracts[dstChainId][bytes32(bytes("FeeHelper"))];
        vars.feeHelper = FeeHelper(_feeHelper);

        address _payloadHelper = contracts[dstChainId][bytes32(bytes("PayloadHelper"))];
        vars.payloadHelper = PayloadHelper(_payloadHelper);

        (, , , , uint256[] memory amounts, , uint256[] memory superFormIds, ) = vars.payloadHelper.decodePayload(
            payloadId
        );

        vars.message = abi.encode(
            AMBMessage(2 ** 256 - 1, abi.encode(ReturnMultiData(payloadId, superFormIds, amounts)))
        );

        (vars.totalFees, gasPerAMB) = vars.feeHelper.estimateAMBFees(
            selectedAmbIds,
            dstChainId,
            abi.encode(vars.message),
            paramsPerAMB
        );

        AMBExtraData memory extraData = AMBExtraData(gasPerAMB, paramsPerAMB);

        return (vars.totalFees, abi.encode(AckAMBData(selectedAmbIds, abi.encode(extraData))));
    }

    /// @dev Generates the acknowledgement amb params for the entire action
    function _generateAckGasFeesAndParamsForTimeLock(
        uint64 dstChainId,
        uint8[] memory selectedAmbIds,
        uint256 timelockPayloadId
    ) internal view returns (uint256 msgValue, bytes memory) {
        LocalAckVars memory vars;

        vars.ambCount = selectedAmbIds.length;

        bytes[] memory paramsPerAMB = new bytes[](vars.ambCount);
        paramsPerAMB = _generateExtraData(selectedAmbIds);

        uint256[] memory gasPerAMB = new uint256[](vars.ambCount);

        address _feeHelper = contracts[dstChainId][bytes32(bytes("FeeHelper"))];
        vars.feeHelper = FeeHelper(_feeHelper);

        address _payloadHelper = contracts[dstChainId][bytes32(bytes("PayloadHelper"))];
        vars.payloadHelper = PayloadHelper(_payloadHelper);

        (, , uint256 payloadId, uint256 superFormId, uint256 amount) = vars.payloadHelper.decodeTimeLockPayload(
            timelockPayloadId
        );

        vars.message = abi.encode(
            AMBMessage(2 ** 256 - 1, abi.encode(ReturnSingleData(payloadId, superFormId, amount)))
        );

        (vars.totalFees, gasPerAMB) = vars.feeHelper.estimateAMBFees(
            selectedAmbIds,
            dstChainId,
            abi.encode(vars.message),
            paramsPerAMB
        );

        AMBExtraData memory extraData = AMBExtraData(gasPerAMB, paramsPerAMB);

        return (vars.totalFees, abi.encode(AckAMBData(selectedAmbIds, abi.encode(extraData))));
    }
}<|MERGE_RESOLUTION|>--- conflicted
+++ resolved
@@ -221,13 +221,7 @@
     uint32[] public hyperlane_chainIds = [1, 56, 43114, 137, 42161, 10];
     uint64[] public celer_chainIds = [1, 56, 43114, 137, 42161, 10];
 
-<<<<<<< HEAD
-    uint256[] public llChainIds = [1, 56, 43114, 137, 42161, 10];
-
     uint256 public constant milionTokensE18 = 1000e18;
-=======
-    uint256 public constant milionTokensE18 = 1 ether;
->>>>>>> 13ab189f
 
     /*//////////////////////////////////////////////////////////////
                         CHAINLINK VARIABLES
