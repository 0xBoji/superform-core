/// SPDX-License-Identifier: Apache-2.0
pragma solidity 0.8.19;

/// @dev lib imports
import "@std/Test.sol";
import "@ds-test/test.sol";
// import "forge-std/console.sol";
import {LayerZeroHelper} from "@pigeon/layerzero/LayerZeroHelper.sol";
import {FixedPointMathLib} from "@solmate/utils/FixedPointMathLib.sol";
import "@openzeppelin/contracts/utils/Strings.sol";

/// @dev src imports
import {VaultMock} from "../mocks/VaultMock.sol";
import {IBaseStateRegistry} from "../../interfaces/IBaseStateRegistry.sol";
import {CoreStateRegistry} from "../../crosschain-data/CoreStateRegistry.sol";
import {ISuperRouter} from "../../interfaces/ISuperRouter.sol";
import {ISuperFormFactory} from "../../interfaces/ISuperFormFactory.sol";
import {IERC4626} from "../../interfaces/IERC4626.sol";
import {IBaseForm} from "../../interfaces/IBaseForm.sol";
import {SuperRouter} from "../../SuperRouter.sol";
import {TokenBank} from "../../TokenBank.sol";
import {SuperFormFactory} from "../../SuperFormFactory.sol";
import {ERC4626Form} from "../../forms/ERC4626Form.sol";
import {MultiTxProcessor} from "../../crosschain-liquidity/MultiTxProcessor.sol";
import {LayerzeroImplementation} from "../../crosschain-data/layerzero/Implementation.sol";

/// @dev local test imports
import {SocketRouterMockFork} from "../mocks/SocketRouterMockFork.sol";
import {MockERC20} from "../mocks/MockERC20.sol";
import {AggregatorV3Interface} from "./AggregatorV3Interface.sol";
import "./TestTypes.sol";

abstract contract BaseSetup is DSTest, Test {
    using FixedPointMathLib for uint256;

    /*//////////////////////////////////////////////////////////////
                        GENERAL VARIABLES
    //////////////////////////////////////////////////////////////*/

    address public deployer = address(777);
    address[] public users;
    mapping(uint80 => mapping(bytes32 => address)) public contracts;

    /*//////////////////////////////////////////////////////////////
                        PROTOCOL VARIABLES
    //////////////////////////////////////////////////////////////*/

    bytes32 public constant SWAPPER_ROLE = keccak256("SWAPPER_ROLE");
    bytes32 public constant CORE_CONTRACTS_ROLE =
        keccak256("CORE_CONTRACTS_ROLE");
    bytes32 public constant IMPLEMENTATION_CONTRACTS_ROLE =
        keccak256("IMPLEMENTATION_CONTRACTS_ROLE");
    bytes32 public constant PROCESSOR_ROLE = keccak256("PROCESSOR_ROLE");
    bytes32 public constant UPDATER_ROLE = keccak256("UPDATER_ROLE");
    bytes32 public constant ROUTER_ROLE = keccak256("ROUTER_ROLE");
    bytes32 public constant SUPER_ROUTER_ROLE = keccak256("SUPER_ROUTER_ROLE");
    bytes32 public constant TOKEN_BANK_ROLE = keccak256("TOKEN_BANK_ROLE");

    /// @dev one vault per request at the moment - do not change for now
    uint256 internal constant allowedNumberOfVaultsPerRequest = 1;

    /// @dev we should fork these instead of mocking
    string[] public UNDERLYING_TOKENS = ["DAI", "USDT", "WETH"];
    /// @dev all these vault mocks are currently  using formId 1 (4626)
    uint256[] public FORMS_FOR_VAULTS = [uint256(1), 1, 1];
    string[] public VAULT_NAMES;

    mapping(uint80 => IERC4626[]) public vaults;
    mapping(uint80 => uint256[]) vaultIds;
    mapping(uint80 => uint256) PAYLOAD_ID; // chaindId => payloadId

    /// @dev liquidity bridge ids
    uint8[] bridgeIds;
    /// @dev liquidity bridge addresses
    address[] bridgeAddresses;

    /// @dev amb ids
    uint8[] ambIds;

    /*//////////////////////////////////////////////////////////////
                        LAYER ZERO VARIABLES
    //////////////////////////////////////////////////////////////*/

    mapping(uint80 => address) public LZ_ENDPOINTS;

    address public constant ETH_lzEndpoint =
        0x66A71Dcef29A0fFBDBE3c6a460a3B5BC225Cd675;
    address public constant BSC_lzEndpoint =
        0x3c2269811836af69497E5F486A85D7316753cf62;
    address public constant AVAX_lzEndpoint =
        0x3c2269811836af69497E5F486A85D7316753cf62;
    address public constant POLY_lzEndpoint =
        0x3c2269811836af69497E5F486A85D7316753cf62;
    address public constant ARBI_lzEndpoint =
        0x3c2269811836af69497E5F486A85D7316753cf62;
    address public constant OP_lzEndpoint =
        0x3c2269811836af69497E5F486A85D7316753cf62;
    address public constant FTM_lzEndpoint =
        0xb6319cC6c8c27A8F5dAF0dD3DF91EA35C4720dd7;

    address[7] public lzEndpoints = [
        0x66A71Dcef29A0fFBDBE3c6a460a3B5BC225Cd675,
        0x3c2269811836af69497E5F486A85D7316753cf62,
        0x3c2269811836af69497E5F486A85D7316753cf62,
        0x3c2269811836af69497E5F486A85D7316753cf62,
        0x3c2269811836af69497E5F486A85D7316753cf62,
        0x3c2269811836af69497E5F486A85D7316753cf62,
        0xb6319cC6c8c27A8F5dAF0dD3DF91EA35C4720dd7
    ];

    uint80 public constant ETH = 1;
    uint80 public constant BSC = 2;
    uint80 public constant AVAX = 3;
    uint80 public constant POLY = 4;
    uint80 public constant ARBI = 5;
    uint80 public constant OP = 6;
    uint80 public constant FTM = 7;

    uint80[7] public chainIds = [1, 2, 3, 4, 5, 6, 7];

    /// @dev reference for chain ids https://layerzero.gitbook.io/docs/technical-reference/mainnet/supported-chain-ids
    uint16 public constant LZ_ETH = 101;
    uint16 public constant LZ_BSC = 102;
    uint16 public constant LZ_AVAX = 106;
    uint16 public constant LZ_POLY = 109;
    uint16 public constant LZ_ARBI = 110;
    uint16 public constant LZ_OP = 111;
    uint16 public constant LZ_FTM = 112;

    uint16[7] public lz_chainIds = [101, 102, 106, 109, 110, 111, 112];

    uint16 public constant version = 1;
    uint256 public constant gasLimit = 1000000;
    uint256 public constant mockEstimatedNativeFee = 1000000000000000; // 0.001 Native Tokens
    uint256 public constant mockEstimatedZroFee = 250000000000000; // 0.00025 Native Tokens
    uint256 public constant milionTokensE18 = 1 ether;

    /*//////////////////////////////////////////////////////////////
                        CHAINLINK VARIABLES
    //////////////////////////////////////////////////////////////*/

    mapping(uint80 => address) public PRICE_FEEDS;

    address public constant ETHEREUM_ETH_USD_FEED =
        0x5f4eC3Df9cbd43714FE2740f5E3616155c5b8419;
    address public constant BSC_BNB_USD_FEED =
        0x0567F2323251f0Aab15c8dFb1967E4e8A7D42aeE;
    address public constant AVALANCHE_AVAX_USD_FEED =
        0x0A77230d17318075983913bC2145DB16C7366156;
    address public constant POLYGON_MATIC_USD_FEED =
        0xAB594600376Ec9fD91F8e885dADF0CE036862dE0;
    address public constant FANTOM_FTM_USD_FEED =
        0xf4766552D15AE4d256Ad41B6cf2933482B0680dc;

    /*//////////////////////////////////////////////////////////////
                        RPC VARIABLES
    //////////////////////////////////////////////////////////////*/

    // chainID => FORK
    mapping(uint80 => uint256) public FORKS;
    mapping(uint80 => string) public RPC_URLS;

    string public ETHEREUM_RPC_URL = vm.envString("ETHEREUM_RPC_URL"); // Native token: ETH
    string public BSC_RPC_URL = vm.envString("BSC_RPC_URL"); // Native token: BNB
    string public AVALANCHE_RPC_URL = vm.envString("AVALANCHE_RPC_URL"); // Native token: AVAX
    string public POLYGON_RPC_URL = vm.envString("POLYGON_RPC_URL"); // Native token: MATIC
    string public ARBITRUM_RPC_URL = vm.envString("ARBITRUM_RPC_URL"); // Native token: ETH
    string public OPTIMISM_RPC_URL = vm.envString("OPTIMISM_RPC_URL"); // Native token: ETH
    string public FANTOM_RPC_URL = vm.envString("FANTOM_RPC_URL"); // Native token: FTM

    /*//////////////////////////////////////////////////////////////
                    PUBLIC FUNCTIONS FOR TESTS
            THESE FUNCTIONS SHOULD BE USED WHENEVER POSSIBLE
    //////////////////////////////////////////////////////////////*/

    function setUp() public virtual {
        _preDeploymentSetup();

        _fundNativeTokens();

        _deployProtocol();

        _fundUnderlyingTokens(100);
    }

    function deposit(
        TestAction memory action,
        ActionLocalVars memory vars
    ) public returns (bool) {
        TestAssertionVars memory aV;
        aV.lenRequests = vars.amounts.length;

        if (
            vars.targetSuperFormIds.length != aV.lenRequests ||
            aV.lenRequests == 0
        ) revert LEN_MISMATCH();

        vars.stateReqs = new StateReq[](aV.lenRequests);
        vars.liqReqs = new LiqRequest[](aV.lenRequests);

        for (uint256 i = 0; i < aV.lenRequests; i++) {
            (vars.stateReqs[i], vars.liqReqs[i]) = _buildDepositCallData(
                BuildDepositCallDataArgs(
                    action.user,
                    vars.fromSrc,
                    vars.toDst,
                    vars.underlyingSrcToken[i], ///!!!WARNING !!! @dev we probably need to create liq request with both src and dst tokens
                    vars.targetSuperFormIds[i],
                    vars.amounts[i],
                    action.maxSlippage,
                    action.CHAIN_0,
                    action.CHAIN_1,
                    action.multiTx
                )
            );
        }

        /// @dev calculate amounts before deposit

        aV.superPositionsAmountBefore = new uint256[][](aV.lenRequests);
        aV.destinationSharesBefore = new uint256[][](aV.lenRequests);

        for (uint256 i = 0; i < aV.lenRequests; i++) {
            aV.tSPAmtBefore = new uint256[](allowedNumberOfVaultsPerRequest);
            aV.tDestinationSharesAmtBefore = new uint256[](
                allowedNumberOfVaultsPerRequest
            );
            for (uint256 j = 0; j < allowedNumberOfVaultsPerRequest; j++) {
                vm.selectFork(FORKS[action.CHAIN_0]);
                aV.tSPAmtBefore[j] = SuperRouter(vars.fromSrc).balanceOf(
                    action.user,
                    vars.targetSuperFormIds[i][j]
                );

                vm.selectFork(FORKS[action.CHAIN_1]);
                /// @dev this should be the balance of FormBank in the future
                aV.tDestinationSharesAmtBefore[j] = VaultMock(
                    vars.vaultMock[i][j]
                ).balanceOf(getContract(action.CHAIN_1, "ERC4626Form"));
            }
            aV.superPositionsAmountBefore[i] = aV.tSPAmtBefore;
            aV.destinationSharesBefore[i] = aV.tDestinationSharesAmtBefore;
        }
        /// @dev deposit happens here
        _actionToSuperRouter(
            InternalActionArgs(
                vars.fromSrc,
                vars.lzEndpoint_1,
                action.user,
                vars.stateReqs,
                vars.liqReqs,
                action.CHAIN_0,
                action.CHAIN_1,
                action.action,
                action.testType,
                action.revertError,
                action.multiTx
            )
        );

        if (action.CHAIN_0 != action.CHAIN_1) {
            for (uint256 i = 0; i < aV.lenRequests; i++) {
                unchecked {
                    PAYLOAD_ID[action.CHAIN_1]++;
                }
                if (action.testType == TestType.Pass) {
                    if (action.multiTx) {
                        _processMultiTx(
                            action.CHAIN_1,
                            vars.underlyingSrcToken[i][0], /// @dev should be made to support multiple tokens
                            vars.amounts[i][0] /// @dev should be made to support multiple tokens
                        );
                    }

                    _updateState(
                        PAYLOAD_ID[action.CHAIN_1],
                        vars.amounts[i],
                        action.slippage,
                        action.CHAIN_1,
                        action.testType,
                        action.revertError,
                        action.revertRole
                    );
                    vm.recordLogs();
                    _processPayload(
                        PAYLOAD_ID[action.CHAIN_1],
                        action.CHAIN_1,
                        action.testType,
                        action.revertError
                    );

                    vars.logs = vm.getRecordedLogs();
                    LayerZeroHelper(
                        getContract(action.CHAIN_1, "LayerZeroHelper")
                    ).helpWithEstimates(
                            vars.lzEndpoint_0,
                            1000000, /// @dev This is the gas value to send - value needs to be tested and probably be lower
                            FORKS[action.CHAIN_0],
                            vars.logs
                        );
                    unchecked {
                        PAYLOAD_ID[action.CHAIN_0]++;
                    }
                    _processPayload(
                        PAYLOAD_ID[action.CHAIN_0],
                        action.CHAIN_0,
                        action.testType,
                        action.revertError
                    );
                } else if (action.testType == TestType.RevertProcessPayload) {
                    aV.success = _processPayload(
                        PAYLOAD_ID[action.CHAIN_1],
                        action.CHAIN_1,
                        action.testType,
                        action.revertError
                    );
                    if (!aV.success) {
                        return false;
                    }
                } else if (
                    action.testType == TestType.RevertUpdateStateSlippage ||
                    action.testType == TestType.RevertUpdateStateRBAC
                ) {
                    aV.success = _updateState(
                        PAYLOAD_ID[action.CHAIN_1],
                        vars.amounts[i],
                        action.slippage,
                        action.CHAIN_1,
                        action.testType,
                        action.revertError,
                        action.revertRole
                    );
                    if (!aV.success) {
                        return false;
                    }
                }
            }
        }

        /// @dev asserts for verification
        for (uint256 i = 0; i < aV.lenRequests; i++) {
            for (uint256 j = 0; j < allowedNumberOfVaultsPerRequest; j++) {
                vm.selectFork(FORKS[action.CHAIN_0]);

                assertEq(
                    SuperRouter(vars.fromSrc).balanceOf(
                        action.user,
                        vars.targetSuperFormIds[i][j]
                    ),
                    aV.superPositionsAmountBefore[i][j] + vars.amounts[i][j]
                );

                vm.selectFork(FORKS[action.CHAIN_1]);

                assertEq(
                    VaultMock(vars.vaultMock[i][j]).balanceOf(
                        getContract(action.CHAIN_1, "ERC4626Form")
                    ),
                    aV.destinationSharesBefore[i][j] + vars.amounts[i][j]
                );
            }
        }

        return true;
    }

    function withdraw(
        TestAction memory action,
        ActionLocalVars memory vars
    ) public returns (bool) {
        TestAssertionVars memory aV;

        aV.lenRequests = vars.amounts.length;
        if (
            vars.targetSuperFormIds.length != aV.lenRequests &&
            aV.lenRequests == 0
        ) revert LEN_MISMATCH();

        vars.stateReqs = new StateReq[](aV.lenRequests);
        vars.liqReqs = new LiqRequest[](aV.lenRequests);

        for (uint256 i = 0; i < aV.lenRequests; i++) {
            (vars.stateReqs[i], vars.liqReqs[i]) = _buildWithdrawCallData(
                BuildWithdrawCallDataArgs(
                    action.user,
                    payable(vars.fromSrc),
                    vars.toDst,
                    vars.underlyingSrcToken[i], /// @dev we probably need to create liq request with both src and dst tokens
                    vars.vaultMock[i],
                    vars.targetSuperFormIds[i],
                    vars.amounts[i],
                    action.maxSlippage,
                    action.actionKind,
                    action.CHAIN_0,
                    action.CHAIN_1
                )
            );
        }

        /// @dev calculate amounts before withdraw
        aV.superPositionsAmountBefore = new uint256[][](aV.lenRequests);
        aV.destinationSharesBefore = new uint256[][](aV.lenRequests);

        for (uint256 i = 0; i < aV.lenRequests; i++) {
            aV.tSPAmtBefore = new uint256[](allowedNumberOfVaultsPerRequest);
            aV.tDestinationSharesAmtBefore = new uint256[](
                allowedNumberOfVaultsPerRequest
            );
            for (uint256 j = 0; j < allowedNumberOfVaultsPerRequest; j++) {
                vm.selectFork(FORKS[action.CHAIN_0]);
                aV.tSPAmtBefore[j] = SuperRouter(vars.fromSrc).balanceOf(
                    action.user,
                    vars.targetSuperFormIds[i][j]
                );

                vm.selectFork(FORKS[action.CHAIN_1]);
                aV.tDestinationSharesAmtBefore[j] = VaultMock(
                    vars.vaultMock[i][j]
                ).balanceOf(getContract(action.CHAIN_1, "ERC4626Form"));
            }
            aV.superPositionsAmountBefore[i] = aV.tSPAmtBefore;
            aV.destinationSharesBefore[i] = aV.tDestinationSharesAmtBefore;
        }

        _actionToSuperRouter(
            InternalActionArgs(
                vars.fromSrc,
                vars.lzEndpoint_1,
                action.user,
                vars.stateReqs,
                vars.liqReqs,
                action.CHAIN_0,
                action.CHAIN_1,
                action.action,
                action.testType,
                action.revertError,
                action.multiTx
            )
        );

        if (action.CHAIN_0 != action.CHAIN_1) {
            for (uint256 i = 0; i < aV.lenRequests; i++) {
                PAYLOAD_ID[action.CHAIN_1]++;
                _processPayload(
                    PAYLOAD_ID[action.CHAIN_1],
                    action.CHAIN_1,
                    action.testType,
                    action.revertError
                );
            }
        }

        /// @dev asserts for verification
        for (uint256 i = 0; i < aV.lenRequests; i++) {
            for (uint256 j = 0; j < allowedNumberOfVaultsPerRequest; j++) {
                vm.selectFork(FORKS[action.CHAIN_0]);

                assertEq(
                    SuperRouter(vars.fromSrc).balanceOf(
                        action.user,
                        vars.targetSuperFormIds[i][j]
                    ),
                    aV.superPositionsAmountBefore[i][j] - vars.amounts[i][j]
                );

                vm.selectFork(FORKS[action.CHAIN_1]);

                assertEq(
                    VaultMock(vars.vaultMock[i][j]).balanceOf(
                        getContract(action.CHAIN_1, "ERC4626Form")
                    ),
                    aV.destinationSharesBefore[i][j] - vars.amounts[i][j]
                );
            }
        }

        return true;
    }

    function getContract(
        uint80 chainId,
        string memory _name
    ) public view returns (address) {
        return contracts[chainId][bytes32(bytes(_name))];
    }

    function getAccessControlErrorMsg(
        address _addr,
        bytes32 _role
    ) public pure returns (bytes memory errorMsg) {
        errorMsg = abi.encodePacked(
            "AccessControl: account ",
            Strings.toHexString(uint160(_addr), 20),
            " is missing role ",
            Strings.toHexString(uint256(_role), 32)
        );
    }

    /*//////////////////////////////////////////////////////////////
                    INTERNAL HELPERS: DEPLOY
    //////////////////////////////////////////////////////////////*/

    function _deployProtocol() internal {
        SetupVars memory vars;

        vm.startPrank(deployer);
        /// @dev deployments
        for (uint256 i = 0; i < chainIds.length; i++) {
            vars.chainId = chainIds[i];
            vars.fork = FORKS[vars.chainId];
            vm.selectFork(vars.fork);

            /// @dev 1- deploy LZ Helper from Pigeon
            vars.lzHelper = address(new LayerZeroHelper());
            vm.allowCheatcodes(vars.lzHelper);

            contracts[vars.chainId][bytes32(bytes("LayerZeroHelper"))] = vars
                .lzHelper;

            /// @dev 2- deploy StateRegistry pointing to lzEndpoints (constants)
            vars.stateRegistry = address(new CoreStateRegistry(vars.chainId));
            contracts[vars.chainId][bytes32(bytes("StateRegistry"))] = vars
                .stateRegistry;

            /// @dev 2.1 - deployed Layerzero Implementation
            vars.lzImplementation = address(
                new LayerzeroImplementation(
                    lzEndpoints[i],
                    IBaseStateRegistry(vars.stateRegistry)
                )
            );
            contracts[vars.chainId][bytes32(bytes("LzImplementation"))] = vars
                .lzImplementation;

            /// @dev 3- deploy SocketRouterMockFork
            vars.socketRouter = address(new SocketRouterMockFork());
            contracts[vars.chainId][
                bytes32(bytes("SocketRouterMockFork"))
            ] = vars.socketRouter;
            vm.allowCheatcodes(vars.socketRouter);

            if (i == 0) {
                bridgeAddresses.push(vars.socketRouter);
            }

            /// @dev 4 - Deploy UNDERLYING_TOKENS and VAULTS
            for (uint256 j = 0; j < UNDERLYING_TOKENS.length; j++) {
                vars.UNDERLYING_TOKEN = address(
                    new MockERC20(
                        UNDERLYING_TOKENS[j],
                        UNDERLYING_TOKENS[j],
                        18,
                        deployer,
                        milionTokensE18
                    )
                );
                contracts[vars.chainId][
                    bytes32(bytes(UNDERLYING_TOKENS[j]))
                ] = vars.UNDERLYING_TOKEN;

                /// @dev 5 - Deploy mock Vault
                vars.vault = address(
                    new VaultMock(
                        MockERC20(vars.UNDERLYING_TOKEN),
                        VAULT_NAMES[j],
                        VAULT_NAMES[j]
                    )
                );
                contracts[vars.chainId][
                    bytes32(bytes(string.concat(UNDERLYING_TOKENS[j], "Vault")))
                ] = vars.vault;

                vaults[vars.chainId].push(IERC4626(vars.vault));
                vaultIds[vars.chainId].push(j + 1);
            }

            /// @dev 5 - Deploy SuperFormFactory
            vars.factory = address(new SuperFormFactory(vars.chainId));

            contracts[vars.chainId][bytes32(bytes("SuperFormFactory"))] = vars
                .factory;

            /// @dev 6 - Deploy 4626Form
            vars.erc4626Form = address(
                new ERC4626Form(
                    vars.chainId,
<<<<<<< HEAD
                    IBaseStateRegistry(payable(vars.stateRegistry)),
=======
                    /// NOTE: If each Form uses centralized stateRegistry, then this stateRegistry shouldn't have access to every single form?
                    IStateRegistry(payable(vars.stateRegistry)),
>>>>>>> 8e522680
                    ISuperFormFactory(vars.factory)
                )
            );
            contracts[vars.chainId][bytes32(bytes("ERC4626Form"))] = vars
                .erc4626Form;

            /// @dev 7 - Add newly deployed form to Factory, formId 1
            ISuperFormFactory(vars.factory).addForm(vars.erc4626Form, 1);

            /// @dev 8 - Deploy TokenBank
            contracts[vars.chainId][bytes32(bytes("TokenBank"))] = address(
                new TokenBank(
                    vars.chainId,
                    vars.stateRegistry,
                    ISuperFormFactory(vars.factory)
                )
            );

            /// @dev 9 - Deploy SuperRouter
            contracts[vars.chainId][bytes32(bytes("SuperRouter"))] = address(
                new SuperRouter(
                    vars.chainId,
                    "test.com/",
                    IBaseStateRegistry(payable(vars.stateRegistry)),
                    ISuperFormFactory(vars.factory)
                )
            );

            /// @dev 10 - Deploy MultiTx Processor
            contracts[vars.chainId][
                bytes32(bytes("MultiTxProcessor"))
            ] = address(new MultiTxProcessor());

            /// @dev 11 - Deploy SWAP token with no associated vault with 18 decimals
            contracts[vars.chainId][bytes32(bytes("Swap"))] = address(
                new MockERC20("Swap", "SWP", 18, deployer, milionTokensE18)
            );
        }

        for (uint256 i = 0; i < chainIds.length; i++) {
            vars.chainId = chainIds[i];
            vars.fork = FORKS[vars.chainId];
            vm.selectFork(vars.fork);

            vars.srcStateRegistry = getContract(vars.chainId, "StateRegistry");
            vars.srcLzImplementation = getContract(
                vars.chainId,
                "LzImplementation"
            );
            vars.srcSuperRouter = getContract(vars.chainId, "SuperRouter");
            vars.srcSuperFormFactory = getContract(
                vars.chainId,
                "SuperFormFactory"
            );

            vars.dstSuperFormFactory = getContract(
                vars.chainId,
                "SuperFormFactory"
            );

            vars.srcTokenBank = getContract(vars.chainId, "TokenBank");
            vars.srcErc4626Form = getContract(vars.chainId, "ERC4626Form");
            vars.srcMultiTxProcessor = getContract(
                vars.chainId,
                "MultiTxProcessor"
            );

            /// @dev - Create SuperForms in Factory contract
            ///
            for (uint256 j = 0; j < vaults[vars.chainId].length; j++) {
                ISuperFormFactory(vars.srcSuperFormFactory).createSuperForm(
                    1,
                    address(vaults[vars.chainId][j])
                );
            }

            // SuperDestination(payable(vars.srcSuperDestination))
            //     .setSrcTokenDistributor(vars.srcSuperRouter, vars.chainId);

            // SuperDestination(payable(vars.srcSuperDestination))
            //     .updateSafeGasParam("0x000100000000000000000000000000000000000000000000000000000000004c4b40");

            /// @dev - RBAC
            CoreStateRegistry(payable(vars.srcStateRegistry)).setCoreContracts(
                vars.srcSuperRouter,
                vars.srcTokenBank,
                vars.dstSuperFormFactory
            );

            CoreStateRegistry(payable(vars.srcStateRegistry)).grantRole(
                CORE_CONTRACTS_ROLE,
                vars.srcSuperRouter
            );

            /// @dev TODO: for each form , add it to the core_contracts_role. Just 1 for now
            CoreStateRegistry(payable(vars.srcStateRegistry)).grantRole(
                CORE_CONTRACTS_ROLE,
                vars.srcErc4626Form
            );
            CoreStateRegistry(payable(vars.srcStateRegistry)).grantRole(
                IMPLEMENTATION_CONTRACTS_ROLE,
                vars.lzImplementation
            );
            CoreStateRegistry(payable(vars.srcStateRegistry)).grantRole(
                PROCESSOR_ROLE,
                deployer
            );
            CoreStateRegistry(payable(vars.srcStateRegistry)).grantRole(
                UPDATER_ROLE,
                deployer
            );

            MultiTxProcessor(payable(vars.srcMultiTxProcessor)).grantRole(
                SWAPPER_ROLE,
                deployer
            );

            ERC4626Form(payable(vars.srcErc4626Form)).grantRole(
                SUPER_ROUTER_ROLE,
                vars.srcSuperRouter
            );

            ERC4626Form(payable(vars.srcErc4626Form)).grantRole(
                TOKEN_BANK_ROLE,
                vars.srcTokenBank
            );

            /// @dev configures lzImplementation to state registry
            CoreStateRegistry(payable(vars.srcStateRegistry)).configureAmb(
                ambIds[0],
                vars.lzImplementation
            );

            /// @dev Set all trusted remotes for each chain & configure amb chains ids
            for (uint256 j = 0; j < chainIds.length; j++) {
                if (j != i) {
                    vars.dstChainId = chainIds[j];
                    /// @dev FIXME: for now only LZ amb
                    vars.dstAmbChainId = lz_chainIds[j];
                    vars.dstLzImplementation = getContract(
                        vars.dstChainId,
                        "LzImplementation"
                    );
                    LayerzeroImplementation(payable(vars.srcLzImplementation))
                        .setTrustedRemote(
                            vars.dstAmbChainId,
                            abi.encodePacked(
                                vars.srcLzImplementation,
                                vars.dstLzImplementation
                            )
                        );
                    LayerzeroImplementation(payable(vars.srcLzImplementation))
                        .setChainId(vars.dstChainId, vars.dstAmbChainId);
                }
            }

            /// @dev - Set bridge addresses
            SuperRouter(payable(vars.srcSuperRouter)).setBridgeAddress(
                bridgeIds,
                bridgeAddresses
            );

            /// @dev TODO: on each form , add the correct bridge data
            IBaseForm(vars.srcErc4626Form).setBridgeAddress(
                bridgeIds,
                bridgeAddresses
            );

            MultiTxProcessor(payable(vars.srcMultiTxProcessor))
                .setBridgeAddress(bridgeIds, bridgeAddresses);
        }
        vm.stopPrank();
    }

    /*//////////////////////////////////////////////////////////////
                            INTERNAL HELPERS:
            (ADVANCED DIRECT USAGE ALLOWED (see Attack.t.sol))
    //////////////////////////////////////////////////////////////*/

    function _actionToSuperRouter(InternalActionArgs memory args) internal {
        InternalActionVars memory vars;
        vars.initialFork = vm.activeFork();
        vars.lenRequests = args.liqReqs.length;

        if (args.srcChainId != args.toChainId) {
            /// @dev on same chain deposits, if we want to make a native asset deposit
            /// @dev with multi state requests, the entire msg.value is used. Msg.value in that case should cover
            /// @dev the sum of native assets needed in each state request
            vars.msgValue =
                (vars.lenRequests + 1) *
                _getPriceMultiplier(args.srcChainId) *
                1e18;
        }

        CoreStateRegistry stateRegistry = CoreStateRegistry(
            payable(getContract(args.toChainId, "StateRegistry"))
        );
        SuperRouter superRouter = SuperRouter(args.fromSrc);

        vm.selectFork(FORKS[args.srcChainId]);
        vars.txIdBefore = superRouter.totalTransactions();

        if (args.testType != TestType.RevertMainAction) {
            vm.prank(args.user);
            /// @dev see pigeon for this implementation
            vm.recordLogs();
            /// @dev Value == fee paid to relayer. API call in our design
            if (args.action == Actions.Deposit) {
                superRouter.deposit{value: vars.msgValue}(
                    args.liqReqs,
                    args.stateReqs
                );
            } else if (args.action == Actions.Withdraw) {
                superRouter.withdraw{value: vars.msgValue}(
                    args.liqReqs,
                    args.stateReqs
                );
            }
            if (args.srcChainId != args.toChainId) {
                vars.logs = vm.getRecordedLogs();
                /// @dev see pigeon for this implementation
                LayerZeroHelper(getContract(args.srcChainId, "LayerZeroHelper"))
                    .helpWithEstimates(
                        args.toLzEndpoint,
                        1000000, /// @dev This is the gas value to send - value needs to be tested and probably be lower
                        FORKS[args.toChainId],
                        vars.logs
                    );

                vm.selectFork(FORKS[args.toChainId]);

                vars.payloadNumberBefore = stateRegistry.payloadsCount();

                /// @dev to assert LzMessage hasn't been tampered with (later we can assert tampers of this message)
                for (uint256 i = 0; i < vars.lenRequests; i++) {
                    /// @dev - assert the payload reached destination state registry

                    vars.expectedFormXChainData = FormXChainData(
                        vars.txIdBefore + i + 1,
                        args.stateReqs[i].maxSlippage
                    );

                    vars.expectedFormCommonData = FormCommonData(
                        args.user,
                        args.stateReqs[i].superFormIds,
                        args.stateReqs[i].amounts,
                        bytes("")
                    );

                    vars.expectedFormData = FormData(
                        args.srcChainId,
                        args.toChainId,
                        abi.encode(vars.expectedFormCommonData),
                        abi.encode(vars.expectedFormXChainData),
                        bytes("")
                    );

                    vars.data = abi.decode(
                        stateRegistry.payload(
                            vars.payloadNumberBefore + 1 - vars.lenRequests + i
                        ),
                        (StateData)
                    );
                    vars.receivedFormData = abi.decode(
                        vars.data.params,
                        (FormData)
                    );

                    vars.receivedFormCommonData = abi.decode(
                        vars.receivedFormData.commonData,
                        (FormCommonData)
                    );

                    vars.receivedFormXChainData = abi.decode(
                        vars.receivedFormData.xChainData,
                        (FormXChainData)
                    );

                    assertEq(
                        vars.receivedFormData.srcChainId,
                        vars.expectedFormData.srcChainId
                    );
                    assertEq(
                        vars.receivedFormData.dstChainId,
                        vars.expectedFormData.dstChainId
                    );

                    assertEq(
                        vars.expectedFormCommonData.srcSender,
                        vars.receivedFormCommonData.srcSender
                    );

                    assertEq(
                        vars.receivedFormCommonData.superFormIds,
                        vars.expectedFormCommonData.superFormIds
                    );

                    assertEq(
                        vars.receivedFormCommonData.amounts,
                        vars.expectedFormCommonData.amounts
                    );
                    assertEq(
                        vars.receivedFormXChainData.maxSlippage,
                        vars.expectedFormXChainData.maxSlippage
                    );

                    assertEq(
                        vars.receivedFormXChainData.txId,
                        vars.expectedFormXChainData.txId
                    );
                }
            }
        } else {
            /// @dev empty for now
        }

        vm.selectFork(vars.initialFork);
    }

    function _buildDepositCallData(
        BuildDepositCallDataArgs memory args
    ) internal returns (StateReq memory stateReq, LiqRequest memory liqReq) {
        bytes memory adapterParam;
        /*
            adapterParam = abi.encodePacked(version, gasLimit);
        */
        uint256 lenDeposits = args.amounts.length;

        if (args.targetSuperFormIds.length != lenDeposits || lenDeposits == 0)
            revert LEN_MISMATCH();
        /// @dev Build State req

        uint256[] memory slippage = new uint256[](lenDeposits);

        for (uint256 i = 0; i < lenDeposits; i++) {
            slippage[i] = args.maxSlippage;
        }

        uint256 msgValue = 1 * _getPriceMultiplier(args.srcChainId) * 1e18;

        stateReq = StateReq(
            ambIds[0],
            args.toChainId,
            args.amounts,
            args.targetSuperFormIds,
            slippage,
            adapterParam,
            bytes(""),
            msgValue
        );

        /// @dev Build Liq request

        // !! WARNING !! - sending single amount here - todo change
        // !! WARNING !! - if collateral is the same we can actually send multi vault
        address from = args.fromSrc;

        if (args.srcChainId == args.toChainId) {
            /// @dev same chain deposit, from is Form
            /// @dev FIXME: this likely needs to be TOKENBANK now
            from = args.toDst;
        }
        /// @dev check this from down here when contracts are fixed for multi vault
        /// @dev build socket tx data for a mock socket transfer (using new Mock contract because of the two forks)
        bytes memory socketTxData = abi.encodeWithSignature(
            "mockSocketTransfer(address,address,address,uint256,uint256)",
            from,
            args.multiTx
                ? getContract(args.toChainId, "MultiTxProcessor")
                : args.toDst, /// NOTE: TokenBank address / Form address???
            args.underlyingToken[0], /// @dev - needs fix because it should have an array of underlying like state req
            args.amounts[0], /// @dev FIXME - 1 amount is sent, not testing sum of amounts (different vaults)
            FORKS[args.toChainId]
        );

        liqReq = LiqRequest(
            1,
            socketTxData,
            args.underlyingToken[0], /// @dev FIXME - needs fix because it should have an array of underlying like state req
            getContract(args.srcChainId, "SocketRouterMockFork"),
            args.amounts[0], /// @dev FIXME - 1 amount is sent, not testing sum of amounts (different vaults)
            0
        );

        uint256 initialFork = vm.activeFork();

        vm.selectFork(FORKS[args.srcChainId]);

        /// @dev - APPROVE transfer to SuperRouter (because of Socket)
        vm.prank(args.user);
        if (args.srcChainId != args.toChainId) {
            MockERC20(args.underlyingToken[0]).approve(from, args.amounts[0]);
        } else {
            /// @dev same chain deposits approval is from Super Destination
            MockERC20(args.underlyingToken[0]).approve(from, args.amounts[0]);
        }

        vm.selectFork(initialFork);
    }

    function _buildWithdrawCallData(
        BuildWithdrawCallDataArgs memory args
    ) internal returns (StateReq memory stateReq, LiqRequest memory liqReq) {
        /// @dev set to empty bytes for now
        bytes memory adapterParam;

        uint256 lenWithdraws = args.targetSuperFormIds.length;

        if (lenWithdraws == 0) revert LEN_MISMATCH();

        uint256[] memory slippage = new uint256[](lenWithdraws);
        uint256[] memory amountsToWithdraw = new uint256[](lenWithdraws);

        if (args.actionKind == LiquidityChange.Full) {
            uint256 sharesBalanceBeforeWithdraw;
            for (uint256 i = 0; i < lenWithdraws; i++) {
                slippage[i] = args.maxSlippage;
                vm.selectFork(FORKS[args.srcChainId]);

                sharesBalanceBeforeWithdraw = SuperRouter(args.fromSrc)
                    .balanceOf(args.user, args.targetSuperFormIds[i]);

                vm.selectFork(FORKS[args.toChainId]);

                amountsToWithdraw[i] = VaultMock(args.vaultMock[i])
                    .previewRedeem(sharesBalanceBeforeWithdraw);
            }
        } else if (args.actionKind == LiquidityChange.Partial) {
            amountsToWithdraw = args.amounts;
        }

        uint256 msgValue = 1 * _getPriceMultiplier(args.srcChainId) * 1e18;

        stateReq = StateReq(
            ambIds[0],
            args.toChainId,
            amountsToWithdraw,
            args.targetSuperFormIds,
            slippage,
            adapterParam,
            bytes(""),
            msgValue
        );

        // !! WARNING !! - sending single amount here - todo change
        /// @dev check this from down here when contracts are fixed for multi vault
        /// @dev build socket tx data for a mock socket transfer (using new Mock contract because of the two forks)
        bytes memory socketTxData = abi.encodeWithSignature(
            "mockSocketTransfer(address,address,address,uint256,uint256)",
            args.toDst,
            args.user,
            args.underlyingToken[0], /// @dev FIXME - needs fix
            amountsToWithdraw[0], /// @dev FIXME - needs fix
            FORKS[args.toChainId]
        );

        liqReq = LiqRequest(
            1,
            socketTxData,
            args.underlyingToken[0], /// @dev  FIXME - needs fix
            getContract(args.srcChainId, "SocketRouterMockFork"),
            amountsToWithdraw[0],
            0
        );
    }

    function _updateState(
        uint256 payloadId_,
        uint256[] memory amounts_,
        int256 slippage,
        uint80 targetChainId_,
        TestType testType,
        bytes4 revertError,
        bytes32 revertRole
    ) internal returns (bool) {
        uint256 initialFork = vm.activeFork();

        vm.selectFork(FORKS[targetChainId_]);
        uint256 len = amounts_.length;
        uint256[] memory finalAmounts = new uint256[](len);

        for (uint256 i = 0; i < len; i++) {
            finalAmounts[i] = amounts_[i];
            if (slippage > 0) {
                finalAmounts[i] =
                    (amounts_[i] * (10000 - uint256(slippage))) /
                    10000;
            } else if (slippage < 0) {
                slippage = -slippage;
                finalAmounts[i] =
                    (amounts_[i] * (10000 + uint256(slippage))) /
                    10000;
            }
        }

        if (testType == TestType.Pass) {
            vm.prank(deployer);

            CoreStateRegistry(payable(getContract(targetChainId_, "StateRegistry")))
                .updatePayload(payloadId_, finalAmounts);
        } else if (testType == TestType.RevertUpdateStateSlippage) {
            vm.prank(deployer);

            vm.expectRevert(revertError); /// @dev removed string here: come to this later

            CoreStateRegistry(payable(getContract(targetChainId_, "StateRegistry")))
                .updatePayload(payloadId_, finalAmounts);

            return false;
        } else if (testType == TestType.RevertUpdateStateRBAC) {
            vm.prank(users[2]);
            bytes memory errorMsg = getAccessControlErrorMsg(
                users[2],
                revertRole
            );
            vm.expectRevert(errorMsg);

            CoreStateRegistry(payable(getContract(targetChainId_, "StateRegistry")))
                .updatePayload(payloadId_, finalAmounts);

            return false;
        }

        vm.selectFork(initialFork);

        return true;
    }

    function _processPayload(
        uint256 payloadId_,
        uint80 targetChainId_,
        TestType testType,
        bytes4 revertError
    ) internal returns (bool) {
        uint256 initialFork = vm.activeFork();

        vm.selectFork(FORKS[targetChainId_]);

        uint256 msgValue = 10 * _getPriceMultiplier(targetChainId_) * 1e18;

        vm.prank(deployer);
        if (testType == TestType.Pass) {
            CoreStateRegistry(payable(getContract(targetChainId_, "StateRegistry")))
                .processPayload{value: msgValue}(payloadId_);
        } else if (testType == TestType.RevertProcessPayload) {
            vm.expectRevert();

            CoreStateRegistry(payable(getContract(targetChainId_, "StateRegistry")))
                .processPayload{value: msgValue}(payloadId_);

            return false;
        }

        vm.selectFork(initialFork);
        return true;
    }

    function _processMultiTx(
        uint80 targetChainId_,
        address underlyingToken_,
        uint256 amount_
    ) internal {
        uint256 initialFork = vm.activeFork();
        vm.selectFork(FORKS[targetChainId_]);

        vm.prank(deployer);
        /// @dev builds the data to be processed by the keeper contract.
        /// @dev at this point the tokens are delivered to the multi-tx processor on the destination chain.
        bytes memory socketTxData = abi.encodeWithSignature(
            "mockSocketTransfer(address,address,address,uint256,uint256)",
            getContract(targetChainId_, "MultiTxProcessor"),
            getContract(targetChainId_, "TokenBank"),
            underlyingToken_, /// @dev FIXME - needs fix because it should have an array of underlying like state req
            amount_, /// @dev FIXME - 1 amount is sent, not testing sum of amounts (different vaults)
            FORKS[targetChainId_]
        );

        MultiTxProcessor(
            payable(getContract(targetChainId_, "MultiTxProcessor"))
        ).processTx(
                bridgeIds[0],
                socketTxData,
                underlyingToken_,
                getContract(targetChainId_, "SocketRouterMockFork"),
                amount_
            );
        vm.selectFork(initialFork);
    }

    function _resetPayloadIDs() internal {
        mapping(uint80 => uint256) storage payloadID = PAYLOAD_ID; // chaindId => payloadId

        payloadID[ETH] = 0;
        payloadID[BSC] = 0;
        payloadID[AVAX] = 0;
        payloadID[POLY] = 0;
        payloadID[ARBI] = 0;
        payloadID[OP] = 0;
        payloadID[FTM] = 0;
    }

    /*//////////////////////////////////////////////////////////////
                        MISC. HELPER FUNCTIONS
    //////////////////////////////////////////////////////////////*/

    function _preDeploymentSetup() private {
        mapping(uint80 => uint256) storage forks = FORKS;
        forks[ETH] = vm.createFork(ETHEREUM_RPC_URL, 16742187);
        forks[BSC] = vm.createFork(BSC_RPC_URL, 26121321);
        forks[AVAX] = vm.createFork(AVALANCHE_RPC_URL, 26933006);
        forks[POLY] = vm.createFork(POLYGON_RPC_URL, 39887036);
        forks[ARBI] = vm.createFork(ARBITRUM_RPC_URL, 66125184);
        forks[OP] = vm.createFork(OPTIMISM_RPC_URL, 78219242);
        forks[FTM] = vm.createFork(FANTOM_RPC_URL, 56806404);

        mapping(uint80 => string) storage rpcURLs = RPC_URLS;
        rpcURLs[ETH] = ETHEREUM_RPC_URL;
        rpcURLs[BSC] = BSC_RPC_URL;
        rpcURLs[AVAX] = AVALANCHE_RPC_URL;
        rpcURLs[POLY] = POLYGON_RPC_URL;
        rpcURLs[ARBI] = ARBITRUM_RPC_URL;
        rpcURLs[OP] = OPTIMISM_RPC_URL;
        rpcURLs[FTM] = FANTOM_RPC_URL;

        mapping(uint80 => address) storage lzEndpointsStorage = LZ_ENDPOINTS;
        lzEndpointsStorage[ETH] = ETH_lzEndpoint;
        lzEndpointsStorage[BSC] = BSC_lzEndpoint;
        lzEndpointsStorage[AVAX] = AVAX_lzEndpoint;
        lzEndpointsStorage[POLY] = POLY_lzEndpoint;
        lzEndpointsStorage[ARBI] = ARBI_lzEndpoint;
        lzEndpointsStorage[OP] = OP_lzEndpoint;
        lzEndpointsStorage[FTM] = FTM_lzEndpoint;

        mapping(uint80 => address) storage priceFeeds = PRICE_FEEDS;
        priceFeeds[ETH] = ETHEREUM_ETH_USD_FEED;
        priceFeeds[BSC] = BSC_BNB_USD_FEED;
        priceFeeds[AVAX] = AVALANCHE_AVAX_USD_FEED;
        priceFeeds[POLY] = POLYGON_MATIC_USD_FEED;
        priceFeeds[ARBI] = address(0);
        priceFeeds[OP] = address(0);
        priceFeeds[FTM] = FANTOM_FTM_USD_FEED;

        /// @dev setup bridges. Only bridgeId 1 available for tests (Socket)
        bridgeIds.push(1);

        /// @dev setup amb bridges
        ambIds.push(1);

        /// @dev setup users
        users.push(address(1));
        users.push(address(2));
        users.push(address(3));

        string[] memory underlyingTokens = UNDERLYING_TOKENS;
        for (uint256 i = 0; i < underlyingTokens.length; i++) {
            VAULT_NAMES.push(string.concat(underlyingTokens[i], "Vault"));
        }
    }

    function _fundNativeTokens() private {
        for (uint256 i = 0; i < chainIds.length; i++) {
            vm.selectFork(FORKS[chainIds[i]]);

            uint256 multiplier = _getPriceMultiplier(chainIds[i]);

            uint256 amountDeployer = 100000 * multiplier * 1e18;
            uint256 amountUSER = 1000 * multiplier * 1e18;

            vm.deal(deployer, amountDeployer);

            vm.deal(address(1), amountUSER);
            vm.deal(address(2), amountUSER);
            vm.deal(address(3), amountUSER);
        }
    }

    function _getPriceMultiplier(
        uint80 targetChainId_
    ) internal returns (uint256) {
        uint256 multiplier;

        if (
            targetChainId_ == ETH ||
            targetChainId_ == ARBI ||
            targetChainId_ == OP
        ) {
            /// @dev default multiplier for chains with ETH native token

            multiplier = 1;
        } else {
            uint256 initialFork = vm.activeFork();

            vm.selectFork(FORKS[ETH]);

            int256 ethUsdPrice = _getLatestPrice(PRICE_FEEDS[ETH]);

            vm.selectFork(FORKS[targetChainId_]);
            int256 price = _getLatestPrice(PRICE_FEEDS[targetChainId_]);

            multiplier = 2 * uint256(ethUsdPrice / price);

            /// @dev return to initial fork

            vm.selectFork(initialFork);
        }

        return multiplier;
    }

    function _getLatestPrice(
        address priceFeed_
    ) internal view returns (int256) {
        // prettier-ignore
        (
            /* uint80 roundID */,
            int price,
            /*uint startedAt*/,
            /*uint timeStamp*/,
            /*uint80 answeredInRound*/
        ) = AggregatorV3Interface(priceFeed_).latestRoundData();
        return price;
    }

    function _fundUnderlyingTokens(uint256 amount) private {
        for (uint256 j = 0; j < UNDERLYING_TOKENS.length; j++) {
            if (getContract(chainIds[0], UNDERLYING_TOKENS[j]) == address(0))
                revert INVALID_UNDERLYING_TOKEN_NAME();

            for (uint256 i = 0; i < chainIds.length; i++) {
                vm.selectFork(FORKS[chainIds[i]]);
                address token = getContract(chainIds[i], UNDERLYING_TOKENS[j]);
                deal(token, address(1), 1 ether * amount);
                deal(token, address(2), 1 ether * amount);
                deal(token, address(3), 1 ether * amount);

                address swap = getContract(chainIds[i], "Swap");
                deal(swap, address(1), 1 ether * amount);
                deal(swap, address(2), 1 ether * amount);
                deal(swap, address(3), 1 ether * amount);
            }
        }
    }
}<|MERGE_RESOLUTION|>--- conflicted
+++ resolved
@@ -584,12 +584,7 @@
             vars.erc4626Form = address(
                 new ERC4626Form(
                     vars.chainId,
-<<<<<<< HEAD
                     IBaseStateRegistry(payable(vars.stateRegistry)),
-=======
-                    /// NOTE: If each Form uses centralized stateRegistry, then this stateRegistry shouldn't have access to every single form?
-                    IStateRegistry(payable(vars.stateRegistry)),
->>>>>>> 8e522680
                     ISuperFormFactory(vars.factory)
                 )
             );
@@ -675,8 +670,7 @@
             /// @dev - RBAC
             CoreStateRegistry(payable(vars.srcStateRegistry)).setCoreContracts(
                 vars.srcSuperRouter,
-                vars.srcTokenBank,
-                vars.dstSuperFormFactory
+                vars.srcTokenBank
             );
 
             CoreStateRegistry(payable(vars.srcStateRegistry)).grantRole(
@@ -930,8 +924,12 @@
 
         uint256 msgValue = 1 * _getPriceMultiplier(args.srcChainId) * 1e18;
 
+        uint8[] memory secAmb = new uint8[](1);
+        secAmb[0] = 1;
+
         stateReq = StateReq(
             ambIds[0],
+            secAmb, /// @dev FIXME! - this is a hack to get the test to start
             args.toChainId,
             args.amounts,
             args.targetSuperFormIds,
@@ -1023,8 +1021,12 @@
 
         uint256 msgValue = 1 * _getPriceMultiplier(args.srcChainId) * 1e18;
 
+        uint8[] memory secAmb = new uint8[](1);
+        secAmb[0] = 1;
+
         stateReq = StateReq(
             ambIds[0],
+            secAmb, /// @dev FIXME! - this is a hack to get the test to start
             args.toChainId,
             amountsToWithdraw,
             args.targetSuperFormIds,
@@ -1088,15 +1090,17 @@
         if (testType == TestType.Pass) {
             vm.prank(deployer);
 
-            CoreStateRegistry(payable(getContract(targetChainId_, "StateRegistry")))
-                .updatePayload(payloadId_, finalAmounts);
+            CoreStateRegistry(
+                payable(getContract(targetChainId_, "StateRegistry"))
+            ).updatePayload(payloadId_, finalAmounts);
         } else if (testType == TestType.RevertUpdateStateSlippage) {
             vm.prank(deployer);
 
             vm.expectRevert(revertError); /// @dev removed string here: come to this later
 
-            CoreStateRegistry(payable(getContract(targetChainId_, "StateRegistry")))
-                .updatePayload(payloadId_, finalAmounts);
+            CoreStateRegistry(
+                payable(getContract(targetChainId_, "StateRegistry"))
+            ).updatePayload(payloadId_, finalAmounts);
 
             return false;
         } else if (testType == TestType.RevertUpdateStateRBAC) {
@@ -1107,8 +1111,9 @@
             );
             vm.expectRevert(errorMsg);
 
-            CoreStateRegistry(payable(getContract(targetChainId_, "StateRegistry")))
-                .updatePayload(payloadId_, finalAmounts);
+            CoreStateRegistry(
+                payable(getContract(targetChainId_, "StateRegistry"))
+            ).updatePayload(payloadId_, finalAmounts);
 
             return false;
         }
@@ -1132,13 +1137,15 @@
 
         vm.prank(deployer);
         if (testType == TestType.Pass) {
-            CoreStateRegistry(payable(getContract(targetChainId_, "StateRegistry")))
-                .processPayload{value: msgValue}(payloadId_);
+            CoreStateRegistry(
+                payable(getContract(targetChainId_, "StateRegistry"))
+            ).processPayload{value: msgValue}(payloadId_);
         } else if (testType == TestType.RevertProcessPayload) {
             vm.expectRevert();
 
-            CoreStateRegistry(payable(getContract(targetChainId_, "StateRegistry")))
-                .processPayload{value: msgValue}(payloadId_);
+            CoreStateRegistry(
+                payable(getContract(targetChainId_, "StateRegistry"))
+            ).processPayload{value: msgValue}(payloadId_);
 
             return false;
         }
