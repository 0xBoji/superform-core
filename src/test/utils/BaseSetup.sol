--- conflicted
+++ resolved
@@ -102,14 +102,9 @@
     /// FIXME: We need to map individual formBeaconId to individual vault to have access to ERC4626Form previewFunctions
     mapping(uint64 chainId => mapping(uint32 formBeaconId => IERC4626[] vaults)) public vaults;
     // chainId => formbeacon id => vault id
-<<<<<<< HEAD
     mapping(uint16 chainId => mapping(uint256 formBeaconId => uint256[] ids)) vaultIds;
     mapping(uint16 chainId => uint256 payloadId) PAYLOAD_ID; // chaindId => payloadId
     mapping(uint16 chainId => uint256 payloadId) TWO_STEP_PAYLOAD_ID;
-=======
-    mapping(uint64 chainId => mapping(uint32 formBeaconId => uint256[] ids)) vaultIds;
-    mapping(uint64 chainId => uint256 payloadId) PAYLOAD_ID; // chaindId => payloadId
->>>>>>> 3d12b7be
 
     /// @dev liquidity bridge ids
     uint8[] bridgeIds;
