--- conflicted
+++ resolved
@@ -1,5 +1,7 @@
 /// SPDX-License-Identifier: Apache-2.0
 pragma solidity 0.8.19;
+
+import "forge-std/console.sol";
 
 /// @dev lib imports
 import "@std/Test.sol";
@@ -72,7 +74,7 @@
     string[] public UNDERLYING_TOKENS = ["DAI", "USDT", "WETH"];
     /// @dev all these vault mocks are currently  using formId 1 (4626)
     uint256[] public FORMS_FOR_VAULTS = [uint256(1), 1, 1];
-    uint256[] public FORM_IDS = [uint256(1)];
+    uint256[] public FORM_BEACON_IDS = [uint256(1)];
     string[] public VAULT_NAMES;
 
     mapping(uint16 => IERC4626[]) public vaults;
@@ -108,6 +110,16 @@
     address public constant FTM_lzEndpoint =
         0xb6319cC6c8c27A8F5dAF0dD3DF91EA35C4720dd7;
 
+    address[6] public lzEndpoints = [
+        0x66A71Dcef29A0fFBDBE3c6a460a3B5BC225Cd675,
+        0x3c2269811836af69497E5F486A85D7316753cf62,
+        0x3c2269811836af69497E5F486A85D7316753cf62,
+        0x3c2269811836af69497E5F486A85D7316753cf62,
+        0x3c2269811836af69497E5F486A85D7316753cf62,
+        0x3c2269811836af69497E5F486A85D7316753cf62
+    ];
+
+    /*
     address[7] public lzEndpoints = [
         0x66A71Dcef29A0fFBDBE3c6a460a3B5BC225Cd675,
         0x3c2269811836af69497E5F486A85D7316753cf62,
@@ -117,7 +129,7 @@
         0x3c2269811836af69497E5F486A85D7316753cf62,
         0xb6319cC6c8c27A8F5dAF0dD3DF91EA35C4720dd7
     ];
-
+    */
     /*//////////////////////////////////////////////////////////////
                         HYPERLANE VARIABLES
     //////////////////////////////////////////////////////////////*/
@@ -132,7 +144,7 @@
     uint16 public constant POLY = 4;
     uint16 public constant ARBI = 5;
     uint16 public constant OP = 6;
-    uint16 public constant FTM = 7;
+    //uint16 public constant FTM = 7;
 
     uint16[6] public chainIds = [1, 2, 3, 4, 5, 6];
 
@@ -143,10 +155,13 @@
     uint16 public constant LZ_POLY = 109;
     uint16 public constant LZ_ARBI = 110;
     uint16 public constant LZ_OP = 111;
-    uint16 public constant LZ_FTM = 112;
-
-    uint16[7] public lz_chainIds = [101, 102, 106, 109, 110, 111, 112];
-    uint32[7] public hyperlane_chainIds = [1, 56, 43114, 137, 42161, 10, 250];
+    //uint16 public constant LZ_FTM = 112;
+
+    uint16[7] public lz_chainIds = [101, 102, 106, 109, 110, 111];
+    uint32[7] public hyperlane_chainIds = [1, 56, 43114, 137, 42161, 10];
+
+    // uint16[7] public lz_chainIds = [101, 102, 106, 109, 110, 111, 112];
+    // uint32[7] public hyperlane_chainIds = [1, 56, 43114, 137, 42161, 10, 250];
 
     uint16 public constant version = 1;
     uint256 public constant gasLimit = 1000000;
@@ -257,19 +272,19 @@
                 .coreStateRegistry;
 
             /// @dev 2.1- deploy Factory State Registry
-            vars.factoryStateRegistry = address(new FactoryStateRegistry(vars.chainId));
-            contracts[vars.chainId][bytes32(bytes("FactoryStateRegistry"))] = vars.factoryStateRegistry;
+            vars.factoryStateRegistry = address(
+                new FactoryStateRegistry(vars.chainId)
+            );
+            contracts[vars.chainId][
+                bytes32(bytes("FactoryStateRegistry"))
+            ] = vars.factoryStateRegistry;
 
             /// @dev 2.2- deploy Layerzero Implementation
             vars.lzImplementation = address(
                 new LayerzeroImplementation(
                     lzEndpoints[i],
-<<<<<<< HEAD
-                    IBaseStateRegistry(vars.stateRegistry),
+                    IBaseStateRegistry(vars.coreStateRegistry),
                     IBaseStateRegistry(vars.factoryStateRegistry)
-=======
-                    IBaseStateRegistry(vars.coreStateRegistry)
->>>>>>> 56a4f010
                 )
             );
             contracts[vars.chainId][bytes32(bytes("LzImplementation"))] = vars
@@ -279,12 +294,8 @@
             vars.hyperlaneImplementation = address(
                 new HyperlaneImplementation(
                     HyperlaneMailbox,
-<<<<<<< HEAD
-                    IBaseStateRegistry(vars.stateRegistry),
+                    IBaseStateRegistry(vars.coreStateRegistry),
                     IBaseStateRegistry(vars.factoryStateRegistry),
-=======
-                    IBaseStateRegistry(vars.coreStateRegistry),
->>>>>>> 56a4f010
                     HyperlaneGasPaymaster
                 )
             );
@@ -346,10 +357,10 @@
             contracts[vars.chainId][bytes32(bytes("ERC4626Form"))] = vars
                 .erc4626Form;
 
-            /// @dev 7 - Add newly deployed form to Factory, formId 1
-            ISuperFormFactory(vars.factory).addForm(
+            /// @dev 7 - Add newly deployed form  implementation to Factory, formBeaconId 1
+            ISuperFormFactory(vars.factory).addFormBeacon(
                 vars.erc4626Form,
-                FORM_IDS[0]
+                FORM_BEACON_IDS[0]
             );
 
             /// @dev 8 - Deploy TokenBank
@@ -388,6 +399,10 @@
 
             SuperRegistry(vars.superRegistry).setCoreStateRegistry(
                 vars.coreStateRegistry
+            );
+
+            SuperRegistry(vars.superRegistry).setFactoryStateRegistry(
+                vars.factoryStateRegistry
             );
 
             SuperRegistry(vars.superRegistry).setBridgeAddress(
@@ -455,17 +470,131 @@
                 "MultiTxProcessor"
             );
 
-<<<<<<< HEAD
-=======
             /// @dev - Create SuperForm for id 1 in Factory contract
             /// @dev FIXME: currently hardcoded formId 1
             ///
+
+            // SuperDestination(payable(vars.srcSuperDestination))
+            //     .setSrcTokenDistributor(vars.srcSuperRouter, vars.chainId);
+
+            // SuperDestination(payable(vars.srcSuperDestination))
+            //     .updateSafeGasParam("0x000100000000000000000000000000000000000000000000000000000000004c4b40");
+
+            /// @dev - RBAC
+
+            CoreStateRegistry(payable(vars.srcCoreStateRegistry)).grantRole(
+                CORE_CONTRACTS_ROLE,
+                vars.srcSuperRouter
+            );
+
+            FactoryStateRegistry(payable(vars.srcFactoryStateRegistry))
+                .setFactoryContract(vars.srcSuperFormFactory);
+
+            FactoryStateRegistry(payable(vars.srcFactoryStateRegistry))
+                .grantRole(CORE_CONTRACTS_ROLE, vars.srcSuperFormFactory);
+
+            /// @dev TODO: for each form , add it to the core_contracts_role. Just 1 for now
+            CoreStateRegistry(payable(vars.srcCoreStateRegistry)).grantRole(
+                CORE_CONTRACTS_ROLE,
+                vars.srcTokenBank
+            );
+            CoreStateRegistry(payable(vars.srcCoreStateRegistry)).grantRole(
+                IMPLEMENTATION_CONTRACTS_ROLE,
+                vars.lzImplementation
+            );
+            CoreStateRegistry(payable(vars.srcCoreStateRegistry)).grantRole(
+                IMPLEMENTATION_CONTRACTS_ROLE,
+                vars.hyperlaneImplementation
+            );
+            CoreStateRegistry(payable(vars.srcCoreStateRegistry)).grantRole(
+                PROCESSOR_ROLE,
+                deployer
+            );
+            CoreStateRegistry(payable(vars.srcCoreStateRegistry)).grantRole(
+                UPDATER_ROLE,
+                deployer
+            );
+
+            /// @dev FIXME: in reality who has the SWAPPER_ROLE?
+            MultiTxProcessor(payable(vars.srcMultiTxProcessor)).grantRole(
+                SWAPPER_ROLE,
+                deployer
+            );
+
+            TokenBank(payable(vars.srcTokenBank)).grantRole(
+                STATE_REGISTRY_ROLE,
+                vars.srcCoreStateRegistry
+            );
+
+            /// @dev configures lzImplementation to state registry
+            CoreStateRegistry(payable(vars.srcCoreStateRegistry)).configureAmb(
+                ambIds[0],
+                vars.lzImplementation
+            );
+
+            /// @dev configures hyperlaneImplementation to state registry
+            CoreStateRegistry(payable(vars.srcCoreStateRegistry)).configureAmb(
+                ambIds[1],
+                vars.hyperlaneImplementation
+            );
+
+            /// @dev configures lzImplementation to state registry
+            FactoryStateRegistry(payable(vars.srcFactoryStateRegistry))
+                .configureAmb(ambIds[0], vars.lzImplementation);
+
+            /// @dev configures hyperlaneImplementation to state registry
+            FactoryStateRegistry(payable(vars.srcFactoryStateRegistry))
+                .configureAmb(ambIds[1], vars.hyperlaneImplementation);
+
+            /// @dev Set all trusted remotes for each chain & configure amb chains ids
+            for (uint256 j = 0; j < chainIds.length; j++) {
+                if (j != i) {
+                    vars.dstChainId = chainIds[j];
+                    /// @dev FIXME: for now only LZ amb
+                    vars.dstAmbChainId = lz_chainIds[j];
+                    vars.dstHypChainId = hyperlane_chainIds[j];
+
+                    vars.dstLzImplementation = getContract(
+                        vars.dstChainId,
+                        "LzImplementation"
+                    );
+                    vars.dstHyperlaneImplementation = getContract(
+                        vars.dstChainId,
+                        "HyperlaneImplementation"
+                    );
+
+                    LayerzeroImplementation(payable(vars.srcLzImplementation))
+                        .setTrustedRemote(
+                            vars.dstAmbChainId,
+                            abi.encodePacked(
+                                vars.srcLzImplementation,
+                                vars.dstLzImplementation
+                            )
+                        );
+                    LayerzeroImplementation(payable(vars.srcLzImplementation))
+                        .setChainId(vars.dstChainId, vars.dstAmbChainId);
+
+                    HyperlaneImplementation(
+                        payable(vars.srcHyperlaneImplementation)
+                    ).setReceiver(
+                            vars.dstHypChainId,
+                            vars.dstHyperlaneImplementation
+                        );
+
+                    HyperlaneImplementation(
+                        payable(vars.srcHyperlaneImplementation)
+                    ).setChainId(vars.dstChainId, vars.dstHypChainId);
+                }
+            }
+
+            /// @dev create superforms when the whole state registry is configured?
             for (uint256 j = 0; j < vaults[vars.chainId].length; j++) {
+                /// @dev FIXME should be an offchain calculation
+
                 (, vars.superForm) = ISuperFormFactory(vars.srcSuperFormFactory)
-                    .createSuperForm(
-                        FORMS_FOR_VAULTS[j],
-                        address(vaults[vars.chainId][j])
-                    );
+                    .createSuperForm{
+                    value: _getPriceMultiplier(vars.chainId) * 10 ** 18
+                }(FORMS_FOR_VAULTS[j], address(vaults[vars.chainId][j]));
 
                 contracts[vars.chainId][
                     bytes32(
@@ -479,143 +608,12 @@
                     )
                 ] = vars.superForm;
             }
-
->>>>>>> 56a4f010
-            // SuperDestination(payable(vars.srcSuperDestination))
-            //     .setSrcTokenDistributor(vars.srcSuperRouter, vars.chainId);
-
-            // SuperDestination(payable(vars.srcSuperDestination))
-            //     .updateSafeGasParam("0x000100000000000000000000000000000000000000000000000000000000004c4b40");
-
-            /// @dev - RBAC
-
-            CoreStateRegistry(payable(vars.srcCoreStateRegistry)).grantRole(
-                CORE_CONTRACTS_ROLE,
-                vars.srcSuperRouter
-            );
-
-            FactoryStateRegistry(payable(vars.srcFactoryStateRegistry)).
-                setFactoryContract(vars.srcSuperFormFactory);
-            
-            FactoryStateRegistry(payable(vars.srcFactoryStateRegistry)).grantRole(
-                CORE_CONTRACTS_ROLE,
-                vars.srcSuperFormFactory
-            );
-
-            SuperFormFactory(vars.srcSuperFormFactory).setRegistryContract(
-                vars.srcFactoryStateRegistry
-            );
-
-            /// @dev - Create SuperForms in Factory contract
-            // for (uint256 j = 0; j < vaults[vars.chainId].length; j++) {
-            //     ISuperFormFactory(vars.srcSuperFormFactory).createSuperForm(
-            //         1,
-            //         address(vaults[vars.chainId][j])
-            //     );
-            // }
-
-            /// @dev TODO: for each form , add it to the core_contracts_role. Just 1 for now
-            CoreStateRegistry(payable(vars.srcCoreStateRegistry)).grantRole(
-                CORE_CONTRACTS_ROLE,
-                vars.srcTokenBank
-            );
-            CoreStateRegistry(payable(vars.srcCoreStateRegistry)).grantRole(
-                IMPLEMENTATION_CONTRACTS_ROLE,
-                vars.lzImplementation
-            );
-            CoreStateRegistry(payable(vars.srcCoreStateRegistry)).grantRole(
-                IMPLEMENTATION_CONTRACTS_ROLE,
-                vars.hyperlaneImplementation
-            );
-            CoreStateRegistry(payable(vars.srcCoreStateRegistry)).grantRole(
-                PROCESSOR_ROLE,
-                deployer
-            );
-            CoreStateRegistry(payable(vars.srcCoreStateRegistry)).grantRole(
-                UPDATER_ROLE,
-                deployer
-            );
-
-            /// @dev FIXME: in reality who has the SWAPPER_ROLE?
-            MultiTxProcessor(payable(vars.srcMultiTxProcessor)).grantRole(
-                SWAPPER_ROLE,
-                deployer
-            );
-
-            TokenBank(payable(vars.srcTokenBank)).grantRole(
-                STATE_REGISTRY_ROLE,
-                vars.srcCoreStateRegistry
-            );
-
-            /// @dev configures lzImplementation to state registry
-            CoreStateRegistry(payable(vars.srcCoreStateRegistry)).configureAmb(
-                ambIds[0],
-                vars.lzImplementation
-            );
-
-            /// @dev configures hyperlaneImplementation to state registry
-            CoreStateRegistry(payable(vars.srcCoreStateRegistry)).configureAmb(
-                ambIds[1],
-                vars.hyperlaneImplementation
-            );
-
-            /// @dev configures lzImplementation to state registry
-            FactoryStateRegistry(payable(vars.srcFactoryStateRegistry)).configureAmb(
-                ambIds[0],
-                vars.lzImplementation
-            );
-
-            /// @dev configures hyperlaneImplementation to state registry
-            FactoryStateRegistry(payable(vars.srcFactoryStateRegistry)).configureAmb(
-                ambIds[1],
-                vars.hyperlaneImplementation
-            );
-
-            /// @dev Set all trusted remotes for each chain & configure amb chains ids
-            for (uint256 j = 0; j < chainIds.length; j++) {
-                if (j != i) {
-                    vars.dstChainId = chainIds[j];
-                    /// @dev FIXME: for now only LZ amb
-                    vars.dstAmbChainId = lz_chainIds[j];
-                    vars.dstHypChainId = hyperlane_chainIds[j];
-
-                    vars.dstLzImplementation = getContract(
-                        vars.dstChainId,
-                        "LzImplementation"
-                    );
-                    vars.dstHyperlaneImplementation = getContract(
-                        vars.dstChainId,
-                        "HyperlaneImplementation"
-                    );
-
-                    LayerzeroImplementation(payable(vars.srcLzImplementation))
-                        .setTrustedRemote(
-                            vars.dstAmbChainId,
-                            abi.encodePacked(
-                                vars.srcLzImplementation,
-                                vars.dstLzImplementation
-                            )
-                        );
-                    LayerzeroImplementation(payable(vars.srcLzImplementation))
-                        .setChainId(vars.dstChainId, vars.dstAmbChainId);
-
-                    HyperlaneImplementation(
-                        payable(vars.srcHyperlaneImplementation)
-                    ).setReceiver(
-                            vars.dstHypChainId,
-                            vars.dstHyperlaneImplementation
-                        );
-
-                    HyperlaneImplementation(
-                        payable(vars.srcHyperlaneImplementation)
-                    ).setChainId(vars.dstChainId, vars.dstHypChainId);
-                }
-            }
         }
 
         vm.stopPrank();
     }
 
+    /*
     function _resetPayloadIDs() internal {
         mapping(uint16 => uint256) storage payloadID = PAYLOAD_ID; // chaindId => payloadId
 
@@ -625,9 +623,9 @@
         payloadID[POLY] = 0;
         payloadID[ARBI] = 0;
         payloadID[OP] = 0;
-        payloadID[FTM] = 0;
-    }
-
+        // payloadID[FTM] = 0;
+    }
+*/
     /*//////////////////////////////////////////////////////////////
                         MISC. HELPER FUNCTIONS
     //////////////////////////////////////////////////////////////*/
@@ -640,7 +638,7 @@
         forks[POLY] = vm.createFork(POLYGON_RPC_URL, 39887036);
         forks[ARBI] = vm.createFork(ARBITRUM_RPC_URL, 66125184);
         forks[OP] = vm.createFork(OPTIMISM_RPC_URL, 78219242);
-        forks[FTM] = vm.createFork(FANTOM_RPC_URL, 56806404);
+        //forks[FTM] = vm.createFork(FANTOM_RPC_URL, 56806404);
 
         mapping(uint16 => string) storage rpcURLs = RPC_URLS;
         rpcURLs[ETH] = ETHEREUM_RPC_URL;
@@ -649,7 +647,7 @@
         rpcURLs[POLY] = POLYGON_RPC_URL;
         rpcURLs[ARBI] = ARBITRUM_RPC_URL;
         rpcURLs[OP] = OPTIMISM_RPC_URL;
-        rpcURLs[FTM] = FANTOM_RPC_URL;
+        //rpcURLs[FTM] = FANTOM_RPC_URL;
 
         mapping(uint16 => address) storage lzEndpointsStorage = LZ_ENDPOINTS;
         lzEndpointsStorage[ETH] = ETH_lzEndpoint;
@@ -658,7 +656,7 @@
         lzEndpointsStorage[POLY] = POLY_lzEndpoint;
         lzEndpointsStorage[ARBI] = ARBI_lzEndpoint;
         lzEndpointsStorage[OP] = OP_lzEndpoint;
-        lzEndpointsStorage[FTM] = FTM_lzEndpoint;
+        //lzEndpointsStorage[FTM] = FTM_lzEndpoint;
 
         mapping(uint16 => address) storage priceFeeds = PRICE_FEEDS;
         priceFeeds[ETH] = ETHEREUM_ETH_USD_FEED;
@@ -667,7 +665,7 @@
         priceFeeds[POLY] = POLYGON_MATIC_USD_FEED;
         priceFeeds[ARBI] = address(0);
         priceFeeds[OP] = address(0);
-        priceFeeds[FTM] = FANTOM_FTM_USD_FEED;
+        //priceFeeds[FTM] = FANTOM_FTM_USD_FEED;
 
         /// @dev setup bridges. Only bridgeId 1 available for tests (Socket)
         bridgeIds.push(1);
