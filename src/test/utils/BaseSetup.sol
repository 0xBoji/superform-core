--- conflicted
+++ resolved
@@ -399,18 +399,6 @@
 
             SuperRegistry(vars.superRegistry).setRolesStateRegistry(vars.rolesStateRegistry);
 
-<<<<<<< HEAD
-            SuperRegistry(vars.superRegistry).setRolesStateRegistry(vars.rolesStateRegistry);
-
-            /// @dev 4.5.1- deploy Payload Helper
-            vars.PayloadHelper = address(
-                new PayloadHelper{salt: salt}(vars.coreStateRegistry, vars.twoStepsFormStateRegistry)
-            );
-            contracts[vars.chainId][bytes32(bytes("PayloadHelper"))] = vars.PayloadHelper;
-            console.log("CHAIN_ID %s PayloadHelper %s", vars.chainId, vars.PayloadHelper);
-
-=======
->>>>>>> 38aab17f
             /// @dev 4.5.2- deploy Fee Helper
             vars.feeHelper = address(new FeeHelper{salt: salt}(vars.superRegistry));
             contracts[vars.chainId][bytes32(bytes("FeeHelper"))] = vars.feeHelper;
@@ -586,11 +574,6 @@
             vars.superPositions = address(new SuperPositions{salt: salt}("test.com/", vars.superRegistry));
 
             contracts[vars.chainId][bytes32(bytes("SuperPositions"))] = vars.superPositions;
-<<<<<<< HEAD
-            console.log("CHAIN_ID %s SuperPositions %s", vars.chainId, vars.superPositions);
-
-=======
->>>>>>> 38aab17f
             SuperRegistry(vars.superRegistry).setSuperPositions(vars.superPositions);
 
             /// @dev 13.1- deploy Payload Helper
