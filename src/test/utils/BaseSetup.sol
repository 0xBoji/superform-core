--- conflicted
+++ resolved
@@ -367,8 +367,7 @@
             SuperRBAC(vars.superRBAC).grantUpdaterRole(deployer);
             assert(SuperRBAC(vars.superRBAC).hasUpdaterRole(deployer));
 
-<<<<<<< HEAD
-=======
+
             /// @dev FIXME: in reality who should have the FORM_STATE_REGISTRY_ROLE for state registry?
             SuperRBAC(vars.superRBAC).grantTwoStepsFormStateRegistryRole(
                 deployer
@@ -378,8 +377,6 @@
                     deployer
                 )
             );
-
->>>>>>> bb19494c
             /// @dev 4.1 - deploy Core State Registry
 
             vars.coreStateRegistry = address(
