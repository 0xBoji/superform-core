/// SPDX-License-Identifier: Apache-2.0
pragma solidity 0.8.19;

import "./BaseSetup.sol";
import {IPermit2} from "../../vendor/dragonfly-xyz/IPermit2.sol";
import {ISocketRegistry} from "../../vendor/socket/ISocketRegistry.sol";
import {ILiFi} from "../../vendor/lifi/ILiFi.sol";
import {IERC20} from "openzeppelin-contracts/contracts/interfaces/IERC20.sol";
import {SocketRouterMock} from "../mocks/SocketRouterMock.sol";
import {LiFiMock} from "../mocks/LiFiMock.sol";
import {ISuperRegistry} from "../../interfaces/ISuperRegistry.sol";
import {ITwoStepsFormStateRegistry} from "../../interfaces/ITwoStepsFormStateRegistry.sol";
import {IERC1155A} from "ERC1155A/interfaces/IERC1155A.sol";
import {IBaseForm} from "../../interfaces/IBaseForm.sol";
import {IBaseStateRegistry} from "../../interfaces/IBaseStateRegistry.sol";

abstract contract ProtocolActions is BaseSetup {
    using DataLib for uint256;

    event FailedXChainDeposits(uint256 indexed payloadId);

    /// @dev counts for each chain in each testAction the number of timelocked superforms
    mapping(uint256 chainIdIndex => uint256) countTimelocked;

    /// @dev array of ambIds
    uint8[] public AMBs;

    /// @dev TODO - sujith to comment
    uint8[][] public MultiDstAMBs;

    /// @dev this is always the originating chain of the action
    uint64 public CHAIN_0;

    /// @dev array of destination chains
    uint64[] public DST_CHAINS;

    /// @dev for multiDst scenarios, sometimes its important to consider the number of uniqueDSTs because pigeon aggregates deliveries per destination
    uint64[] public uniqueDSTs;

    uint256 public msgValue;
    uint256 public dstValue;

    /// @dev to hold reverting superForms per action kind and for timelocked
    uint256[][] public revertingDepositSFs;
    uint256[][] public revertingWithdrawSFs;
    uint256[][] public revertingWithdrawTimelockedSFs;

    /// @dev dynamic arrays to insert in the double array above
    uint256[] public revertingDepositSFsPerDst;
    uint256[] public revertingWithdrawSFsPerDst;
    uint256[] public revertingWithdrawTimelockedSFsPerDst;

    /// @dev for multiDst tests with repeating destinations
    struct UniqueDSTInfo {
        uint256 payloadNumber;
        uint256 nRepetitions; /// @dev used for assertions to calculate proper amounts per dst
    }

    /// @dev test slippage and max slippage are global params
    uint256 SLIPPAGE;
    uint256 MAX_SLIPPAGE;

    /// @dev bool to flag if scenario should have txData fullfiled on destination for a withdraw (used to test cases where txData expires in mainnet)
    bool GENERATE_WITHDRAW_TX_DATA_ON_DST;

    /// @dev to be aware which destinations have been 'used' already
    mapping(uint64 chainId => UniqueDSTInfo info) public usedDSTs;

    /// @dev used to detect which forms are timelocked
    mapping(uint64 chainId => mapping(uint256 timelockId => uint256 index)) public timeLockedIndexes;

    /// @dev all target underlyings used to build superforms
    mapping(uint64 chainId => mapping(uint256 action => uint256[] underlyingTokenIds)) public TARGET_UNDERLYINGS;

    /// @dev all target vaults used to build superforms
    mapping(uint64 chainId => mapping(uint256 action => uint256[] vaultIds)) public TARGET_VAULTS;

    /// @dev all target forms used to build superforms
    mapping(uint64 chainId => mapping(uint256 action => uint32[] formKinds)) public TARGET_FORM_KINDS;

    /// @dev all amounts for the action
    mapping(uint64 chainId => mapping(uint256 index => uint256[] action)) public AMOUNTS;

    /// @dev if the action is a partial withdraw (has no effect for deposits) - important for assertions
    mapping(uint64 chainId => mapping(uint256 index => bool[] action)) public PARTIAL;

    /// @dev holds txData for destination updates
    mapping(uint64 chainId => bytes[] generatedTxData) public TX_DATA_TO_UPDATE_ON_DST;

    /// @dev 1 for socket, 2 for lifi
    mapping(uint64 chainId => mapping(uint256 index => uint8[] liqBridgeId)) public LIQ_BRIDGES;

    mapping(uint64 chainId => mapping(uint256 index => TestType testType)) public TEST_TYPE_PER_DST;

    TestAction[] public actions;

    function setUp() public virtual override {
        super.setUp();
    }

    /*///////////////////////////////////////////////////////////////
                            MAIN INTERNAL
    //////////////////////////////////////////////////////////////*/

    function _runMainStages(
        TestAction memory action,
        uint256 act,
        MultiVaultSFData[] memory multiSuperformsData,
        SingleVaultSFData[] memory singleSuperformsData,
        MessagingAssertVars[] memory aV,
        StagesLocalVars memory vars,
        bool success
    ) internal {
        console.log("new-action");
        /// @dev builds superformRouter request data
        (multiSuperformsData, singleSuperformsData, vars) = _stage1_buildReqData(action, act);

        uint256[][] memory spAmountSummed = new uint256[][](vars.nDestinations);
        uint256[] memory spAmountBeforeWithdrawPerDst;
        uint256 inputBalanceBefore;

        /// @dev asserts superPosition balances before calling superFormRouter
        (, spAmountSummed, spAmountBeforeWithdrawPerDst, inputBalanceBefore) = _assertBeforeAction(
            action,
            multiSuperformsData,
            singleSuperformsData,
            vars
        );

        /// @dev passes request data and performs initial call
        vars = _stage2_run_src_action(action, multiSuperformsData, singleSuperformsData, vars);
        console.log("Stage 2 complete");

        /// @dev simulation of cross-chain message delivery (for x-chain actions)
        aV = _stage3_src_to_dst_amb_delivery(action, vars, multiSuperformsData, singleSuperformsData);
        console.log("Stage 3 complete");

        /// @dev processing of message delivery on destination   (for x-chain actions)
        success = _stage4_process_src_dst_payload(action, vars, aV, singleSuperformsData, act);

        if (!success) {
            console.log("Stage 4 failed");
            return;
        } else if (action.action == Actions.Withdraw && action.testType == TestType.Pass) {
            console.log("Stage 4 complete");

            /// @dev fully successful withdraws finish here and are asserted
            _assertAfterStage4Withdraw(
                action,
                multiSuperformsData,
                singleSuperformsData,
                vars,
                spAmountSummed,
                spAmountBeforeWithdrawPerDst
            );
        }

        if (
            (action.action == Actions.Deposit || action.action == Actions.DepositPermit2) &&
            !(action.testType == TestType.RevertXChainDeposit)
        ) {
            /// @dev processing of superPositions mint from destination callback on source (for successful deposits)

            success = _stage5_process_superPositions_mint(action, vars, multiSuperformsData);
            if (!success) {
                console.log("Stage 5 failed");

                return;
            } else if (action.testType != TestType.RevertMainAction) {
                console.log("Stage 5 complete");

                /// @dev if we don't even process main action there is nothing to assert
                /// @dev assert superpositions mint
                _assertAfterDeposit(action, multiSuperformsData, singleSuperformsData, vars, inputBalanceBefore);
            }
        }
        bytes[] memory returnMessagesNormalWithdraw;

        /// @dev for all form kinds including timelocked (first stage)
        /// @dev if there is a failure we immediately re-mint superShares
        /// @dev stage 6 is only required if there is any failed cross chain withdraws
        /// @dev this is only for x-chain actions
        if (action.action == Actions.Withdraw) {
            bool toAssert;
            (success, returnMessagesNormalWithdraw, toAssert) = _stage6_process_superPositions_withdraw(
                action,
                vars,
                multiSuperformsData
            );
            if (!success) {
                console.log("Stage 6 failed");
                return;
            } else if (toAssert) {
                console.log("Stage 6 complete - asserting");
                /// @dev assert superpositions re-mint
                _assertAfterFailedWithdraw(
                    action,
                    multiSuperformsData,
                    singleSuperformsData,
                    vars,
                    spAmountSummed,
                    spAmountBeforeWithdrawPerDst,
                    returnMessagesNormalWithdraw
                );
            }
        }
        bytes[] memory returnMessagesTimelockedWithdraw;

        /// @dev stage 7 and 8 are only required for timelocked forms, but also including direct chain actions
        if (action.action == Actions.Withdraw) {
            returnMessagesTimelockedWithdraw = _stage7_finalize_timelocked_payload(action, vars);

            console.log("Stage 7 complete");

            if (action.testType == TestType.Pass) {
                /// @dev assert superpositions were burned
                _assertAfterStage7Withdraw(
                    action,
                    multiSuperformsData,
                    singleSuperformsData,
                    vars,
                    spAmountSummed,
                    spAmountBeforeWithdrawPerDst
                );
            }
        }

        if (action.action == Actions.Withdraw) {
            /// @dev Process payload received on source from destination (withdraw callback, for failed withdraws)
            _stage8_process_failed_timelocked_xchain_remint(action, vars);

            console.log("Stage 8 complete");
            /// @dev assert superpositions were re-minted
            _assertAfterTimelockFailedWithdraw(
                action,
                multiSuperformsData,
                singleSuperformsData,
                vars,
                spAmountSummed,
                spAmountBeforeWithdrawPerDst,
                returnMessagesNormalWithdraw,
                returnMessagesTimelockedWithdraw
            );
        }

        delete revertingDepositSFs;
        delete revertingWithdrawSFs;
        delete revertingWithdrawTimelockedSFs;

        for (uint256 i = 0; i < vars.nDestinations; ++i) {
            delete countTimelocked[i];
            delete TX_DATA_TO_UPDATE_ON_DST[DST_CHAINS[i]];
        }
    }

    struct BuildReqDataVars {
        uint256 i;
        uint256 j;
        uint256 k;
        uint256 finalAmount;
    }

    /// @dev STEP 1: Build Request Data for SuperformRouter
    function _stage1_buildReqData(
        TestAction memory action,
        uint256 actionIndex
    )
        internal
        returns (
            MultiVaultSFData[] memory multiSuperformsData,
            SingleVaultSFData[] memory singleSuperformsData,
            StagesLocalVars memory vars
        )
    {
        /// @dev just some common sanity checks on test actions
        if (action.revertError != bytes4(0) && action.testType == TestType.Pass) revert MISMATCH_TEST_TYPE();
        if (
            (action.testType != TestType.RevertUpdateStateRBAC && action.revertRole != bytes32(0)) ||
            (action.testType == TestType.RevertUpdateStateRBAC && action.revertRole == bytes32(0))
        ) revert MISMATCH_RBAC_TEST();

        /// @dev detects the index of originating chain
        for (uint256 i = 0; i < chainIds.length; i++) {
            if (CHAIN_0 == chainIds[i]) {
                vars.chain0Index = i;
                break;
            }
        }

        vars.lzEndpoint_0 = LZ_ENDPOINTS[CHAIN_0];
        vars.fromSrc = payable(getContract(CHAIN_0, "SuperformRouter"));

        vars.nDestinations = DST_CHAINS.length;

        vars.lzEndpoints_1 = new address[](vars.nDestinations);
        vars.toDst = new address[](vars.nDestinations);

        /// @dev the data we want to construct to output to stage 2
        if (action.multiVaults) {
            multiSuperformsData = new MultiVaultSFData[](vars.nDestinations);
        } else {
            singleSuperformsData = new SingleVaultSFData[](vars.nDestinations);
        }

        /// @dev in each destination we want to build our request data
        for (uint256 i = 0; i < vars.nDestinations; i++) {
            for (uint256 j = 0; j < chainIds.length; j++) {
                if (DST_CHAINS[i] == chainIds[j]) {
                    vars.chainDstIndex = j;
                    break;
                }
            }
            vars.lzEndpoints_1[i] = LZ_ENDPOINTS[DST_CHAINS[i]];
            /// @dev first the superformIds are obtained, together with token addresses for src and dst, vault addresses and information about vaults with partial withdraws (for assertions)
            (
                vars.targetSuperformIds,
                vars.underlyingSrcToken,
                vars.underlyingDstToken,
                vars.vaultMock,
                vars.partialWithdrawVaults
            ) = _targetVaults(CHAIN_0, DST_CHAINS[i], actionIndex, i);

            vars.toDst = new address[](vars.targetSuperformIds.length);

            /// @dev action is sameChain, if there is a liquidity swap it should go to the same form. In adition, in this case, if action is cross chain withdraw, user can select to receive a different kind of underlying from source
            /// @dev if action is cross-chain deposit, destination for liquidity is coreStateRegistry
            for (uint256 k = 0; k < vars.targetSuperformIds.length; k++) {
                if (CHAIN_0 == DST_CHAINS[i] || (action.action == Actions.Withdraw && CHAIN_0 != DST_CHAINS[i])) {
                    (vars.superformT, , ) = vars.targetSuperformIds[k].getSuperform();
                    vars.toDst[k] = payable(vars.superformT);
                } else {
                    vars.toDst[k] = payable(getContract(DST_CHAINS[i], "CoreStateRegistry"));
                }
            }

            vars.amounts = AMOUNTS[DST_CHAINS[i]][actionIndex];

            vars.liqBridges = LIQ_BRIDGES[DST_CHAINS[i]][actionIndex];

            if (action.multiVaults) {
                multiSuperformsData[i] = _buildMultiVaultCallData(
                    MultiVaultCallDataArgs(
                        action.user,
                        vars.fromSrc,
                        action.externalToken == 3
                            ? NATIVE_TOKEN
                            : getContract(CHAIN_0, UNDERLYING_TOKENS[action.externalToken]),
                        vars.toDst,
                        vars.underlyingSrcToken,
                        vars.underlyingDstToken,
                        vars.targetSuperformIds,
                        vars.amounts,
                        vars.liqBridges,
                        MAX_SLIPPAGE,
                        vars.vaultMock,
                        CHAIN_0,
                        DST_CHAINS[i],
                        uint256(chainIds[vars.chain0Index]),
                        uint256(chainIds[vars.chainDstIndex]),
                        action.multiTx,
                        action.action,
                        action.slippage,
                        vars.partialWithdrawVaults
                    )
                );
            } else {
                uint256 finalAmount = vars.amounts[0];

                /// @dev FOR TESTING AND MAINNET: in sameChain deposit actions, slippage is encoded in the request (extracted from bridge api)
                /// @dev JUST FOR TESTING: for all withdraw actions we also encode slippage to simulate a maxWithdraw case (if we input same amount in scenario)
                /// @dev JUST FOR TESTING: for partial withdraws its negligible the effect of this extra slippage param as it is just for testing
                if (
                    action.slippage != 0 &&
                    ((CHAIN_0 == DST_CHAINS[i] &&
                        (action.action == Actions.Deposit || action.action == Actions.DepositPermit2)) ||
                        (action.action == Actions.Withdraw))
                ) {
                    finalAmount = (vars.amounts[0] * (10000 - uint256(action.slippage))) / 10000;
                }

                SingleVaultCallDataArgs memory singleVaultCallDataArgs = SingleVaultCallDataArgs(
                    action.user,
                    vars.fromSrc,
                    action.externalToken == 3
                        ? NATIVE_TOKEN
                        : getContract(CHAIN_0, UNDERLYING_TOKENS[action.externalToken]),
                    vars.toDst[0],
                    vars.underlyingSrcToken[0],
                    vars.underlyingDstToken[0],
                    vars.targetSuperformIds[0],
                    finalAmount,
                    vars.liqBridges[0],
                    MAX_SLIPPAGE,
                    vars.vaultMock[0],
                    CHAIN_0,
                    DST_CHAINS[i],
                    uint256(chainIds[vars.chain0Index]), /// @dev these are just the originating and dst chain ids casted to uint256 (the liquidity bridge chain ids)
                    uint256(chainIds[vars.chainDstIndex]), /// @dev these are just the originating and dst chain ids casted to uint256 (the liquidity bridge chain ids)
                    action.multiTx,
                    vars.partialWithdrawVaults.length > 0 ? vars.partialWithdrawVaults[0] : false
                );

                if (
                    action.action == Actions.Deposit ||
                    action.action == Actions.DepositPermit2 ||
                    action.action == Actions.RescueFailedDeposit
                ) {
                    singleSuperformsData[i] = _buildSingleVaultDepositCallData(singleVaultCallDataArgs, action.action);
                } else {
                    singleSuperformsData[i] = _buildSingleVaultWithdrawCallData(singleVaultCallDataArgs);
                }
            }
        }

        vm.selectFork(FORKS[CHAIN_0]);
    }

    /// @dev STEP 2: Run Source Chain Action
    function _stage2_run_src_action(
        TestAction memory action,
        MultiVaultSFData[] memory multiSuperformsData,
        SingleVaultSFData[] memory singleSuperformsData,
        StagesLocalVars memory vars
    ) internal returns (StagesLocalVars memory) {
        vm.selectFork(FORKS[CHAIN_0]);
        SuperformRouter superformRouter = SuperformRouter(vars.fromSrc);

        PaymentHelper paymentHelper = PaymentHelper(getContract(CHAIN_0, "PaymentHelper"));

        /// @dev this step atempts to detect if there are reverting vaults on direct chain calls, for either deposits or withdraws

        bool sameChainDstHasRevertingVault;
        for (uint256 i = 0; i < vars.nDestinations; ++i) {
            if (CHAIN_0 == DST_CHAINS[i]) {
                if (revertingDepositSFs.length > 0) {
                    if (
                        revertingDepositSFs[i].length > 0 &&
                        (action.action == Actions.Deposit || action.action == Actions.DepositPermit2)
                    ) {
                        sameChainDstHasRevertingVault = true;
                        break;
                    }
                }
                if (revertingWithdrawSFs.length > 0) {
                    if (revertingWithdrawSFs[i].length > 0 && action.action == Actions.Withdraw) {
                        sameChainDstHasRevertingVault = true;
                        break;
                    }
                }
            }
        }
        /// @dev pigeon requires event logs to be recorded so that it can properly capture the variables it needs to fullfil messages. Check pigeon library docs for more info
        vm.recordLogs();
        if (action.multiVaults) {
            if (vars.nDestinations == 1) {
                /// @dev data built in step 1 is aggregated with AMBS and dstChains info
                vars.singleDstMultiVaultStateReq = SingleXChainMultiVaultStateReq(
                    AMBs,
                    DST_CHAINS[0],
                    multiSuperformsData[0]
                );

                if (action.action == Actions.Deposit || action.action == Actions.DepositPermit2) {
                    /// @dev payment estimation, differs according to the type of entry point used
                    (, , dstValue, msgValue) = CHAIN_0 != DST_CHAINS[0]
                        ? paymentHelper.estimateSingleXChainMultiVault(vars.singleDstMultiVaultStateReq, true)
                        : paymentHelper.estimateSingleDirectMultiVault(
                            SingleDirectMultiVaultStateReq(multiSuperformsData[0]),
                            true
                        );

                    vm.prank(users[action.user]);

                    if (sameChainDstHasRevertingVault || action.testType == TestType.RevertMainAction) {
                        vm.expectRevert();
                    }
                    /// @dev the actual call to the entry point

                    CHAIN_0 != DST_CHAINS[0]
                        ? superformRouter.singleXChainMultiVaultDeposit{value: msgValue}(
                            vars.singleDstMultiVaultStateReq
                        )
                        : superformRouter.singleDirectMultiVaultDeposit{value: msgValue}(
                            SingleDirectMultiVaultStateReq(multiSuperformsData[0])
                        );
                } else if (action.action == Actions.Withdraw) {
                    /// @dev payment estimation, differs according to the type of entry point used
                    (, , dstValue, msgValue) = CHAIN_0 != DST_CHAINS[0]
                        ? paymentHelper.estimateSingleXChainMultiVault(vars.singleDstMultiVaultStateReq, false)
                        : paymentHelper.estimateSingleDirectMultiVault(
                            SingleDirectMultiVaultStateReq(multiSuperformsData[0]),
                            false
                        );

                    vm.prank(users[action.user]);

                    if (sameChainDstHasRevertingVault || action.testType == TestType.RevertMainAction) {
                        vm.expectRevert();
                    }
                    /// @dev the actual call to the entry point

                    CHAIN_0 != DST_CHAINS[0]
                        ? superformRouter.singleXChainMultiVaultWithdraw{value: msgValue}(
                            vars.singleDstMultiVaultStateReq
                        )
                        : superformRouter.singleDirectMultiVaultWithdraw{value: msgValue}(
                            SingleDirectMultiVaultStateReq(multiSuperformsData[0])
                        );
                }
            } else if (vars.nDestinations > 1) {
                /// @dev data built in step 1 is aggregated with AMBS and dstChains info

                vars.multiDstMultiVaultStateReq = MultiDstMultiVaultStateReq(
                    MultiDstAMBs,
                    DST_CHAINS,
                    multiSuperformsData
                );

                if (action.action == Actions.Deposit || action.action == Actions.DepositPermit2) {
                    /// @dev payment estimation, differs according to the type of entry point used

                    (, , dstValue, msgValue) = paymentHelper.estimateMultiDstMultiVault(
                        vars.multiDstMultiVaultStateReq,
                        true
                    );
                    vm.prank(users[action.user]);

                    if (sameChainDstHasRevertingVault || action.testType == TestType.RevertMainAction) {
                        vm.expectRevert();
                    }
<<<<<<< HEAD
                    superRouter.multiDstMultiVaultDeposit{value: msgValue}(vars.multiDstMultiVaultStateReq);
=======
                    /// @dev the actual call to the entry point

                    superformRouter.multiDstMultiVaultDeposit{value: msgValue}(vars.multiDstMultiVaultStateReq);
>>>>>>> 9489cfda
                } else if (action.action == Actions.Withdraw) {
                    /// @dev payment estimation, differs according to the type of entry point used

                    (, , dstValue, msgValue) = paymentHelper.estimateMultiDstMultiVault(
                        vars.multiDstMultiVaultStateReq,
                        false
                    );
                    vm.prank(users[action.user]);

                    if (sameChainDstHasRevertingVault || action.testType == TestType.RevertMainAction) {
                        vm.expectRevert();
                    }
                    /// @dev the actual call to the entry point

                    superformRouter.multiDstMultiVaultWithdraw{value: msgValue}(vars.multiDstMultiVaultStateReq);
                }
            }
        } else {
            if (vars.nDestinations == 1) {
                if (CHAIN_0 != DST_CHAINS[0]) {
                    vars.singleXChainSingleVaultStateReq = SingleXChainSingleVaultStateReq(
                        AMBs,
                        DST_CHAINS[0],
                        singleSuperformsData[0]
                    );

                    if (action.action == Actions.Deposit || action.action == Actions.DepositPermit2) {
                        /// @dev payment estimation, differs according to the type of entry point used

                        (, , dstValue, msgValue) = paymentHelper.estimateSingleXChainSingleVault(
                            vars.singleXChainSingleVaultStateReq,
                            true
                        );
                        vm.prank(users[action.user]);

                        if (sameChainDstHasRevertingVault || action.testType == TestType.RevertMainAction) {
                            vm.expectRevert();
                        }
                        /// @dev the actual call to the entry point

                        superformRouter.singleXChainSingleVaultDeposit{value: msgValue}(
                            vars.singleXChainSingleVaultStateReq
                        );
                    } else if (action.action == Actions.Withdraw) {
                        /// @dev payment estimation, differs according to the type of entry point used

                        (, , dstValue, msgValue) = paymentHelper.estimateSingleXChainSingleVault(
                            vars.singleXChainSingleVaultStateReq,
                            false
                        );
                        vm.prank(users[action.user]);

                        if (sameChainDstHasRevertingVault || action.testType == TestType.RevertMainAction) {
                            vm.expectRevert();
                        }
                        /// @dev the actual call to the entry point

                        superformRouter.singleXChainSingleVaultWithdraw{value: msgValue}(
                            vars.singleXChainSingleVaultStateReq
                        );
                    }
                } else {
                    vars.singleDirectSingleVaultStateReq = SingleDirectSingleVaultStateReq(singleSuperformsData[0]);

                    if (action.action == Actions.Deposit || action.action == Actions.DepositPermit2) {
                        /// @dev payment estimation, differs according to the type of entry point used

                        (, , dstValue, msgValue) = paymentHelper.estimateSingleDirectSingleVault(
                            vars.singleDirectSingleVaultStateReq,
                            true
                        );
                        vm.prank(users[action.user]);

                        if (sameChainDstHasRevertingVault || action.testType == TestType.RevertMainAction) {
                            vm.expectRevert();
                        }
                        /// @dev the actual call to the entry point

                        superformRouter.singleDirectSingleVaultDeposit{value: msgValue}(
                            vars.singleDirectSingleVaultStateReq
                        );
                    } else if (action.action == Actions.Withdraw) {
                        /// @dev payment estimation, differs according to the type of entry point used

                        (, , dstValue, msgValue) = paymentHelper.estimateSingleDirectSingleVault(
                            vars.singleDirectSingleVaultStateReq,
                            false
                        );
                        vm.prank(users[action.user]);

                        if (sameChainDstHasRevertingVault || action.testType == TestType.RevertMainAction) {
                            vm.expectRevert();
                        }
                        /// @dev the actual call to the entry point

                        superformRouter.singleDirectSingleVaultWithdraw{value: msgValue}(
                            vars.singleDirectSingleVaultStateReq
                        );
                    }
                }
            } else if (vars.nDestinations > 1) {
                vars.multiDstSingleVaultStateReq = MultiDstSingleVaultStateReq(
                    MultiDstAMBs,
                    DST_CHAINS,
                    singleSuperformsData
                );
                if (action.action == Actions.Deposit || action.action == Actions.DepositPermit2) {
                    /// @dev payment estimation, differs according to the type of entry point used
                    (, , dstValue, msgValue) = paymentHelper.estimateMultiDstSingleVault(
                        vars.multiDstSingleVaultStateReq,
                        true
                    );
                    vm.prank(users[action.user]);

                    if (sameChainDstHasRevertingVault || action.testType == TestType.RevertMainAction) {
                        vm.expectRevert();
                    }
                    /// @dev the actual call to the entry point

                    superformRouter.multiDstSingleVaultDeposit{value: msgValue}(vars.multiDstSingleVaultStateReq);
                } else if (action.action == Actions.Withdraw) {
                    /// @dev payment estimation, differs according to the type of entry point used

                    (, , dstValue, msgValue) = paymentHelper.estimateMultiDstSingleVault(
                        vars.multiDstSingleVaultStateReq,
                        true
                    );
                    vm.prank(users[action.user]);

                    if (sameChainDstHasRevertingVault || action.testType == TestType.RevertMainAction) {
                        vm.expectRevert();
                    }
                    /// @dev the actual call to the entry point

                    superformRouter.multiDstSingleVaultWithdraw{value: msgValue}(vars.multiDstSingleVaultStateReq);
                }
            }
        }

        return vars;
    }

    struct Stage3InternalVars {
        address[] toMailboxes;
        uint32[] expDstDomains;
        address[] endpoints;
        uint16[] lzChainIds;
        uint64[] celerChainIds;
        address[] celerBusses;
        uint256[] forkIds;
        uint256 k;
    }

    /// @dev STEP 3 X-CHAIN: Use corresponding AMB helper to get the message data and assert
    function _stage3_src_to_dst_amb_delivery(
        TestAction memory action,
        StagesLocalVars memory vars,
        MultiVaultSFData[] memory multiSuperformsData,
        SingleVaultSFData[] memory singleSuperformsData
    ) internal returns (MessagingAssertVars[] memory) {
        Stage3InternalVars memory internalVars;

        for (uint256 i = 0; i < vars.nDestinations; i++) {
            /// @dev if payloadNumber is = 0 still it means uniqueDst has not been found yet (1 repetition)
            if (usedDSTs[DST_CHAINS[i]].payloadNumber == 0) {
                /// @dev NOTE: re-set struct to null to reset repetitions for multi action
                delete usedDSTs[DST_CHAINS[i]];

                ++usedDSTs[DST_CHAINS[i]].payloadNumber;
                uniqueDSTs.push(DST_CHAINS[i]);
            } else {
                /// @dev add repetitions (for non unique destinations)
                ++usedDSTs[DST_CHAINS[i]].payloadNumber;
            }
        }
        vars.nUniqueDsts = uniqueDSTs.length;

        internalVars.toMailboxes = new address[](vars.nUniqueDsts);
        internalVars.expDstDomains = new uint32[](vars.nUniqueDsts);

        internalVars.endpoints = new address[](vars.nUniqueDsts);
        internalVars.lzChainIds = new uint16[](vars.nUniqueDsts);

        internalVars.celerBusses = new address[](vars.nUniqueDsts);
        internalVars.celerChainIds = new uint64[](vars.nUniqueDsts);

        internalVars.forkIds = new uint256[](vars.nUniqueDsts);

        internalVars.k = 0;
        for (uint256 i = 0; i < chainIds.length; i++) {
            for (uint256 j = 0; j < vars.nUniqueDsts; j++) {
                if (uniqueDSTs[j] == chainIds[i]) {
                    internalVars.toMailboxes[internalVars.k] = hyperlaneMailboxes[i];
                    internalVars.expDstDomains[internalVars.k] = hyperlane_chainIds[i];

                    internalVars.endpoints[internalVars.k] = lzEndpoints[i];
                    internalVars.lzChainIds[internalVars.k] = lz_chainIds[i];

                    internalVars.celerChainIds[internalVars.k] = celer_chainIds[i];
                    internalVars.celerBusses[internalVars.k] = celerMessageBusses[i];

                    internalVars.forkIds[internalVars.k] = FORKS[chainIds[i]];

                    internalVars.k++;
                }
            }
        }
        delete uniqueDSTs;
        vars.logs = vm.getRecordedLogs();

        for (uint256 index; index < AMBs.length; index++) {
            if (AMBs[index] == 1) {
                LayerZeroHelper(getContract(CHAIN_0, "LayerZeroHelper")).help(
                    internalVars.endpoints,
                    internalVars.lzChainIds,
                    5000000, /// note: using some max limit
                    internalVars.forkIds,
                    vars.logs
                );
            }

            if (AMBs[index] == 2) {
                /// @dev see pigeon for this implementation
                HyperlaneHelper(getContract(CHAIN_0, "HyperlaneHelper")).help(
                    address(HyperlaneMailbox),
                    internalVars.toMailboxes,
                    internalVars.expDstDomains,
                    internalVars.forkIds,
                    vars.logs
                );
            }

            if (AMBs[index] == 3) {
                CelerHelper(getContract(CHAIN_0, "CelerHelper")).help(
                    CELER_CHAIN_IDS[CHAIN_0],
                    CELER_BUSSES[CHAIN_0],
                    internalVars.celerBusses,
                    internalVars.celerChainIds,
                    internalVars.forkIds,
                    vars.logs
                );
            }
        }

        MessagingAssertVars[] memory aV = new MessagingAssertVars[](vars.nDestinations);

        CoreStateRegistry stateRegistry;
        /// @dev assert good delivery of message on destination by analyzing superformIds and mounts
        for (uint256 i = 0; i < vars.nDestinations; i++) {
            aV[i].toChainId = DST_CHAINS[i];
            if (usedDSTs[aV[i].toChainId].nRepetitions == 0) {
                usedDSTs[aV[i].toChainId].nRepetitions = usedDSTs[aV[i].toChainId].payloadNumber;
            }
            vm.selectFork(FORKS[aV[i].toChainId]);

            if (CHAIN_0 != aV[i].toChainId) {
                stateRegistry = CoreStateRegistry(payable(getContract(aV[i].toChainId, "CoreStateRegistry")));

                /// @dev increase payloadIds and decode info
                aV[i].receivedPayloadId = stateRegistry.payloadsCount() - usedDSTs[aV[i].toChainId].payloadNumber + 1;
                aV[i].data = abi.decode(stateRegistry.payload(aV[i].receivedPayloadId), (AMBMessage));

                if (action.multiVaults) {
                    aV[i].expectedMultiVaultsData = multiSuperformsData[i];
                    aV[i].receivedMultiVaultData = abi.decode(aV[i].data.params, (InitMultiVaultData));

                    assertEq(aV[i].expectedMultiVaultsData.superformIds, aV[i].receivedMultiVaultData.superformIds);

                    assertEq(aV[i].expectedMultiVaultsData.amounts, aV[i].receivedMultiVaultData.amounts);
                } else {
                    aV[i].expectedSingleVaultData = singleSuperformsData[i];

                    aV[i].receivedSingleVaultData = abi.decode(aV[i].data.params, (InitSingleVaultData));

                    assertEq(aV[i].expectedSingleVaultData.superformId, aV[i].receivedSingleVaultData.superformId);

                    assertEq(aV[i].expectedSingleVaultData.amount, aV[i].receivedSingleVaultData.amount);
                }

                --usedDSTs[aV[i].toChainId].payloadNumber;
            }
        }
        return aV;
    }

    /// @dev STEP 4 X-CHAIN: Update state (for deposits), perform multiTxCall (when enabled) and process src to dst payload (for deposits/withdraws)
    function _stage4_process_src_dst_payload(
        TestAction memory action,
        StagesLocalVars memory vars,
        MessagingAssertVars[] memory aV,
        SingleVaultSFData[] memory singleSuperformsData,
        uint256 actionIndex
    ) internal returns (bool success) {
        success = true;
        for (uint256 i = 0; i < vars.nDestinations; i++) {
            aV[i].toChainId = DST_CHAINS[i];
            if (CHAIN_0 != aV[i].toChainId) {
                vm.selectFork(FORKS[aV[i].toChainId]);

                if (action.action == Actions.Deposit || action.action == Actions.DepositPermit2) {
                    unchecked {
                        PAYLOAD_ID[aV[i].toChainId]++;
                    }

                    vars.multiVaultsPayloadArg = updateMultiVaultDepositPayloadArgs(
                        PAYLOAD_ID[aV[i].toChainId],
                        aV[i].receivedMultiVaultData.amounts,
                        action.slippage,
                        aV[i].toChainId,
                        action.testType,
                        action.revertError,
                        action.revertRole
                    );

                    vars.singleVaultsPayloadArg = updateSingleVaultDepositPayloadArgs(
                        PAYLOAD_ID[aV[i].toChainId],
                        aV[i].receivedSingleVaultData.amount,
                        action.slippage,
                        aV[i].toChainId,
                        action.testType,
                        action.revertError,
                        action.revertRole
                    );

                    if (action.testType == TestType.Pass) {
                        if (action.multiTx) {
                            /// @dev this calls targetVaults again only to obtain underlyingSrcToken and underlyingDstToken. Call could be avoided if file is more optimized
                            (, vars.underlyingSrcToken, vars.underlyingDstToken, , ) = _targetVaults(
                                CHAIN_0,
                                DST_CHAINS[i],
                                actionIndex,
                                i
                            );
                            /// @dev first mulitTxCall is performed to ensure tokens reach CoreStateRegistry on deposits
                            if (action.multiVaults) {
                                vars.amounts = AMOUNTS[DST_CHAINS[i]][actionIndex];
                                _batchProcessMultiTx(
                                    vars.liqBridges,
                                    CHAIN_0,
                                    aV[i].toChainId,
                                    vars.underlyingSrcToken,
                                    vars.underlyingDstToken,
                                    vars.amounts
                                );
                            } else {
                                _processMultiTx(
                                    vars.liqBridges[0],
                                    CHAIN_0,
                                    aV[i].toChainId,
                                    vars.underlyingSrcToken[0],
                                    vars.underlyingDstToken[0],
                                    singleSuperformsData[i].amount
                                );
                            }
                        }

                        /// @dev this is the step where the amounts are updated taking into account the final slippage
                        if (action.multiVaults) {
                            _updateMultiVaultDepositPayload(vars.multiVaultsPayloadArg);
                        } else if (singleSuperformsData.length > 0) {
                            _updateSingleVaultDepositPayload(vars.singleVaultsPayloadArg);
                        }
                        console.log("grabbing logs");

                        vm.recordLogs();

                        /// @dev payload processing. This performs the action down to the form level and builds any acknowledgement data needed to bring it back to source
                        /// @dev hence the record logs before and after and payload delivery to source
                        (success, , ) = _processPayload(
                            PAYLOAD_ID[aV[i].toChainId],
                            aV[i].toChainId,
                            action.testType,
                            action.revertError
                        );
                        vars.logs = vm.getRecordedLogs();

                        _payloadDeliveryHelper(CHAIN_0, aV[i].toChainId, vars.logs);
                    } else if (action.testType == TestType.RevertProcessPayload) {
                        if (action.multiTx) {
                            /// @dev this calls targetVaults again only to obtain underlyingSrcToken and underlyingDstToken. Call could be avoided if file is more optimized
                            (, vars.underlyingSrcToken, vars.underlyingDstToken, , ) = _targetVaults(
                                CHAIN_0,
                                DST_CHAINS[i],
                                actionIndex,
                                i
                            );
                            /// @dev this logic is essentially repeated from above
                            if (action.multiVaults) {
                                vars.amounts = AMOUNTS[DST_CHAINS[i]][actionIndex];
                                _batchProcessMultiTx(
                                    vars.liqBridges,
                                    CHAIN_0,
                                    aV[i].toChainId,
                                    vars.underlyingSrcToken,
                                    vars.underlyingDstToken,
                                    vars.amounts
                                );
                            } else {
                                _processMultiTx(
                                    vars.liqBridges[0],
                                    CHAIN_0,
                                    aV[i].toChainId,
                                    vars.underlyingSrcToken[0],
                                    vars.underlyingDstToken[0],
                                    singleSuperformsData[i].amount
                                );
                            }
                        }
                        /// @dev this logic is essentially repeated from above
                        if (action.multiVaults) {
                            _updateMultiVaultDepositPayload(vars.multiVaultsPayloadArg);
                        } else if (singleSuperformsData.length > 0) {
                            _updateSingleVaultDepositPayload(vars.singleVaultsPayloadArg);
                        }
                        /// @dev process payload will revert in here
                        (success, , ) = _processPayload(
                            PAYLOAD_ID[aV[i].toChainId],
                            aV[i].toChainId,
                            action.testType,
                            action.revertError
                        );
                        if (!success) {
                            return success;
                        }
                    } else if (
                        action.testType == TestType.RevertUpdateStateSlippage ||
                        action.testType == TestType.RevertUpdateStateRBAC
                    ) {
                        /// @dev branch used just for reverts of updatePayload (process payload is not even called)
                        if (action.multiVaults) {
                            success = _updateMultiVaultDepositPayload(vars.multiVaultsPayloadArg);
                        } else {
                            success = _updateSingleVaultDepositPayload(vars.singleVaultsPayloadArg);
                        }

                        if (!success) {
                            return success;
                        }
                    }
                } else if (
                    action.action == Actions.Withdraw &&
                    (action.testType == TestType.Pass || action.testType == TestType.RevertVaultsWithdraw)
                ) {
                    unchecked {
                        PAYLOAD_ID[aV[i].toChainId]++;
                    }
                    console.log("grabbing logs");

                    /// @dev for scenarios with GENERATE_WITHDRAW_TX_DATA_ON_DST update txData on destination
                    if (GENERATE_WITHDRAW_TX_DATA_ON_DST) {
                        if (action.multiVaults) {
                            _updateMultiVaultWithdrawPayload(PAYLOAD_ID[aV[i].toChainId], aV[i].toChainId);
                        } else {
                            if (countTimelocked[i] == 0) {
                                _updateSingleVaultWithdrawPayload(PAYLOAD_ID[aV[i].toChainId], aV[i].toChainId);
                            }
                        }
                    }

                    vm.recordLogs();

                    /// @dev payload processing. This performs the action down to the form level and builds any acknowledgement data needed to bring it back to source
                    /// @dev hence the record logs before and after and payload delivery to source
                    (success, , ) = _processPayload(
                        PAYLOAD_ID[aV[i].toChainId],
                        aV[i].toChainId,
                        action.testType,
                        action.revertError
                    );
                    vars.logs = vm.getRecordedLogs();

                    _payloadDeliveryHelper(CHAIN_0, aV[i].toChainId, vars.logs);
                }
            }
            vm.selectFork(aV[i].initialFork);
        }
    }

    /// @dev STEP 5 X-CHAIN: Process dst to src payload (mint of SuperPositions for deposits)
    function _stage5_process_superPositions_mint(
        TestAction memory action,
        StagesLocalVars memory vars,
        MultiVaultSFData[] memory multiSuperformsData
    ) internal returns (bool success) {
        ///@dev assume it will pass by default
        success = true;

        console.log("stage5");
        vm.selectFork(FORKS[CHAIN_0]);

        uint256 toChainId;
        for (uint256 i = 0; i < vars.nDestinations; i++) {
            toChainId = DST_CHAINS[i];

            if (CHAIN_0 != toChainId) {
                if (action.testType == TestType.Pass) {
                    /// @dev only perform payload processing for successful deposits
                    /// @dev message is not delivered if ALL deposit vaults fail in a multi vault or single vault
                    if (action.multiVaults) {
                        if (revertingDepositSFs[i].length == multiSuperformsData[i].superformIds.length) {
                            continue;
                        }
                    } else {
                        if (revertingDepositSFs[i].length == 1) {
                            continue;
                        }
                    }
                    unchecked {
                        PAYLOAD_ID[CHAIN_0]++;
                    }

                    (success, , ) = _processPayload(PAYLOAD_ID[CHAIN_0], CHAIN_0, action.testType, action.revertError);
                }
            }
        }
    }

    /// @dev STEP 6 X-CHAIN: Process payload back on source (re-mint of SuperPositions for failed withdraws (inc. 1st stage timelock failures - unlock request))
    function _stage6_process_superPositions_withdraw(
        TestAction memory action,
        StagesLocalVars memory vars,
        MultiVaultSFData[] memory multiSuperformsData
    ) internal returns (bool success, bytes[] memory returnMessages, bool toAssert) {
        /// @dev assume it will pass by default
        success = true;
        toAssert = false;
        vm.selectFork(FORKS[CHAIN_0]);

        uint256 toChainId;
        returnMessages = new bytes[](vars.nDestinations);
        for (uint256 i = 0; i < vars.nDestinations; i++) {
            toChainId = DST_CHAINS[i];

            if (CHAIN_0 != toChainId) {
                /// @dev this must not be called if all vaults are reverting timelocked in a given destination (it is done in a later stage)
                if (action.multiVaults) {
                    if (revertingWithdrawTimelockedSFs[i].length == multiSuperformsData[i].superformIds.length) {
                        continue;
                    }
                } else {
                    if (revertingWithdrawTimelockedSFs[i].length == 1) {
                        continue;
                    }
                }
                /// @dev if there is any reverting withdraw normal vault, process payload on src
                if (revertingWithdrawSFs[i].length > 0) {
                    toAssert = true;
                    unchecked {
                        PAYLOAD_ID[CHAIN_0]++;
                    }

                    (, returnMessages[i], ) = _processPayload(
                        PAYLOAD_ID[CHAIN_0],
                        CHAIN_0,
                        action.testType,
                        action.revertError
                    );
                }
            }
        }
    }

    /// @dev STEP 7 DIRECT AND X-CHAIN: Finalize timelocked payload after time has passed
    function _stage7_finalize_timelocked_payload(
        TestAction memory action,
        StagesLocalVars memory vars
    ) internal returns (bytes[] memory returnMessages) {
        uint256 initialFork;
        uint256 currentUnlockId;
        returnMessages = new bytes[](vars.nDestinations);
        for (uint256 i = 0; i < vars.nDestinations; i++) {
            if (countTimelocked[i] > 0) {
                initialFork = vm.activeFork();

                vm.selectFork(FORKS[DST_CHAINS[i]]);

                ITwoStepsFormStateRegistry twoStepsFormStateRegistry = ITwoStepsFormStateRegistry(
                    contracts[DST_CHAINS[i]][bytes32(bytes("TwoStepsFormStateRegistry"))]
                );

                currentUnlockId = twoStepsFormStateRegistry.timeLockPayloadCounter();
                if (currentUnlockId > 0) {
                    vm.recordLogs();

                    /// @dev perform the calls from beginning to last because of easiness in passing unlock id
                    for (uint256 j = countTimelocked[i]; j > 0; j--) {
                        /// @dev increase time by 5 days
                        vm.warp(block.timestamp + (86400 * 5));
                        (uint256 nativeFee, bytes memory ackAmbParams) = _generateAckGasFeesAndParamsForTimeLock(
                            abi.encode(CHAIN_0, DST_CHAINS[i]),
                            AMBs,
                            currentUnlockId - j + 1
                        );

                        vm.prank(deployer);

                        /// @dev if needed in certain test scenarios, re-feed txData for timelocked here
                        returnMessages[i] = twoStepsFormStateRegistry.finalizePayload{value: nativeFee}(
                            currentUnlockId - j + 1,
                            GENERATE_WITHDRAW_TX_DATA_ON_DST
                                ? TX_DATA_TO_UPDATE_ON_DST[DST_CHAINS[i]][timeLockedIndexes[DST_CHAINS[i]][j]]
                                : bytes(""),
                            ackAmbParams
                        );
                    }
                    /// @dev deliver the message for the given destination
                    Vm.Log[] memory logs = vm.getRecordedLogs();
                    _payloadDeliveryHelper(CHAIN_0, DST_CHAINS[i], logs);
                }
            }
        }
        vm.selectFork(initialFork);
    }

    /// @dev STEP 8 X-CHAIN: to process failed messages from 2 step forms registry
    function _stage8_process_failed_timelocked_xchain_remint(
        TestAction memory action,
        StagesLocalVars memory vars
    ) internal returns (bool success) {
        /// @dev assume it will pass by default
        success = true;
        vm.selectFork(FORKS[CHAIN_0]);

        for (uint256 i = 0; i < vars.nDestinations; i++) {
            if (CHAIN_0 != DST_CHAINS[i] && revertingWithdrawTimelockedSFs[i].length > 0) {
                IBaseStateRegistry twoStepsFormStateRegistry = IBaseStateRegistry(
                    contracts[CHAIN_0][bytes32(bytes("TwoStepsFormStateRegistry"))]
                );

                /// @dev if a payload exists to be processed, process it
                if (twoStepsFormStateRegistry.payload(TWO_STEP_PAYLOAD_ID[CHAIN_0] + 1).length > 0) {
                    unchecked {
                        TWO_STEP_PAYLOAD_ID[CHAIN_0]++;
                    }

                    success = _processTwoStepPayload(
                        TWO_STEP_PAYLOAD_ID[CHAIN_0],
                        CHAIN_0,
                        action.testType,
                        action.revertError
                    );
                }
            }
        }
    }

    /// @dev 'n' deposits rescued per payloadId per destination chain
    /// @dev TODO - Smit to add better comments
    function _rescueFailedDeposits(TestAction memory action, uint256 actionIndex) internal {
        if (action.action == Actions.RescueFailedDeposit && action.testType == TestType.Pass) {
            vm.selectFork(FORKS[CHAIN_0]);
            uint256 userWethBalanceBefore = MockERC20(getContract(CHAIN_0, UNDERLYING_TOKENS[2])).balanceOf(users[0]);

            vm.selectFork(FORKS[DST_CHAINS[0]]);

            address payable coreStateRegistryDst = payable(getContract(DST_CHAINS[0], "CoreStateRegistry"));
            uint256[] memory rescueSuperformIds;

            rescueSuperformIds = CoreStateRegistry(coreStateRegistryDst).getFailedDeposits(PAYLOAD_ID[DST_CHAINS[0]]);

            LiqRequest[] memory liqRequests = new LiqRequest[](rescueSuperformIds.length);

            uint256 finalAmount;
            /// @dev simulating slippage from bridges
            for (uint256 i; i < AMOUNTS[CHAIN_0][actionIndex].length; ++i) {
                finalAmount += (AMOUNTS[CHAIN_0][actionIndex][i] * (10000 - uint256(action.slippage))) / 10000;
            }

            SingleVaultCallDataArgs memory singleVaultCallDataArgs = SingleVaultCallDataArgs(
                action.user,
                coreStateRegistryDst,
                getContract(CHAIN_0, UNDERLYING_TOKENS[TARGET_UNDERLYINGS[CHAIN_0][1][0]]), /// @dev needs to correspond to `underlyingTokenDst_` in _buildLiqBridgeTxData()
                coreStateRegistryDst,
                action.externalToken == 3 /// @dev needs to correspond to `underlyingToken` in _buildLiqBridgeTxData()
                    ? NATIVE_TOKEN
                    : getContract(DST_CHAINS[0], UNDERLYING_TOKENS[action.externalToken]),
                getContract(DST_CHAINS[0], UNDERLYING_TOKENS[TARGET_UNDERLYINGS[DST_CHAINS[0]][0][0]]),
                rescueSuperformIds[0], /// @dev initiating with first rescueSuperformId
                (AMOUNTS[CHAIN_0][actionIndex][0] * (10000 - uint256(action.slippage))) / 10000, /// @dev initiating with slippage adjusted amount of first vault
                LIQ_BRIDGES[CHAIN_0][actionIndex][0],
                MAX_SLIPPAGE,
                action.externalToken == 3
                    ? NATIVE_TOKEN
                    : getContract(DST_CHAINS[0], UNDERLYING_TOKENS[action.externalToken]),
                CHAIN_0,
                DST_CHAINS[0], /// unsure about its usage
                CHAIN_0,
                DST_CHAINS[0],
                action.multiTx,
                false
            );

            for (uint256 i = 0; i < rescueSuperformIds.length; ++i) {
                singleVaultCallDataArgs.superformId = rescueSuperformIds[i];
                /// @dev slippage adjusted amount that'll be withdrawn
                singleVaultCallDataArgs.amount =
                    (AMOUNTS[CHAIN_0][actionIndex][i] * (10000 - uint256(action.slippage))) /
                    10000;
                liqRequests[i] = _buildSingleVaultWithdrawCallData(singleVaultCallDataArgs).liqRequest;
            }

            vm.prank(deployer);
            CoreStateRegistry(coreStateRegistryDst).rescueFailedDeposits(PAYLOAD_ID[DST_CHAINS[0]], liqRequests);

            vm.selectFork(FORKS[CHAIN_0]);
            uint256 userWethBalanceAfter = MockERC20(getContract(CHAIN_0, UNDERLYING_TOKENS[2])).balanceOf(users[0]);

            assertEq(userWethBalanceAfter, userWethBalanceBefore + finalAmount);
        }
    }

    /// @dev this internal function just loops over _buildSingleVaultDepositCallData or _buildSingleVaultWithdrawCallData to build MultiVaultSFData
    function _buildMultiVaultCallData(
        MultiVaultCallDataArgs memory args
    ) internal returns (MultiVaultSFData memory superformsData) {
        SingleVaultSFData memory superformData;
        uint256 len = args.superformIds.length;
        LiqRequest[] memory liqRequests = new LiqRequest[](len);
        SingleVaultCallDataArgs memory callDataArgs;

        if (len == 0) revert LEN_MISMATCH();
        uint256[] memory finalAmounts = new uint256[](len);
        uint256[] memory maxSlippageTemp = new uint256[](len);
        for (uint i = 0; i < len; i++) {
            finalAmounts[i] = args.amounts[i];
            /// @dev FOR TESTING AND MAINNET:: in sameChain actions, slippage is encoded in the request with the amount (extracted from bridge api)
            if (
                args.slippage != 0 &&
                ((args.srcChainId == args.toChainId &&
                    (args.action == Actions.Deposit || args.action == Actions.DepositPermit2)) ||
                    (args.action == Actions.Withdraw))
            ) {
                finalAmounts[i] = (args.amounts[i] * (10000 - uint256(args.slippage))) / 10000;
            }
            callDataArgs = SingleVaultCallDataArgs(
                args.user,
                args.fromSrc,
                args.externalToken,
                args.toDst[i],
                args.underlyingTokens[i],
                args.underlyingTokensDst[i],
                args.superformIds[i],
                finalAmounts[i],
                args.liqBridges[i],
                args.maxSlippage,
                args.vaultMock[i],
                args.srcChainId,
                args.toChainId,
                args.liquidityBridgeSrcChainId,
                args.liquidityBridgeToChainId,
                args.multiTx,
                args.partialWithdrawVaults.length > 0 ? args.partialWithdrawVaults[i] : false
            );
            if (args.action == Actions.Deposit || args.action == Actions.DepositPermit2) {
                superformData = _buildSingleVaultDepositCallData(callDataArgs, args.action);
            } else if (args.action == Actions.Withdraw) {
                superformData = _buildSingleVaultWithdrawCallData(callDataArgs);
            }
            liqRequests[i] = superformData.liqRequest;
            maxSlippageTemp[i] = args.maxSlippage;
        }

        superformsData = MultiVaultSFData(
            args.superformIds,
            finalAmounts,
            maxSlippageTemp,
            liqRequests,
            abi.encode(args.partialWithdrawVaults)
        );
    }

    function _buildLiqBridgeTxData(
        uint8 liqBridgeKind_,
        address externalToken_, // this is underlyingTokenDst for withdraws
        address underlyingToken_,
        address underlyingTokenDst_, // this is external token (to receive in the end) for withdraws
        address from_,
        uint64 toChainId_,
        bool multiTx_,
        address toDst_,
        uint256 liqBridgeToChainId_,
        uint256 amount_,
        bool withdraw
    ) internal returns (bytes memory txData) {
        /// @dev for socket
        if (liqBridgeKind_ == 1) {
            ISocketRegistry.BridgeRequest memory bridgeRequest;
            ISocketRegistry.MiddlewareRequest memory middlewareRequest;
            ISocketRegistry.UserRequest memory userRequest;
            /// @dev middlware request is used if there is a swap involved before the bridging action (external != underlying)
            /// @dev the input token should be the token the user deposits, which will be swapped to the input token of bridging request
            if (externalToken_ != underlyingToken_) {
                middlewareRequest = ISocketRegistry.MiddlewareRequest(
                    1, /// @dev request id, arbitrary number, but using 0 or 1 for mocking purposes
                    0, /// @dev unused in tests
                    externalToken_,
                    abi.encode(from_) /// @dev this bytes param is used for testing purposes only and easiness of mocking, does not resemble mainnet
                );

                bridgeRequest = ISocketRegistry.BridgeRequest(
                    1, /// @dev request id, arbitrary number, but using 0 or 1 for mocking purposes
                    0, /// @dev unused in tests
                    withdraw ? externalToken_ : underlyingToken_, /// @dev initial token to extract will be externalToken in args, which is the actual underlyingTokenDst for withdraws (check how the call is made in _buildSingleVaultWithdrawCallData )
                    abi.encode(from_, FORKS[toChainId_], underlyingTokenDst_) /// @dev this bytes param is used for testing purposes only and easiness of mocking, does not resemble mainnet
                );
            } else {
                bridgeRequest = ISocketRegistry.BridgeRequest(
                    1, /// @dev request id, arbitrary number, but using 0 or 1 for mocking purposes
                    0,
                    withdraw ? externalToken_ : underlyingToken_, /// @dev initial token to extract will be externalToken in args, which is the actual underlyingTokenDst for withdraws (check how the call is made in _buildSingleVaultWithdrawCallData )
                    abi.encode(from_, FORKS[toChainId_], underlyingTokenDst_) /// @dev this bytes param is used for testing purposes only and easiness of mocking, does not resemble mainnet
                );
            }

            userRequest = ISocketRegistry.UserRequest(
                multiTx_ && CHAIN_0 != toChainId_ ? getContract(toChainId_, "MultiTxProcessor") : toDst_, /// @dev for cross-chain multiTx actions, 1st liquidity dst is MultiTxProcessor
                liqBridgeToChainId_,
                amount_,
                middlewareRequest,
                bridgeRequest
            );

            txData = abi.encodeWithSelector(SocketRouterMock.outboundTransferTo.selector, userRequest);
            /// @dev for lifi
        } else if (liqBridgeKind_ == 2) {
            ILiFi.BridgeData memory bridgeData;
            ILiFi.SwapData[] memory swapData = new ILiFi.SwapData[](1);

            swapData[0] = ILiFi.SwapData(
                address(0), /// @dev  callTo (arbitrary)
                address(0), /// @dev  callTo (approveTo)
                externalToken_,
                withdraw ? externalToken_ : underlyingToken_, /// @dev initial token to extract will be externalToken in args, which is the actual underlyingTokenDst for withdraws (check how the call is made in _buildSingleVaultWithdrawCallData )
                amount_,
                abi.encode(from_, FORKS[toChainId_], underlyingTokenDst_), /// @dev this bytes param is used for testing purposes only and easiness of mocking, does not resemble mainnet
                false /// @dev  arbitrary
            );

            if (externalToken_ != underlyingToken_) {
                bridgeData = ILiFi.BridgeData(
                    bytes32("1"), /// @dev request id, arbitrary number
                    "", /// @dev unused in tests
                    "", /// @dev unused in tests
                    address(0), /// @dev unused in tests
                    withdraw ? externalToken_ : underlyingToken_, /// @dev initial token to extract will be externalToken in args, which is the actual underlyingTokenDst for withdraws (check how the call is made in _buildSingleVaultWithdrawCallData )
                    multiTx_ && CHAIN_0 != toChainId_ ? getContract(toChainId_, "MultiTxProcessor") : toDst_, /// @dev for cross-chain multiTx actions, 1st liquidity dst is MultiTxProcessor
                    amount_,
                    liqBridgeToChainId_,
                    true, /// @dev if external != underlying, this is true
                    false /// @dev always false for mocking purposes
                );
            } else {
                bridgeData = ILiFi.BridgeData(
                    bytes32("1"), /// @dev request id, arbitrary number
                    "", /// @dev unused in tests
                    "", /// @dev unused in tests
                    address(0),
                    withdraw ? externalToken_ : underlyingToken_, /// @dev initial token to extract will be externalToken in args, which is the actual underlyingTokenDst for withdraws (check how the call is made in _buildSingleVaultWithdrawCallData )
                    multiTx_ && CHAIN_0 != toChainId_ ? getContract(toChainId_, "MultiTxProcessor") : toDst_, /// @dev for cross-chain multiTx actions, 1st liquidity dst is MultiTxProcessor
                    amount_,
                    liqBridgeToChainId_,
                    false,
                    false /// @dev always false for mocking purposes
                );
            }

            txData = abi.encodeWithSelector(LiFiMock.swapAndStartBridgeTokensViaBridge.selector, bridgeData, swapData);
        }
    }

    struct SingleVaultDepositLocalVars {
        uint256 initialFork;
        address from;
        IPermit2.PermitTransferFrom permit;
        bytes txData;
        bytes sig;
        bytes permit2Calldata;
        LiqRequest liqReq;
    }

    function _buildSingleVaultDepositCallData(
        SingleVaultCallDataArgs memory args,
        Actions action
    ) internal returns (SingleVaultSFData memory superformData) {
        SingleVaultDepositLocalVars memory v;
        v.initialFork = vm.activeFork();

        v.from = args.fromSrc;

        if (args.srcChainId == args.toChainId) {
            /// @dev same chain deposit, from is superform (which is inscribed in toDst in the beginning of stage 1)
            v.from = args.toDst;
        }

        v.txData = _buildLiqBridgeTxData(
            args.liqBridge,
            args.externalToken,
            args.underlyingToken,
            args.underlyingTokenDst,
            v.from,
            args.toChainId,
            args.multiTx,
            args.toDst,
            args.liquidityBridgeToChainId,
            args.amount,
            false
        );

        /// @dev to also inscribe the token address in the Struct
        address liqRequestToken = args.externalToken != args.underlyingToken
            ? args.externalToken
            : args.underlyingToken;

        /// @dev build permit2 calldata

        vm.selectFork(FORKS[args.srcChainId]);

        if (action == Actions.DepositPermit2) {
            v.permit = IPermit2.PermitTransferFrom({
                permitted: IPermit2.TokenPermissions({token: IERC20(address(liqRequestToken)), amount: args.amount}),
                nonce: _randomUint256(),
                deadline: block.timestamp
            });
            v.sig = _signPermit(v.permit, v.from, userKeys[args.user], args.srcChainId); /// @dev from is either SuperformRouter (xchain) or the form (direct deposit)

            v.permit2Calldata = abi.encode(v.permit.nonce, v.permit.deadline, v.sig);
        }

        /// @dev the actual liq request struct inscription
        v.liqReq = LiqRequest(
            args.liqBridge,
            v.txData,
            liqRequestToken,
            args.amount,
            liqRequestToken == NATIVE_TOKEN ? args.amount : 0, /// @dev for native actions amount is also here
            v.permit2Calldata
        );

        if (liqRequestToken != NATIVE_TOKEN) {
            /// @dev - APPROVE transfer to SuperformRouter (because of Socket)
            vm.prank(users[args.user]);

            if (action == Actions.DepositPermit2) {
                MockERC20(liqRequestToken).approve(getContract(args.srcChainId, "CanonicalPermit2"), type(uint256).max);
            } else if (action == Actions.Deposit && liqRequestToken != NATIVE_TOKEN) {
                /// @dev this assumes that if same underlying is present in >1 vault in a multi vault, that the amounts are ordered from lowest to highest,
                /// @dev this is because the approves override each other and may lead to Arithmetic over/underflow
                MockERC20(liqRequestToken).increaseAllowance(v.from, args.amount);
            }
        }
        vm.selectFork(v.initialFork);

        /// @dev extraData is unused here so false is encoded (it is currently used to send in the partialWithdraw vaults without resorting to extra args, just for withdraws)
        superformData = SingleVaultSFData(args.superformId, args.amount, args.maxSlippage, v.liqReq, abi.encode(false));
    }

    struct SingleVaultWithdrawLocalVars {
        ISocketRegistry.MiddlewareRequest middlewareRequest;
        ISocketRegistry.BridgeRequest bridgeRequest;
        address superformRouter;
        address stateRegistry;
        IERC1155A superPositions;
        bytes txData;
        LiqRequest liqReq;
    }

    function _buildSingleVaultWithdrawCallData(
        SingleVaultCallDataArgs memory args
    ) internal returns (SingleVaultSFData memory superformData) {
        SingleVaultWithdrawLocalVars memory vars;

        uint256 initialFork = vm.activeFork();
        vm.selectFork(FORKS[CHAIN_0]);

        vars.superformRouter = contracts[CHAIN_0][bytes32(bytes("SuperformRouter"))];
        vars.stateRegistry = contracts[CHAIN_0][bytes32(bytes("SuperRegistry"))];
        vars.superPositions = IERC1155A(ISuperRegistry(vars.stateRegistry).superPositions());
        vm.prank(users[args.user]);

        /// @dev singleId approvals from ERC1155A are used here https://github.com/superform-xyz/ERC1155A, avoiding approving all superPositions at once
        vars.superPositions.setApprovalForOne(vars.superformRouter, args.superformId, args.amount);

        vm.selectFork(initialFork);

        vars.txData = _buildLiqBridgeTxData(
            args.liqBridge,
            args.underlyingTokenDst, /// @dev notice the switch of underlyingTokenDst with external token, because external token is meant to be received in the end after a withdraw
            args.underlyingToken,
            args.externalToken, /// @dev notice the switch of underlyingTokenDst with external token, because external token is meant to be received in the end after a withdraw
            args.toDst,
            args.srcChainId,
            false, /// @dev withdraws are never multiTx
            users[args.user],
            args.liquidityBridgeSrcChainId,
            args.amount,
            true
        );

        /// @dev push all txData to this state var to re-feed in certain test cases
        if (GENERATE_WITHDRAW_TX_DATA_ON_DST) {
            TX_DATA_TO_UPDATE_ON_DST[args.toChainId].push(vars.txData);
        }

        vars.liqReq = LiqRequest(
            args.liqBridge,
            GENERATE_WITHDRAW_TX_DATA_ON_DST ? bytes("") : vars.txData, /// @dev for certain test cases, insert txData as null here
            args.underlyingTokenDst,
            args.amount,
            0,
            ""
        );

        /// @dev extraData is currently used to send in the partialWithdraw vaults without resorting to extra args, just for withdraws
        superformData = SingleVaultSFData(
            args.superformId,
            args.amount,
            args.maxSlippage,
            vars.liqReq,
            abi.encode(args.partialWithdrawVault)
        );
    }

    /*///////////////////////////////////////////////////////////////
                             HELPERS
    //////////////////////////////////////////////////////////////*/

    struct TargetVaultsVars {
        uint256[] underlyingTokens;
        uint256[] vaultIds;
        uint32[] formKinds;
        uint256[] superformIdsTemp;
        uint256 len;
        string underlyingToken;
    }

    function _targetVaults(
        uint64 chain0,
        uint64 chain1,
        uint256 action,
        uint256 dst
    )
        internal
        returns (
            uint256[] memory targetSuperformsMem,
            address[] memory underlyingSrcTokensMem,
            address[] memory underlyingDstTokensMem,
            address[] memory vaultMocksMem,
            bool[] memory partialWithdrawVaults
        )
    {
        TargetVaultsVars memory vars;
        vars.underlyingTokens = TARGET_UNDERLYINGS[chain1][action];
        vars.vaultIds = TARGET_VAULTS[chain1][action];
        vars.formKinds = TARGET_FORM_KINDS[chain1][action];

        partialWithdrawVaults = PARTIAL[chain1][action];

        /// @dev constructs superFormIds from provided input info
        vars.superformIdsTemp = _superformIds(vars.underlyingTokens, vars.vaultIds, vars.formKinds, chain1);

        vars.len = vars.superformIdsTemp.length;

        if (vars.len == 0) revert LEN_VAULTS_ZERO();

        targetSuperformsMem = new uint256[](vars.len);
        underlyingSrcTokensMem = new address[](vars.len);
        underlyingDstTokensMem = new address[](vars.len);
        vaultMocksMem = new address[](vars.len);

        /// @dev this loop assigns the information in the correct output arrays the best way possible
        for (uint256 i = 0; i < vars.len; i++) {
            vars.underlyingToken = UNDERLYING_TOKENS[
                vars.underlyingTokens[i] // 1
            ];

            targetSuperformsMem[i] = vars.superformIdsTemp[i];
            underlyingSrcTokensMem[i] = getContract(chain0, vars.underlyingToken);
            underlyingDstTokensMem[i] = getContract(chain1, vars.underlyingToken);
            vaultMocksMem[i] = getContract(chain1, VAULT_NAMES[vars.vaultIds[i]][vars.underlyingTokens[i]]);
            if (vars.vaultIds[i] == 3 || vars.vaultIds[i] == 5 || vars.vaultIds[i] == 6) {
                revertingDepositSFsPerDst.push(vars.superformIdsTemp[i]);
            }
            if (vars.vaultIds[i] == 4) {
                revertingWithdrawTimelockedSFsPerDst.push(vars.superformIdsTemp[i]);
            }
            if (vars.vaultIds[i] == 7 || vars.vaultIds[i] == 8) {
                revertingWithdrawSFsPerDst.push(vars.superformIdsTemp[i]);
            }
        }

        /// @dev this is used to have info on all reverting superforms in all destinations. Storage access is used for easiness of pushing
        revertingDepositSFs.push(revertingDepositSFsPerDst);
        revertingWithdrawSFs.push(revertingWithdrawSFsPerDst);
        revertingWithdrawTimelockedSFs.push(revertingWithdrawTimelockedSFsPerDst);

        delete revertingDepositSFsPerDst;
        delete revertingWithdrawSFsPerDst;
        delete revertingWithdrawTimelockedSFsPerDst;

        /// @dev detects timelocked forms in scenario and counts them
        for (uint256 j; j < vars.formKinds.length; j++) {
            if (vars.formKinds[j] == 1) ++countTimelocked[dst];
            timeLockedIndexes[chain1][countTimelocked[dst]] = j;
        }
    }

    function _superformIds(
        uint256[] memory underlyingTokens_,
        uint256[] memory vaultIds_,
        uint32[] memory formKinds_,
        uint64 chainId_
    ) internal view returns (uint256[] memory) {
        uint256[] memory superformIds_ = new uint256[](vaultIds_.length);
        /// @dev test sanity checks
        if (vaultIds_.length != formKinds_.length) revert INVALID_TARGETS();
        if (vaultIds_.length != underlyingTokens_.length) revert INVALID_TARGETS();

        /// @dev obtains superform addresses through string concatenation, notice what is done in BaseSetup to save these in contracts mapping
        for (uint256 i = 0; i < vaultIds_.length; i++) {
            address superform = getContract(
                chainId_,
                string.concat(
                    UNDERLYING_TOKENS[underlyingTokens_[i]],
                    VAULT_KINDS[vaultIds_[i]],
                    "Superform",
                    Strings.toString(FORM_BEACON_IDS[formKinds_[i]])
                )
            );

            /// @dev superformids are built here
            superformIds_[i] = DataLib.packSuperform(superform, FORM_BEACON_IDS[formKinds_[i]], chainId_);
        }

        return superformIds_;
    }

    function _updateMultiVaultDepositPayload(updateMultiVaultDepositPayloadArgs memory args) internal returns (bool) {
        uint256 initialFork = vm.activeFork();

        vm.selectFork(FORKS[args.targetChainId]);
        uint256 len = args.amounts.length;
        uint256[] memory finalAmounts = new uint256[](len);

        /// @dev slippage calculation
        for (uint256 i = 0; i < len; i++) {
            finalAmounts[i] = args.amounts[i];
            if (args.slippage > 0) {
                finalAmounts[i] = (args.amounts[i] * (10000 - uint256(args.slippage))) / 10000;
            }
        }

        /// @dev if test type is RevertProcessPayload, revert is further down the call chain
        if (args.testType == TestType.Pass || args.testType == TestType.RevertProcessPayload) {
            vm.prank(deployer);

            CoreStateRegistry(payable(getContract(args.targetChainId, "CoreStateRegistry")))
                .updateMultiVaultDepositPayload(args.payloadId, finalAmounts);

            /// @dev if scenario is meant to revert here (e.g invalid slippage)
        } else if (args.testType == TestType.RevertUpdateStateSlippage) {
            vm.prank(deployer);

            vm.expectRevert(args.revertError); /// @dev removed string here: come to this later

            CoreStateRegistry(payable(getContract(args.targetChainId, "CoreStateRegistry")))
                .updateMultiVaultDepositPayload(args.payloadId, finalAmounts);

            return false;
            /// @dev if scenario is meant to revert here (e.g invalid role)
        } else if (args.testType == TestType.RevertUpdateStateRBAC) {
            vm.prank(users[2]);
            bytes memory errorMsg = getAccessControlErrorMsg(users[2], args.revertRole);
            vm.expectRevert(errorMsg);

            CoreStateRegistry(payable(getContract(args.targetChainId, "CoreStateRegistry")))
                .updateMultiVaultDepositPayload(args.payloadId, finalAmounts);

            return false;
        }

        vm.selectFork(initialFork);

        return true;
    }

    function _updateSingleVaultDepositPayload(updateSingleVaultDepositPayloadArgs memory args) internal returns (bool) {
        uint256 initialFork = vm.activeFork();

        vm.selectFork(FORKS[args.targetChainId]);
        uint256 finalAmount;

        finalAmount = args.amount;
        if (args.slippage > 0) {
            finalAmount = (args.amount * (10000 - uint256(args.slippage))) / 10000;
        }
        /// @dev if test type is RevertProcessPayload, revert is further down the call chain

        if (args.testType == TestType.Pass || args.testType == TestType.RevertProcessPayload) {
            vm.prank(deployer);

            CoreStateRegistry(payable(getContract(args.targetChainId, "CoreStateRegistry")))
                .updateSingleVaultDepositPayload(args.payloadId, finalAmount);
            /// @dev if scenario is meant to revert here (e.g invalid slippage)
        } else if (args.testType == TestType.RevertUpdateStateSlippage) {
            vm.prank(deployer);

            vm.expectRevert(args.revertError); /// @dev removed string here: come to this later

            CoreStateRegistry(payable(getContract(args.targetChainId, "CoreStateRegistry")))
                .updateSingleVaultDepositPayload(args.payloadId, finalAmount);

            return false;

            /// @dev if scenario is meant to revert here (e.g invalid role)
        } else if (args.testType == TestType.RevertUpdateStateRBAC) {
            vm.prank(users[2]);
            bytes memory errorMsg = getAccessControlErrorMsg(users[2], args.revertRole);
            vm.expectRevert(errorMsg);

            CoreStateRegistry(payable(getContract(args.targetChainId, "CoreStateRegistry")))
                .updateSingleVaultDepositPayload(args.payloadId, finalAmount);

            return false;
        }

        vm.selectFork(initialFork);

        return true;
    }

    function _updateMultiVaultWithdrawPayload(uint256 payloadId, uint64 chainId) internal returns (bool) {
        uint256 initialFork = vm.activeFork();

        vm.selectFork(FORKS[chainId]);
        vm.prank(deployer);

        CoreStateRegistry(payable(getContract(chainId, "CoreStateRegistry"))).updateMultiVaultWithdrawPayload(
            payloadId,
            TX_DATA_TO_UPDATE_ON_DST[chainId]
        );

        vm.selectFork(initialFork);

        return true;
    }

    function _updateSingleVaultWithdrawPayload(uint256 payloadId, uint64 chainId) internal returns (bool) {
        uint256 initialFork = vm.activeFork();

        vm.selectFork(FORKS[chainId]);
        vm.prank(deployer);

        CoreStateRegistry(payable(getContract(chainId, "CoreStateRegistry"))).updateSingleVaultWithdrawPayload(
            payloadId,
            TX_DATA_TO_UPDATE_ON_DST[chainId][0]
        );

        vm.selectFork(initialFork);
        return true;
    }

    function _processPayload(
        uint256 payloadId_,
        uint64 targetChainId_,
        TestType testType,
        bytes4 revertError
    ) internal returns (bool, bytes memory savedMessage, bytes memory returnMessage) {
        uint256 initialFork = vm.activeFork();
        vm.selectFork(FORKS[targetChainId_]);

        uint256 nativeFee;
        bytes memory ackAmbParams;

        /// @dev only generate if acknowledgement is needed
        if (targetChainId_ != CHAIN_0) {
            (nativeFee, ackAmbParams) = _generateAckGasFeesAndParams(CHAIN_0, targetChainId_, AMBs, payloadId_);
        }

        vm.prank(deployer);
        if (testType == TestType.Pass) {
            (savedMessage, returnMessage) = CoreStateRegistry(payable(getContract(targetChainId_, "CoreStateRegistry")))
                .processPayload{value: nativeFee}(payloadId_, ackAmbParams);
        } else if (testType == TestType.RevertProcessPayload) {
            /// @dev WARNING the try catch silences the revert, therefore the only way to assert is via emit
            vm.expectEmit();
            // We emit the event we expect to see.
            emit FailedXChainDeposits(payloadId_);

            (savedMessage, returnMessage) = CoreStateRegistry(payable(getContract(targetChainId_, "CoreStateRegistry")))
                .processPayload{value: nativeFee}(payloadId_, ackAmbParams);
            return (false, savedMessage, returnMessage);
        }

        vm.selectFork(initialFork);
        return (true, savedMessage, returnMessage);
    }

    function _processTwoStepPayload(
        uint256 payloadId_,
        uint64 targetChainId_,
        TestType testType,
        bytes4
    ) internal returns (bool) {
        uint256 initialFork = vm.activeFork();

        vm.selectFork(FORKS[targetChainId_]);

        /// @dev no acknowledgement is needed;
        bytes memory ackParams;

        vm.prank(deployer);

        TwoStepsFormStateRegistry(payable(getContract(targetChainId_, "TwoStepsFormStateRegistry"))).processPayload{
            value: msgValue
        }(payloadId_, ackParams);

        vm.selectFork(initialFork);
        return true;
    }

    function _buildLiqBridgeTxDataMultiTx(
        uint8 liqBridgeKind_,
        address underlyingToken_,
        address underlyingTokenDst_,
        address from_,
        uint64 toChainId_,
        uint256 amount_
    ) internal returns (bytes memory txData) {
        if (liqBridgeKind_ == 1) {
            /// @dev for socket
            ISocketRegistry.BridgeRequest memory bridgeRequest;
            ISocketRegistry.MiddlewareRequest memory middlewareRequest;
            ISocketRegistry.UserRequest memory userRequest;

            middlewareRequest = ISocketRegistry.MiddlewareRequest(
                1, /// @dev request id, arbitrary number, but using 0 or 1 for mocking purposes
                0, /// @dev unused in tests
                underlyingTokenDst_,
                abi.encode(getContract(toChainId_, "MultiTxProcessor"), FORKS[toChainId_], underlyingTokenDst_)
            );

            /// @dev empty bridge request
            bridgeRequest = ISocketRegistry.BridgeRequest(
                0, /// @dev request id, arbitrary number, but using 0 or 1 for mocking purposes
                0, /// @dev unused in tests
                address(0),
                abi.encode(getContract(toChainId_, "MultiTxProcessor"), FORKS[toChainId_], underlyingTokenDst_)
            );

            userRequest = ISocketRegistry.UserRequest(
                getContract(toChainId_, "CoreStateRegistry"), /// @dev next token destination is coreStateRegistry
                uint256(toChainId_),
                amount_,
                middlewareRequest,
                bridgeRequest
            );

            txData = abi.encodeWithSelector(SocketRouterMock.outboundTransferTo.selector, userRequest);
        } else if (liqBridgeKind_ == 2) {
            /// @dev for lifi
            ILiFi.BridgeData memory bridgeData;
            ILiFi.SwapData[] memory swapData = new ILiFi.SwapData[](1);

            swapData[0] = ILiFi.SwapData(
                address(0), ///  @dev  callTo (arbitrary)
                address(0), ///  @dev  callTo (approveTo)
                underlyingToken_,
                underlyingToken_,
                amount_,
                abi.encode(from_, FORKS[toChainId_], underlyingTokenDst_),
                false // arbitrary
            );

            bridgeData = ILiFi.BridgeData(
                bytes32("1"), /// @dev request id, arbitrary number
                "", /// @dev unused in tests
                "", /// @dev unused in tests
                address(0),
                underlyingTokenDst_,
                getContract(toChainId_, "CoreStateRegistry"), /// @dev next destination
                amount_,
                uint256(toChainId_),
                false, /// @dev false in the case of multiTxProcessor to only perform _bridge call (assumes tokens are already swapped)
                true /// @dev true in the case of multiTxProcessor to only perform _bridge call (assumes tokens are already swapped)
            );

            txData = abi.encodeWithSelector(LiFiMock.swapAndStartBridgeTokensViaBridge.selector, bridgeData, swapData);
        }
    }

    /// @dev - assumption to only use MultiTxProcessor for destination chain swaps (middleware requests)
    function _processMultiTx(
        uint8 liqBridgeKind_,
        uint64 srcChainId_,
        uint64 targetChainId_,
        address underlyingToken_,
        address underlyingTokenDst_,
        uint256 amount_
    ) internal {
        uint256 initialFork = vm.activeFork();
        vm.selectFork(FORKS[targetChainId_]);

        /// @dev liqData is rebuilt here to perform to send the tokens from MultiTxProcessor to CoreStateRegistry
        bytes memory txData = _buildLiqBridgeTxDataMultiTx(
            liqBridgeKind_,
            underlyingToken_,
            underlyingTokenDst_,
            getContract(targetChainId_, "MultiTxProcessor"),
            targetChainId_,
            amount_
        );

        vm.prank(deployer);

        MultiTxProcessor(payable(getContract(targetChainId_, "MultiTxProcessor"))).processTx(
            liqBridgeKind_,
            txData,
            underlyingTokenDst_,
            amount_
        );
        vm.selectFork(initialFork);
    }

    function _batchProcessMultiTx(
        uint8[] memory liqBridgeKinds_,
        uint64 srcChainId_,
        uint64 targetChainId_,
        address[] memory underlyingTokens_,
        address[] memory underlyingTokensDst_,
        uint256[] memory amounts_
    ) internal {
        uint256 initialFork = vm.activeFork();
        vm.selectFork(FORKS[targetChainId_]);

        bytes[] memory txDatas = new bytes[](underlyingTokens_.length);

        /// @dev liqData is rebuilt here to perform to send the tokens from MultiTxProcessor to CoreStateRegistry
        for (uint256 i = 0; i < underlyingTokens_.length; i++) {
            txDatas[i] = _buildLiqBridgeTxDataMultiTx(
                liqBridgeKinds_[i],
                underlyingTokens_[i],
                underlyingTokensDst_[i],
                getContract(targetChainId_, "MultiTxProcessor"),
                targetChainId_,
                amounts_[i]
            );
        }
        vm.prank(deployer);

        MultiTxProcessor(payable(getContract(targetChainId_, "MultiTxProcessor"))).batchProcessTx(
            liqBridgeKinds_,
            txDatas,
            underlyingTokensDst_,
            amounts_
        );
        vm.selectFork(initialFork);
    }

    function _payloadDeliveryHelper(uint64 FROM_CHAIN, uint64 TO_CHAIN, Vm.Log[] memory logs) internal {
        for (uint256 i; i < AMBs.length; i++) {
            /// @notice ID: 1 Layerzero
            if (AMBs[i] == 1) {
                LayerZeroHelper(getContract(TO_CHAIN, "LayerZeroHelper")).helpWithEstimates(
                    LZ_ENDPOINTS[FROM_CHAIN],
                    5000000, /// note: using some max limit
                    FORKS[FROM_CHAIN],
                    logs
                );
            }

            /// @notice ID: 2 Hyperlane
            if (AMBs[i] == 2) {
                HyperlaneHelper(getContract(TO_CHAIN, "HyperlaneHelper")).help(
                    address(HyperlaneMailbox),
                    address(HyperlaneMailbox),
                    FORKS[FROM_CHAIN],
                    logs
                );
            }

            /// @notice ID: 3 Celer
            if (AMBs[i] == 3) {
                CelerHelper(getContract(TO_CHAIN, "CelerHelper")).help(
                    CELER_CHAIN_IDS[TO_CHAIN],
                    CELER_BUSSES[TO_CHAIN],
                    CELER_BUSSES[FROM_CHAIN],
                    CELER_CHAIN_IDS[FROM_CHAIN],
                    FORKS[FROM_CHAIN],
                    logs
                );
            }
        }
    }

    /// @dev generalized internal function to assert multiVault superPosition balances. if partial withdraws only asserts current balance is greater than amount to assert
    function _assertMultiVaultBalance(
        uint256 user,
        uint256[] memory superformIds,
        uint256[] memory amountsToAssert,
        bool[] memory partialWithdrawVaults
    ) internal {
        address superRegistryAddress = getContract(CHAIN_0, "SuperRegistry");
        vm.selectFork(FORKS[CHAIN_0]);

        address superPositionsAddress = ISuperRegistry(superRegistryAddress).superPositions();

        IERC1155A superPositions = IERC1155A(superPositionsAddress);

        uint256 currentBalanceOfSp;

        bool partialWithdraw = partialWithdrawVaults.length > 0;
        for (uint256 i = 0; i < superformIds.length; i++) {
            currentBalanceOfSp = superPositions.balanceOf(users[user], superformIds[i]);
            if (partialWithdrawVaults.length > 0) partialWithdraw = partialWithdrawVaults[i];

            if (!partialWithdraw) {
                assertEq(currentBalanceOfSp, amountsToAssert[i]);
            } else {
                assertGt(currentBalanceOfSp, amountsToAssert[i]);
            }
        }
    }

    /// @dev generalized internal function to assert single superPosition balances.
    function _assertSingleVaultBalance(uint256 user, uint256 superformId, uint256 amountToAssert) internal {
        address superRegistryAddress = getContract(CHAIN_0, "SuperRegistry");
        vm.selectFork(FORKS[CHAIN_0]);

        address superPositionsAddress = ISuperRegistry(superRegistryAddress).superPositions();

        IERC1155A superPositions = IERC1155A(superPositionsAddress);

        uint256 currentBalanceOfSp = superPositions.balanceOf(users[user], superformId);

        assertEq(currentBalanceOfSp, amountToAssert);
    }

    /// @dev generalized internal function to assert single superPosition balances of partial withdraws
    function _assertSingleVaultPartialWithdrawBalance(
        uint256 user,
        uint256 superformId,
        uint256 amountToAssert
    ) internal {
        address superRegistryAddress = getContract(CHAIN_0, "SuperRegistry");
        vm.selectFork(FORKS[CHAIN_0]);

        address superPositionsAddress = ISuperRegistry(superRegistryAddress).superPositions();

        IERC1155A superPositions = IERC1155A(superPositionsAddress);

        uint256 currentBalanceOfSp = superPositions.balanceOf(users[user], superformId);
        assertGt(currentBalanceOfSp, amountToAssert);
    }

    struct DepositMultiSPCalculationVars {
        uint256 lenSuperforms;
        address[] superforms;
        uint256 finalAmount;
        bool foundRevertingDeposit;
        uint256 i;
        uint256 j;
        uint256 k;
    }

    /// @dev function to calculate summed amounts per superForms (repeats the amount for the same superForm if repeated)
    function _spAmountsMultiBeforeActionOrAfterSuccessDeposit(
        MultiVaultSFData memory multiSuperformsData,
        bool assertWithSlippage,
        int256 slippage,
        bool sameChain,
        uint256 repetitions,
        uint256 lenRevertDeposit,
        uint256 dstIndex
    ) internal returns (uint256[] memory emptyAmount, uint256[] memory spAmountSummed, uint256 totalSpAmount) {
        DepositMultiSPCalculationVars memory v;
        v.lenSuperforms = multiSuperformsData.superformIds.length;
        emptyAmount = new uint256[](v.lenSuperforms);
        spAmountSummed = new uint256[](v.lenSuperforms);

        /// @dev create an array of amounts summing the amounts of the same superform ids
        (v.superforms, , ) = DataLib.getSuperforms(multiSuperformsData.superformIds);

        for (v.i = 0; v.i < v.lenSuperforms; v.i++) {
            totalSpAmount += multiSuperformsData.amounts[v.i];
            for (v.j = 0; v.j < v.lenSuperforms; v.j++) {
                v.foundRevertingDeposit = false;
                /// @dev find if a superform is a reverting
                if (lenRevertDeposit > 0) {
                    for (v.k = 0; v.k < lenRevertDeposit; v.k++) {
                        v.foundRevertingDeposit =
                            revertingDepositSFs[dstIndex][v.k] == multiSuperformsData.superformIds[v.i];
                        if (v.foundRevertingDeposit) break;
                    }
                }
                /// @dev if a superform is repeated but not reverting
                if (
                    multiSuperformsData.superformIds[v.i] == multiSuperformsData.superformIds[v.j] &&
                    !v.foundRevertingDeposit
                ) {
                    /// @dev calculate amounts with slippage if needed for assertions
                    v.finalAmount = multiSuperformsData.amounts[v.j];
                    if (assertWithSlippage && slippage != 0 && !sameChain) {
                        v.finalAmount = (multiSuperformsData.amounts[v.j] * (10000 - uint256(slippage))) / 10000;
                    }
                    /// @dev add number of repetitions to properly assert
                    v.finalAmount = v.finalAmount * repetitions;

                    spAmountSummed[v.i] += v.finalAmount;
                }
            }
            vm.selectFork(FORKS[DST_CHAINS[dstIndex]]);

            /// @dev calculate the final amount summed on the basis of previewDeposit
            spAmountSummed[v.i] = IBaseForm(v.superforms[v.i]).previewDepositTo(spAmountSummed[v.i]);
        }
    }

    /// @dev function to calculate amounts per superForms (repeats the amount for the same superForm if repeated) after a normal withdraw
    function _spAmountsMultiAfterWithdraw(
        MultiVaultSFData memory multiSuperformsData,
        uint256 user,
        uint256[] memory currentSPBeforeWithdaw,
        uint256 lenRevertWithdraw,
        uint256 lenRevertWithdrawTimelocked,
        bool sameDst,
        uint256 dstIndex
    ) internal returns (uint256[] memory spAmountFinal) {
        uint256 lenSuperforms = multiSuperformsData.superformIds.length;
        spAmountFinal = new uint256[](lenSuperforms);

        if (sameDst && lenRevertWithdraw > 0) {
            spAmountFinal = multiSuperformsData.amounts;
        } else {
            /// @dev create an array of amounts summing the amounts of the same superform ids
            (address[] memory superforms, , ) = DataLib.getSuperforms(multiSuperformsData.superformIds);
            bool foundRevertingWithdraw;
            bool foundRevertingWithdrawTimelocked;
            for (uint256 i = 0; i < lenSuperforms; i++) {
                spAmountFinal[i] = currentSPBeforeWithdaw[i];

                for (uint256 j = 0; j < lenSuperforms; j++) {
                    foundRevertingWithdraw = false;
                    foundRevertingWithdrawTimelocked = false;

                    if (lenRevertWithdraw > 0) {
                        for (uint k = 0; k < lenRevertWithdraw; k++) {
                            foundRevertingWithdraw =
                                revertingWithdrawSFs[dstIndex][k] == multiSuperformsData.superformIds[i];
                            if (foundRevertingWithdraw) break;
                        }
                    }
                    if (lenRevertWithdrawTimelocked > 0) {
                        for (uint k = 0; k < lenRevertWithdrawTimelocked; k++) {
                            foundRevertingWithdrawTimelocked =
                                revertingWithdrawTimelockedSFs[dstIndex][k] == multiSuperformsData.superformIds[i];
                            if (foundRevertingWithdrawTimelocked) break;
                        }
                    }
                    /// @dev if superForm is repeated and NOT (reverting and same destination) amount is decreated
                    /// @dev if it was reverting we should not decrease (amount is reminted)
                    /// @dev if same destination it should not be asserted here
                    if (
                        multiSuperformsData.superformIds[i] == multiSuperformsData.superformIds[j] &&
                        !(sameDst && foundRevertingWithdraw)
                    ) {
                        spAmountFinal[i] -= multiSuperformsData.amounts[j];
                    }
                }
            }
        }
    }

    /// @dev function to calculate amounts per superForms (repeats the amount for the same superForm if repeated) after a timelocked withdraw
    function _spAmountsMultiAfterStage7Withdraw(
        MultiVaultSFData memory multiSuperformsData,
        uint256 user,
        uint256[] memory currentSPBeforeWithdaw,
        uint256 lenRevertWithdraw,
        uint256 lenRevertWithdrawTimelocked,
        bool sameDst,
        uint256 dstIndex
    ) internal returns (uint256[] memory spAmountFinal) {
        uint256 lenSuperforms = multiSuperformsData.superformIds.length;
        spAmountFinal = new uint256[](lenSuperforms);

        /// @dev create an array of amounts summing the amounts of the same superform ids
        (address[] memory superforms, , ) = DataLib.getSuperforms(multiSuperformsData.superformIds);
        bool foundRevertingWithdraw;
        bool foundRevertingWithdrawTimelocked;

        for (uint256 i = 0; i < lenSuperforms; i++) {
            spAmountFinal[i] = currentSPBeforeWithdaw[i];
            for (uint256 j = 0; j < lenSuperforms; j++) {
                foundRevertingWithdraw = false;
                foundRevertingWithdrawTimelocked = false;

                if (lenRevertWithdraw > 0) {
                    for (uint k = 0; k < lenRevertWithdraw; k++) {
                        foundRevertingWithdraw =
                            revertingWithdrawSFs[dstIndex][k] == multiSuperformsData.superformIds[i];
                        if (foundRevertingWithdraw) break;
                    }
                }
                if (lenRevertWithdrawTimelocked > 0) {
                    for (uint k = 0; k < lenRevertWithdrawTimelocked; k++) {
                        foundRevertingWithdrawTimelocked =
                            revertingWithdrawTimelockedSFs[dstIndex][k] == multiSuperformsData.superformIds[i];
                        if (foundRevertingWithdrawTimelocked) break;
                    }
                }

                /// @dev if superForm is repeated and NOT ((same destination and reverting) OR (xchain and reverting)) amount is decreated
                /// @dev if it was reverting we should not decrease (amount is reminted)
                /// @dev if same destination it should not be asserted here
                /// @dev TODO likely needs some optimization of operands
                if (
                    multiSuperformsData.superformIds[i] == multiSuperformsData.superformIds[j] &&
                    !((sameDst && (foundRevertingWithdraw || foundRevertingWithdrawTimelocked)) ||
                        (!sameDst && foundRevertingWithdraw))
                ) {
                    spAmountFinal[i] -= multiSuperformsData.amounts[j];
                }
            }
        }
    }

    /// @dev function to calculate amounts per superForms (repeats the amount for the same superForm if repeated) after a failed normal withdraw
    function _spAmountsMultiAfterFailedWithdraw(
        MultiVaultSFData memory multiSuperformsData,
        uint256 user,
        uint256[] memory currentSPBeforeWithdaw,
        uint256[] memory failedSPAmounts
    ) internal returns (uint256[] memory spAmountFinal) {
        uint256 lenSuperforms = multiSuperformsData.superformIds.length;
        spAmountFinal = new uint256[](lenSuperforms);

        /// @dev create an array of amounts summing the amounts of the same superform ids
        (address[] memory superforms, , ) = DataLib.getSuperforms(multiSuperformsData.superformIds);

        for (uint256 i = 0; i < lenSuperforms; i++) {
            spAmountFinal[i] = currentSPBeforeWithdaw[i];

            for (uint256 j = 0; j < lenSuperforms; j++) {
                /// @dev if repeated and number of failed is 0, decrease
                if (
                    multiSuperformsData.superformIds[i] == multiSuperformsData.superformIds[j] &&
                    failedSPAmounts[i] == 0
                ) {
                    spAmountFinal[i] -= multiSuperformsData.amounts[j];
                }
            }
        }
    }

    struct AssertBeforeActionVars {
        address token;
        bool partialWithdrawVault;
        bool[] partialWithdrawVaults;
        address superform;
    }

    function _assertBeforeAction(
        TestAction memory action,
        MultiVaultSFData[] memory multiSuperformsData,
        SingleVaultSFData[] memory singleSuperformsData,
        StagesLocalVars memory vars
    )
        internal
        returns (
            uint256[] memory emptyAmount,
            uint256[][] memory spAmountSummed,
            uint256[] memory spAmountBeforeWithdrawPerDestination,
            uint256 inputBalanceBefore
        )
    {
        AssertBeforeActionVars memory v;
        if (action.multiVaults) {
            v.token = multiSuperformsData[0].liqRequests[0].token;
            if (action.action != Actions.Withdraw) {
                inputBalanceBefore = v.token != NATIVE_TOKEN
                    ? IERC20(v.token).balanceOf(users[action.user])
                    : users[action.user].balance;
            }
            uint256[] memory spAmountSummedPerDst;
            spAmountSummed = new uint256[][](vars.nDestinations);

            for (uint256 i = 0; i < vars.nDestinations; i++) {
                v.partialWithdrawVaults = abi.decode(multiSuperformsData[i].extraFormData, (bool[]));
                /// @dev obtain amounts to assert
                (emptyAmount, spAmountSummedPerDst, ) = _spAmountsMultiBeforeActionOrAfterSuccessDeposit(
                    multiSuperformsData[i],
                    false,
                    0,
                    false,
                    1,
                    0,
                    i
                );

                /// @dev assert
                _assertMultiVaultBalance(
                    action.user,
                    multiSuperformsData[i].superformIds,
                    action.action == Actions.Withdraw ? spAmountSummedPerDst : emptyAmount,
                    v.partialWithdrawVaults
                );
                spAmountSummed[i] = spAmountSummedPerDst;
            }
            console.log("Asserted b4 action multi");
        } else {
            v.token = singleSuperformsData[0].liqRequest.token;
            if (action.action != Actions.Withdraw) {
                inputBalanceBefore = v.token != NATIVE_TOKEN
                    ? IERC20(v.token).balanceOf(users[action.user])
                    : users[action.user].balance;
            }
            spAmountBeforeWithdrawPerDestination = new uint256[](vars.nDestinations);
            for (uint256 i = 0; i < vars.nDestinations; i++) {
                (v.superform, , ) = singleSuperformsData[i].superformId.getSuperform();
                v.partialWithdrawVault = abi.decode(singleSuperformsData[i].extraFormData, (bool));
                vm.selectFork(FORKS[DST_CHAINS[i]]);

                spAmountBeforeWithdrawPerDestination[i] = IBaseForm(v.superform).previewDepositTo(
                    singleSuperformsData[i].amount
                );

                if (!v.partialWithdrawVault) {
                    _assertSingleVaultBalance(
                        action.user,
                        singleSuperformsData[i].superformId,
                        action.action == Actions.Withdraw ? spAmountBeforeWithdrawPerDestination[i] : 0
                    );
                } else {
                    _assertSingleVaultPartialWithdrawBalance(
                        action.user,
                        singleSuperformsData[i].superformId,
                        spAmountBeforeWithdrawPerDestination[i]
                    );
                }
            }
            console.log("Asserted b4 action");
        }
    }

    function _assertAfterDeposit(
        TestAction memory action,
        MultiVaultSFData[] memory multiSuperformsData,
        SingleVaultSFData[] memory singleSuperformsData,
        StagesLocalVars memory vars,
        uint256 inputBalanceBefore
    ) internal {
        vm.selectFork(FORKS[CHAIN_0]);

        uint256 lenRevertDeposit;
        uint256[] memory spAmountSummed;
        uint256 totalSpAmount;
        uint256 totalSpAmountAllDestinations;
        address token;
        bool foundRevertingDeposit;

        for (uint256 i = 0; i < vars.nDestinations; i++) {
            uint256 repetitions = usedDSTs[DST_CHAINS[i]].nRepetitions;
            lenRevertDeposit = 0;
            if (revertingDepositSFs.length > 0) lenRevertDeposit = revertingDepositSFs[i].length;

            if (action.multiVaults) {
                /// @dev obtain amounts to assert. Count with destination repetitions
                (, spAmountSummed, totalSpAmount) = _spAmountsMultiBeforeActionOrAfterSuccessDeposit(
                    multiSuperformsData[i],
                    true,
                    action.slippage,
                    CHAIN_0 == DST_CHAINS[i],
                    repetitions,
                    lenRevertDeposit,
                    i
                );
                totalSpAmountAllDestinations += totalSpAmount;

                token = multiSuperformsData[0].liqRequests[0].token;

                if (CHAIN_0 == DST_CHAINS[i] && lenRevertDeposit > 0) {
                    /// @dev assert spToken Balance to zero if one of the multi vaults is reverting in same chain (entire call is reverted)
                    _assertMultiVaultBalance(
                        action.user,
                        multiSuperformsData[i].superformIds,
                        new uint256[](multiSuperformsData[i].superformIds.length),
                        new bool[](multiSuperformsData[i].superformIds.length)
                    );
                } else {
                    /// @dev assert spToken Balance
                    _assertMultiVaultBalance(
                        action.user,
                        multiSuperformsData[i].superformIds,
                        spAmountSummed,
                        new bool[](multiSuperformsData[i].superformIds.length)
                    );
                }
            } else {
                foundRevertingDeposit = false;

                if (lenRevertDeposit > 0) {
                    foundRevertingDeposit = revertingDepositSFs[i][0] == singleSuperformsData[i].superformId;
                }

                totalSpAmountAllDestinations += singleSuperformsData[i].amount;

                token = singleSuperformsData[0].liqRequest.token;

                uint256 finalAmount = singleSuperformsData[i].amount;

                if (action.slippage != 0 && CHAIN_0 != DST_CHAINS[i]) {
                    finalAmount = (singleSuperformsData[i].amount * (10000 - uint256(action.slippage))) / 10000;
                }

                finalAmount = repetitions * finalAmount;
                /// @dev assert spToken Balance. If reverting amount of sp should be 0 (assuming no action before this one)
                _assertSingleVaultBalance(
                    action.user,
                    singleSuperformsData[i].superformId,
                    foundRevertingDeposit ? 0 : finalAmount
                );
            }
        }
        /// @dev TODO
        if (token == NATIVE_TOKEN) {
            console.log("balance now", users[action.user].balance);
            console.log("balance Before action", inputBalanceBefore);
            console.log("msgValue", msgValue);
            console.log("balance now + msgValue", msgValue + users[action.user].balance);
        }
        /// @dev assert user input token balance

        // assertEq(
        //     token != NATIVE_TOKEN ? IERC20(token).balanceOf(users[action.user]) : users[action.user].balance,
        //     inputBalanceBefore - totalSpAmountAllDestinations - msgValue
        // );
        // console.log("Asserted after deposit");
    }

    struct AssertAfterWithdrawVars {
        uint256[] spAmountFinal;
        uint256 lenRevertWithdraw;
        uint256 lenRevertWithdrawTimelocked;
        bool foundRevertingWithdraw;
        bool foundRevertingWithdrawTimelocked;
        bool sameDst;
        bool partialWithdrawVault;
        bool[] partialWithdrawVaults;
    }

    function _assertAfterStage4Withdraw(
        TestAction memory action,
        MultiVaultSFData[] memory multiSuperformsData,
        SingleVaultSFData[] memory singleSuperformsData,
        StagesLocalVars memory vars,
        uint256[][] memory spAmountsBeforeWithdraw,
        uint256[] memory spAmountBeforeWithdrawPerDst
    ) internal {
        vm.selectFork(FORKS[CHAIN_0]);

        AssertAfterWithdrawVars memory v;

        for (uint256 i = 0; i < vars.nDestinations; i++) {
            v.sameDst = CHAIN_0 == DST_CHAINS[i];
            v.lenRevertWithdraw = 0;
            v.lenRevertWithdrawTimelocked = 0;
            if (revertingWithdrawSFs.length > 0) v.lenRevertWithdraw = revertingWithdrawSFs[i].length;

            if (revertingWithdrawTimelockedSFs.length > 0)
                v.lenRevertWithdrawTimelocked = revertingWithdrawTimelockedSFs[i].length;

            if (action.multiVaults) {
                v.partialWithdrawVaults = abi.decode(multiSuperformsData[i].extraFormData, (bool[]));
                /// @dev obtain amounts to assert

                v.spAmountFinal = _spAmountsMultiAfterWithdraw(
                    multiSuperformsData[i],
                    action.user,
                    spAmountsBeforeWithdraw[i],
                    v.lenRevertWithdraw,
                    v.lenRevertWithdrawTimelocked,
                    v.sameDst,
                    i
                );

                /// @dev assert

                _assertMultiVaultBalance(
                    action.user,
                    multiSuperformsData[i].superformIds,
                    v.spAmountFinal,
                    v.partialWithdrawVaults
                );
            } else {
                v.foundRevertingWithdraw = false;
                v.foundRevertingWithdrawTimelocked = false;
                v.partialWithdrawVault = abi.decode(singleSuperformsData[i].extraFormData, (bool));

                if (v.lenRevertWithdraw > 0) {
                    v.foundRevertingWithdraw = revertingWithdrawSFs[i][0] == singleSuperformsData[i].superformId;
                } else if (v.lenRevertWithdrawTimelocked > 0) {
                    v.foundRevertingWithdrawTimelocked =
                        revertingWithdrawTimelockedSFs[i][0] == singleSuperformsData[i].superformId;
                }

                if (!v.partialWithdrawVault) {
                    /// @dev this assertion assumes the withdraw is happening on the same superformId as the previous deposit
                    /// @dev notice the amount sent for non (same DSt and reverting) is amount after burn
                    _assertSingleVaultBalance(
                        action.user,
                        singleSuperformsData[i].superformId,
                        v.sameDst && v.foundRevertingWithdraw
                            ? spAmountBeforeWithdrawPerDst[i]
                            : spAmountBeforeWithdrawPerDst[i] - singleSuperformsData[i].amount
                    );
                } else {
                    /// @dev notice the amount sent for non (same DSt and reverting) is amount after burn
                    _assertSingleVaultPartialWithdrawBalance(
                        action.user,
                        singleSuperformsData[i].superformId,
                        v.sameDst && v.foundRevertingWithdraw
                            ? spAmountBeforeWithdrawPerDst[i]
                            : spAmountBeforeWithdrawPerDst[i] - singleSuperformsData[i].amount
                    );
                }
            }
        }
        console.log("Asserted after withdraw");
    }

    function _assertAfterStage7Withdraw(
        TestAction memory action,
        MultiVaultSFData[] memory multiSuperformsData,
        SingleVaultSFData[] memory singleSuperformsData,
        StagesLocalVars memory vars,
        uint256[][] memory spAmountsBeforeWithdraw,
        uint256[] memory spAmountBeforeWithdrawPerDst
    ) internal {
        vm.selectFork(FORKS[CHAIN_0]);

        AssertAfterWithdrawVars memory v;

        for (uint256 i = 0; i < vars.nDestinations; i++) {
            v.sameDst = CHAIN_0 == DST_CHAINS[i];
            v.lenRevertWithdraw = 0;
            v.lenRevertWithdrawTimelocked = 0;
            if (revertingWithdrawSFs.length > 0) v.lenRevertWithdraw = revertingWithdrawSFs[i].length;

            if (revertingWithdrawTimelockedSFs.length > 0)
                v.lenRevertWithdrawTimelocked = revertingWithdrawTimelockedSFs[i].length;

            if (action.multiVaults) {
                if (!(v.sameDst && v.lenRevertWithdraw > 0)) {
                    v.partialWithdrawVaults = abi.decode(multiSuperformsData[i].extraFormData, (bool[]));
                    /// @dev obtain amounts to assert

                    v.spAmountFinal = _spAmountsMultiAfterStage7Withdraw(
                        multiSuperformsData[i],
                        action.user,
                        spAmountsBeforeWithdraw[i],
                        v.lenRevertWithdraw,
                        v.lenRevertWithdrawTimelocked,
                        v.sameDst,
                        i
                    );
                    /// @dev assert
                    _assertMultiVaultBalance(
                        action.user,
                        multiSuperformsData[i].superformIds,
                        v.spAmountFinal,
                        v.partialWithdrawVaults
                    );
                }
            } else {
                v.foundRevertingWithdraw = false;
                v.foundRevertingWithdrawTimelocked = false;
                v.partialWithdrawVault = abi.decode(singleSuperformsData[i].extraFormData, (bool));

                if (v.lenRevertWithdraw > 0) {
                    v.foundRevertingWithdraw = revertingWithdrawSFs[i][0] == singleSuperformsData[i].superformId;
                }
                if (v.lenRevertWithdrawTimelocked > 0) {
                    v.foundRevertingWithdrawTimelocked =
                        revertingWithdrawTimelockedSFs[i][0] == singleSuperformsData[i].superformId;
                }

                if (!v.partialWithdrawVault) {
                    /// @dev this assertion assumes the withdraw is happening on the same superformId as the previous deposit
                    /// @dev notice the amount asserted if: sameDst + reverting OR xChain + reverting is the amount before withdraw: initial amount before action
                    _assertSingleVaultBalance(
                        action.user,
                        singleSuperformsData[i].superformId,
                        ((v.sameDst && (v.foundRevertingWithdraw || v.foundRevertingWithdrawTimelocked)) ||
                            (!v.sameDst && v.foundRevertingWithdraw))
                            ? spAmountBeforeWithdrawPerDst[i]
                            : spAmountBeforeWithdrawPerDst[i] - singleSuperformsData[i].amount
                    );
                } else {
                    /// @dev notice the amount asserted if: sameDst + reverting OR xChain + reverting is the amount before withdraw: initial amount before action
                    _assertSingleVaultPartialWithdrawBalance(
                        action.user,
                        singleSuperformsData[i].superformId,
                        ((v.sameDst && (v.foundRevertingWithdraw || v.foundRevertingWithdrawTimelocked)) ||
                            (!v.sameDst && v.foundRevertingWithdraw))
                            ? spAmountBeforeWithdrawPerDst[i]
                            : spAmountBeforeWithdrawPerDst[i] - singleSuperformsData[i].amount
                    );
                }
            }
        }
        console.log("Asserted after stage7 timelock withdraw");
    }

    function _assertAfterFailedWithdraw(
        TestAction memory action,
        MultiVaultSFData[] memory multiSuperformsData,
        SingleVaultSFData[] memory singleSuperformsData,
        StagesLocalVars memory vars,
        uint256[][] memory spAmountsBeforeWithdraw,
        uint256[] memory spAmountBeforeWithdrawPerDst,
        bytes[] memory returnMessages
    ) internal {
        vm.selectFork(FORKS[CHAIN_0]);
        uint256[] memory spAmountFinal;
        ReturnMultiData memory returnMultiData;

        bool partialWithdrawVault;
        bool[] memory partialWithdrawVaults;

        for (uint256 i = 0; i < vars.nDestinations; i++) {
            /// @dev TODO probably not testing multiDstMultIVault same chain due to no return message for failed cases? - Joao
            if (action.multiVaults && returnMessages[i].length > 0) {
                partialWithdrawVaults = abi.decode(multiSuperformsData[i].extraFormData, (bool[]));

                /// @dev this obtains amounts that failed from returned data obtained as a return from process payload
                returnMultiData = abi.decode(abi.decode(returnMessages[i], (AMBMessage)).params, (ReturnMultiData));

                /// @dev obtain amounts to assert
                spAmountFinal = _spAmountsMultiAfterFailedWithdraw(
                    multiSuperformsData[i],
                    action.user,
                    spAmountsBeforeWithdraw[i],
                    returnMultiData.amounts
                );

                /// @dev assert
                _assertMultiVaultBalance(
                    action.user,
                    multiSuperformsData[i].superformIds,
                    spAmountFinal,
                    partialWithdrawVaults
                );
            } else if (!action.multiVaults) {
                partialWithdrawVault = abi.decode(singleSuperformsData[i].extraFormData, (bool));
                if (returnMessages[i].length > 0) {
                    if (!partialWithdrawVault) {
                        /// @dev this assertion assumes the withdraw is happening on the same superformId as the previous deposit
                        _assertSingleVaultBalance(
                            action.user,
                            singleSuperformsData[i].superformId,
                            spAmountBeforeWithdrawPerDst[i]
                        );
                    } else {
                        _assertSingleVaultPartialWithdrawBalance(
                            action.user,
                            singleSuperformsData[i].superformId,
                            spAmountBeforeWithdrawPerDst[i]
                        );
                    }
                }
            }
        }
        console.log("Asserted after failed withdraw");
    }

    struct AssertAfterTimelockFailedWithdraw {
        uint256[] spAmountFinal;
        bool partialWithdrawVault;
        bool[] partialWithdrawVaults;
        ReturnMultiData returnMultiData;
        ReturnSingleData returnSingleData;
        uint256[] amountsThatFailed;
    }

    function _assertAfterTimelockFailedWithdraw(
        TestAction memory action,
        MultiVaultSFData[] memory multiSuperformsData,
        SingleVaultSFData[] memory singleSuperformsData,
        StagesLocalVars memory vars,
        uint256[][] memory spAmountsBeforeWithdraw,
        uint256[] memory spAmountBeforeWithdrawPerDst,
        bytes[] memory returnMessagesNormal,
        bytes[] memory returnMessagesTimelocked
    ) internal {
        vm.selectFork(FORKS[CHAIN_0]);

        AssertAfterTimelockFailedWithdraw memory v;

        for (uint256 i = 0; i < vars.nDestinations; i++) {
            if (!(CHAIN_0 == DST_CHAINS[i] && revertingWithdrawSFs[i].length > 0)) {
                if (revertingWithdrawTimelockedSFs[i].length > 0) {
                    if (action.multiVaults) {
                        v.partialWithdrawVaults = abi.decode(multiSuperformsData[i].extraFormData, (bool[]));
                        /// @dev this obtains amounts that failed from returned data obtained as a return from process payload
                        if (returnMessagesNormal.length > 0 && returnMessagesNormal[i].length > 0) {
                            v.returnMultiData = abi.decode(
                                abi.decode(returnMessagesNormal[i], (AMBMessage)).params,
                                (ReturnMultiData)
                            );
                        }

                        if (returnMessagesTimelocked.length > 0 && returnMessagesTimelocked[i].length > 0) {
                            v.returnSingleData = abi.decode(
                                abi.decode(returnMessagesTimelocked[i], (AMBMessage)).params,
                                (ReturnSingleData)
                            );
                        }

                        v.amountsThatFailed = new uint256[](multiSuperformsData[i].superformIds.length);
                        for (uint256 j = 0; j < multiSuperformsData[i].superformIds.length; j++) {
                            v.amountsThatFailed[j] = returnMessagesNormal.length > 0 &&
                                returnMessagesNormal[i].length > 0 &&
                                returnMessagesTimelocked.length > 0 &&
                                returnMessagesTimelocked[i].length > 0
                                ? v.returnMultiData.amounts[j]
                                : 0;

                            for (uint256 k = 0; k < revertingWithdrawTimelockedSFs[i].length; k++) {
                                if (multiSuperformsData[i].superformIds[j] == revertingWithdrawTimelockedSFs[i][k]) {
                                    v.amountsThatFailed[j] = v.returnSingleData.amount;
                                }
                            }
                        }

                        /// @dev obtains final amounts to assert considering the amounts that failed to be withdrawn
                        v.spAmountFinal = _spAmountsMultiAfterFailedWithdraw(
                            multiSuperformsData[i],
                            action.user,
                            spAmountsBeforeWithdraw[i],
                            v.amountsThatFailed
                        );

                        /// @dev asserts
                        _assertMultiVaultBalance(
                            action.user,
                            multiSuperformsData[i].superformIds,
                            v.spAmountFinal,
                            v.partialWithdrawVaults
                        );
                    } else {
                        v.partialWithdrawVault = abi.decode(singleSuperformsData[i].extraFormData, (bool));
                        if (!v.partialWithdrawVault) {
                            /// @dev this assertion assumes the withdraw is happening on the same superformId as the previous deposit
                            _assertSingleVaultBalance(
                                action.user,
                                singleSuperformsData[i].superformId,
                                spAmountBeforeWithdrawPerDst[i]
                            );
                        } else {
                            _assertSingleVaultPartialWithdrawBalance(
                                action.user,
                                singleSuperformsData[i].superformId,
                                spAmountBeforeWithdrawPerDst[i]
                            );
                        }
                    }
                }
            }
        }
        console.log("Asserted after failed timelock withdraw");
    }
}<|MERGE_RESOLUTION|>--- conflicted
+++ resolved
@@ -528,13 +528,9 @@
                     if (sameChainDstHasRevertingVault || action.testType == TestType.RevertMainAction) {
                         vm.expectRevert();
                     }
-<<<<<<< HEAD
-                    superRouter.multiDstMultiVaultDeposit{value: msgValue}(vars.multiDstMultiVaultStateReq);
-=======
+
                     /// @dev the actual call to the entry point
-
                     superformRouter.multiDstMultiVaultDeposit{value: msgValue}(vars.multiDstMultiVaultStateReq);
->>>>>>> 9489cfda
                 } else if (action.action == Actions.Withdraw) {
                     /// @dev payment estimation, differs according to the type of entry point used
 
