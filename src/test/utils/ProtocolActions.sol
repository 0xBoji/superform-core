/// SPDX-License-Identifier: Apache-2.0
pragma solidity 0.8.19;

/// @dev lib imports
import "./BaseSetup.sol";
import "../../utils/DataPacking.sol";
import {IPermit2} from "../../interfaces/IPermit2.sol";
import {ISocketRegistry} from "../../interfaces/ISocketRegistry.sol";
import {IERC20} from "openzeppelin-contracts/contracts/interfaces/IERC20.sol";

import {SocketRouterMock} from "../mocks/SocketRouterMock.sol";

import {ISuperRegistry} from "../../interfaces/ISuperRegistry.sol";
import {IERC1155} from "openzeppelin-contracts/contracts/token/ERC1155/IERC1155.sol";


abstract contract ProtocolActions is BaseSetup {
    uint8[] public AMBs;

    uint16 public CHAIN_0;

    uint16[] public DST_CHAINS;

    mapping(uint16 chainId => mapping(uint256 action => uint256[] underlyingTokenIds))
        public TARGET_UNDERLYING_VAULTS;

    mapping(uint16 chainId => mapping(uint256 action => uint256[] formKinds))
        public TARGET_FORM_KINDS;

    mapping(uint16 chainId => mapping(uint256 index => uint256[] action))
        public AMOUNTS;

    mapping(uint16 chainId => mapping(uint256 index => uint256[] action))
        public MAX_SLIPPAGE;

    /// NOTE: Now that we can pass individual actions, this array is only useful for more extended simulations
    TestAction[] public actions;

    function setUp() public virtual override {
        super.setUp();
    }

    /*///////////////////////////////////////////////////////////////
                            MAIN INTERNAL
    //////////////////////////////////////////////////////////////*/

    /// @dev STEP 1: Build Request Data
    /// NOTE: This whole step should be looked upon as PROTOCOL action, not USER action
    /// Request is built for user, but all of operations here would be performed by protocol and not even it's smart contracts
    /// It's worth checking out if we are not making to many of the assumptions here too.
    function _stage1_buildReqData(
        TestAction memory action,
        uint256 actionIndex
    )
        internal
        returns (
            MultiVaultsSFData[] memory multiSuperFormsData,
            SingleVaultSFData[] memory singleSuperFormsData,
            StagesLocalVars memory vars
        )
    {
        if (action.revertError != bytes4(0) && action.testType == TestType.Pass)
            revert MISMATCH_TEST_TYPE();

        /// FIXME: Separate concerns in tests, this revert is for protocol level operation
        if (
            (action.testType != TestType.RevertUpdateStateRBAC &&
                action.revertRole != bytes32(0)) ||
            (action.testType == TestType.RevertUpdateStateRBAC &&
                action.revertRole == bytes32(0))
        ) revert MISMATCH_RBAC_TEST();

        vars.lzEndpoint_0 = LZ_ENDPOINTS[CHAIN_0];
        vars.fromSrc = payable(getContract(CHAIN_0, "SuperRouter"));

        vars.nDestinations = DST_CHAINS.length;

        vars.lzEndpoints_1 = new address[](vars.nDestinations);
        vars.toDst = new address[](vars.nDestinations);
        multiSuperFormsData = new MultiVaultsSFData[](vars.nDestinations);
        singleSuperFormsData = new SingleVaultSFData[](vars.nDestinations);

        /// @dev FIXME this probably needs to be tailored for NATIVE DEPOSITS
        /// @dev with multi state requests, the entire msg.value is used. Msg.value in that case should cover
        /// @dev the sum of native assets needed in each state request
        action.msgValue =
            (vars.nDestinations + 1) *
            _getPriceMultiplier(CHAIN_0) *
            1e18;

        for (uint256 i = 0; i < vars.nDestinations; i++) {
            vars.lzEndpoints_1[i] = LZ_ENDPOINTS[DST_CHAINS[i]];
            (
                vars.targetSuperFormIds,
                vars.underlyingSrcToken,
                vars.vaultMock
            ) = _targetVaults(CHAIN_0, DST_CHAINS[i], actionIndex);
            vars.toDst = new address[](vars.targetSuperFormIds.length);

            /// @dev action is sameChain, if there is a liquidity swap it should go to the same form
            /// @dev if action is cross chain withdraw, user can select to receive a different kind of underlying from source

            for (uint256 k = 0; k < vars.targetSuperFormIds.length; k++) {
                if (
                    CHAIN_0 == DST_CHAINS[i] ||
                    (action.action == Actions.Withdraw &&
                        CHAIN_0 != DST_CHAINS[i])
                ) {
                    (vars.superFormT, , ) = _getSuperForm(
                        vars.targetSuperFormIds[k]
                    );
                    vars.toDst[k] = payable(vars.superFormT);
                } else {
                    vars.toDst[k] = payable(
                        getContract(DST_CHAINS[i], "TokenBank")
                    );
                }
            }

            vars.amounts = AMOUNTS[DST_CHAINS[i]][actionIndex];

            vars.maxSlippage = MAX_SLIPPAGE[DST_CHAINS[i]][actionIndex];

            if (action.multiVaults) {
                multiSuperFormsData[i] = _buildMultiVaultCallData(
                    MultiVaultCallDataArgs(
                        action.user,
                        vars.fromSrc,
                        vars.toDst,
                        vars.underlyingSrcToken,
                        vars.targetSuperFormIds,
                        vars.amounts,
                        vars.maxSlippage,
                        vars.vaultMock,
                        CHAIN_0,
                        DST_CHAINS[i],
                        socketChainIds[CHAIN_0 - 1], /// @dev HACK to get socket src and dst chain ids
                        socketChainIds[DST_CHAINS[i] - 1],
                        action.multiTx,
                        action.action
                    )
                );
            } else {
                /// FIXME: NOTE: Shouldn't we validate that at contract level?
                /// This reverting may give us invalid sense of security. Contract should revert here, not test.

                // if (
                //     !((vars.underlyingSrcToken.length ==
                //         vars.targetSuperFormIds.length) &&

                //         (vars.underlyingSrcToken.length ==
                //             vars.amounts.length) &&

                //         (vars.underlyingSrcToken.length ==
                //             vars.maxSlippage.length) &&

                //         (vars.underlyingSrcToken.length == 1))
                // ) revert INVALID_AMOUNTS_LENGTH();

                SingleVaultCallDataArgs
                    memory singleVaultCallDataArgs = SingleVaultCallDataArgs(
                        action.user,
                        vars.fromSrc,
                        vars.toDst[0],
                        vars.underlyingSrcToken[0],
                        vars.targetSuperFormIds[0],
                        vars.amounts[0],
                        vars.maxSlippage[0],
                        vars.vaultMock[0],
                        CHAIN_0,
                        DST_CHAINS[i],
                        socketChainIds[CHAIN_0 - 1], /// @dev HACK to get socket src and dst chain ids
                        socketChainIds[DST_CHAINS[i] - 1],
                        action.multiTx,
                        0,
                        address(0)
                    );

                if (
                    action.action == Actions.Deposit ||
                    action.action == Actions.DepositPermit2
                ) {
                    singleSuperFormsData[i] = _buildSingleVaultDepositCallData(
                        singleVaultCallDataArgs,
                        action.action
                    );
                } else {
                    singleSuperFormsData[i] = _buildSingleVaultWithdrawCallData(
                        singleVaultCallDataArgs
                    );
                }
            }
        }
    }

    /// @dev STEP 2: Run Source Chain Action
    function _stage2_run_src_action(
        TestAction memory action,
        MultiVaultsSFData[] memory multiSuperFormsData,
        SingleVaultSFData[] memory singleSuperFormsData,
        StagesLocalVars memory vars
    ) internal returns (StagesLocalVars memory) {
        SuperRouter superRouter = SuperRouter(vars.fromSrc);

        vm.selectFork(FORKS[CHAIN_0]);

        if (action.testType != TestType.RevertMainAction) {
            vm.prank(users[action.user]);
            /// @dev see @pigeon for this implementation
            vm.recordLogs();
            if (action.multiVaults) {
                if (vars.nDestinations == 1) {
                    vars
                        .singleDstMultiVaultStateReq = SingleDstMultiVaultsStateReq(
                        AMBs,
                        DST_CHAINS[0],
                        50 ether, /// FIXME: GAS
                        multiSuperFormsData[0],
                        action.adapterParam
                    );

                    if (
                        action.action == Actions.Deposit ||
                        action.action == Actions.DepositPermit2
                    )
                        superRouter.singleDstMultiVaultDeposit{
                            value: action.msgValue
                        }(vars.singleDstMultiVaultStateReq);
                    else if (action.action == Actions.Withdraw)
                        superRouter.singleDstMultiVaultWithdraw{
                            value: action.msgValue
                        }(vars.singleDstMultiVaultStateReq);
                } else if (vars.nDestinations > 1) {
                    vars
                        .multiDstMultiVaultStateReq = MultiDstMultiVaultsStateReq(
                        AMBs,
                        DST_CHAINS,
                        multiSuperFormsData,
                        action.adapterParam
                    );

                    if (
                        action.action == Actions.Deposit ||
                        action.action == Actions.DepositPermit2
                    )
                        superRouter.multiDstMultiVaultDeposit{
                            value: action.msgValue
                        }(vars.multiDstMultiVaultStateReq);
                    else if (action.action == Actions.Withdraw)
                        superRouter.multiDstMultiVaultWithdraw{
                            value: action.msgValue
                        }(vars.multiDstMultiVaultStateReq);
                }
            } else {
                if (vars.nDestinations == 1) {
                    if (CHAIN_0 != DST_CHAINS[0]) {
                        vars
                            .singleXChainSingleVaultStateReq = SingleXChainSingleVaultStateReq(
                            AMBs,
                            DST_CHAINS[0],
                            50 ether, /// FIXME: GAS
                            singleSuperFormsData[0],
                            action.adapterParam
                        );

                        if (
                            action.action == Actions.Deposit ||
                            action.action == Actions.DepositPermit2
                        )
                            superRouter.singleXChainSingleVaultDeposit{
                                value: action.msgValue
                            }(vars.singleXChainSingleVaultStateReq);
                        else if (action.action == Actions.Withdraw)
                            superRouter.singleXChainSingleVaultWithdraw{
                                value: action.msgValue
                            }(vars.singleXChainSingleVaultStateReq);
                    } else {
                        vars
                            .singleDirectSingleVaultStateReq = SingleDirectSingleVaultStateReq(
                            DST_CHAINS[0],
                            singleSuperFormsData[0],
                            action.adapterParam
                        );

                        if (
                            action.action == Actions.Deposit ||
                            action.action == Actions.DepositPermit2
                        )
                            superRouter.singleDirectSingleVaultDeposit{
                                value: action.msgValue
                            }(vars.singleDirectSingleVaultStateReq);
                        else if (action.action == Actions.Withdraw)
                            superRouter.singleDirectSingleVaultWithdraw{
                                value: action.msgValue
                            }(vars.singleDirectSingleVaultStateReq);
                    }
                } else if (vars.nDestinations > 1) {
                    vars
                        .multiDstSingleVaultStateReq = MultiDstSingleVaultStateReq(
                        AMBs,
                        DST_CHAINS,
                        singleSuperFormsData,
                        action.adapterParam
                    );
                    if (
                        action.action == Actions.Deposit ||
                        action.action == Actions.DepositPermit2
                    )
                        superRouter.multiDstSingleVaultDeposit{
                            value: action.msgValue
                        }(vars.multiDstSingleVaultStateReq);
                    else if (action.action == Actions.Withdraw)
                        superRouter.multiDstSingleVaultWithdraw{
                            value: action.msgValue
                        }(vars.multiDstSingleVaultStateReq);
                }
            }
        } else {
            /// @dev not done
        }

        return vars;
    }

    struct Stage3InternalVars {
        address[] toMailboxes;
        uint32[] expDstDomains;
        address[] endpoints;
        uint16[] lzChainIds;
        uint256[] forkIds;
        uint256 k;
    }

    /// @dev STEP 3 (FOR XCHAIN) Use corresponding AMB helper to get the message data and assert
    function _stage3_src_to_dst_amb_delivery(
        TestAction memory action,
        StagesLocalVars memory vars,
        MultiVaultsSFData[] memory multiSuperFormsData,
        SingleVaultSFData[] memory singleSuperFormsData
    ) internal returns (MessagingAssertVars[] memory) {
        Stage3InternalVars memory internalVars;
        MessagingAssertVars[] memory aV = new MessagingAssertVars[](
            vars.nDestinations
        );

        /// @dev STEP 3 (FOR XCHAIN) Use corresponding AMB helper to get the message data and assert
        internalVars.toMailboxes = new address[](vars.nDestinations);
        internalVars.expDstDomains = new uint32[](vars.nDestinations);

        internalVars.endpoints = new address[](vars.nDestinations);
        internalVars.lzChainIds = new uint16[](vars.nDestinations);

        internalVars.forkIds = new uint256[](vars.nDestinations);

        internalVars.k = 0;
        for (uint256 i = 0; i < chainIds.length; i++) {
            for (uint256 j = 0; j < vars.nDestinations; j++) {
                if (DST_CHAINS[j] == chainIds[i]) {
                    internalVars.toMailboxes[
                        internalVars.k
                    ] = hyperlaneMailboxes[i];
                    internalVars.expDstDomains[
                        internalVars.k
                    ] = hyperlane_chainIds[i];

                    internalVars.endpoints[internalVars.k] = lzEndpoints[i];
                    internalVars.lzChainIds[internalVars.k] = lz_chainIds[i];

                    internalVars.forkIds[internalVars.k] = FORKS[chainIds[i]];

                    internalVars.k++;
                }
            }
        }
        vars.logs = vm.getRecordedLogs();

        /// @dev see pigeon for this implementation
        HyperlaneHelper(getContract(CHAIN_0, "HyperlaneHelper")).help(
            address(HyperlaneMailbox),
            internalVars.toMailboxes,
            internalVars.expDstDomains,
            internalVars.forkIds,
            vars.logs
        );

        LayerZeroHelper(getContract(CHAIN_0, "LayerZeroHelper")).help(
            internalVars.endpoints,
            internalVars.lzChainIds,
            2500000, /// (change to 2000000) @dev FIXME: should be calculated automatically - This is the gas value to send - value needs to be tested and probably be lower
            internalVars.forkIds,
            vars.logs
        );

        CoreStateRegistry stateRegistry;
        for (uint256 i = 0; i < vars.nDestinations; i++) {
            aV[i].initialFork = vm.activeFork();
            aV[i].toChainId = DST_CHAINS[i];
            vm.selectFork(FORKS[aV[i].toChainId]);

            if (CHAIN_0 != aV[i].toChainId) {
                stateRegistry = CoreStateRegistry(
                    payable(getContract(aV[i].toChainId, "CoreStateRegistry"))
                );

                /// @dev NOTE: it's better to assert here inside the loop
                aV[i].receivedPayloadId = stateRegistry.payloadsCount();
                aV[i].data = abi.decode(
                    stateRegistry.payload(aV[i].receivedPayloadId),
                    (AMBMessage)
                );

                /// @dev to assert LzMessage hasn't been tampered with (later we can assert tampers of this message)
                /// @dev - assert the payload reached destination state registry
                if (action.multiVaults) {
                    aV[i].expectedMultiVaultsData = multiSuperFormsData[i];
                    aV[i].receivedMultiVaultData = abi.decode(
                        aV[i].data.params,
                        (InitMultiVaultData)
                    );

                    assertEq(
                        aV[i].expectedMultiVaultsData.superFormIds,
                        aV[i].receivedMultiVaultData.superFormIds
                    );

                    assertEq(
                        aV[i].expectedMultiVaultsData.amounts,
                        aV[i].receivedMultiVaultData.amounts
                    );
                } else {
                    aV[i].expectedSingleVaultData = singleSuperFormsData[i];

                    aV[i].receivedSingleVaultData = abi.decode(
                        aV[i].data.params,
                        (InitSingleVaultData)
                    );

                    assertEq(
                        aV[i].expectedSingleVaultData.superFormId,
                        aV[i].receivedSingleVaultData.superFormId
                    );

                    assertEq(
                        aV[i].expectedSingleVaultData.amount,
                        aV[i].receivedSingleVaultData.amount
                    );
                }
            }
            //vm.selectFork(aV.initialFork);
        }
        return aV;
    }

    /// @dev STEP 4 Update state and process src to dst payload
    function _stage4_process_src_dst_payload(
        TestAction memory action,
        StagesLocalVars memory vars,
        MessagingAssertVars[] memory aV,
        SingleVaultSFData[] memory singleSuperFormsData,
        uint256 actionIndex
    ) internal returns (bool success) {
        /// assume it will pass by default
        success = true;
        for (uint256 i = 0; i < vars.nDestinations; i++) {
            aV[i].toChainId = DST_CHAINS[i];
            if (CHAIN_0 != aV[i].toChainId) {
                if (
                    action.action == Actions.Deposit ||
                    action.action == Actions.DepositPermit2
                ) {
                    unchecked {
                        PAYLOAD_ID[aV[i].toChainId]++;
                    }

                    vars.multiVaultsPayloadArg = UpdateMultiVaultPayloadArgs(
                        PAYLOAD_ID[aV[i].toChainId],
                        aV[i].receivedMultiVaultData.amounts,
                        action.slippage,
                        aV[i].toChainId,
                        action.testType,
                        action.revertError,
                        action.revertRole
                    );

                    vars.singleVaultsPayloadArg = UpdateSingleVaultPayloadArgs(
                        PAYLOAD_ID[aV[i].toChainId],
                        aV[i].receivedSingleVaultData.amount,
                        action.slippage,
                        aV[i].toChainId,
                        action.testType,
                        action.revertError,
                        action.revertRole
                    );

                    if (action.testType == TestType.Pass) {
                        if (action.multiTx) {
                            if (action.multiVaults) {
                                (, vars.underlyingSrcToken, ) = _targetVaults(
                                    CHAIN_0,
                                    DST_CHAINS[i],
                                    actionIndex
                                );

                                vars.amounts = AMOUNTS[DST_CHAINS[i]][
                                    actionIndex
                                ];
                                _batchProcessMultiTx(
                                    CHAIN_0,
                                    aV[i].toChainId,
                                    socketChainIds[aV[i].toChainId - 1],
                                    vars.underlyingSrcToken,
                                    vars.amounts
                                );
                            } else {
                                _processMultiTx(
                                    CHAIN_0,
                                    aV[i].toChainId,
                                    socketChainIds[aV[i].toChainId - 1],
                                    singleSuperFormsData[i].liqRequest.token,
                                    singleSuperFormsData[i].amount
                                );
                            }
                        }

                        if (action.multiVaults) {
                            _updateMultiVaultPayload(
                                vars.multiVaultsPayloadArg
                            );
                        } else if (singleSuperFormsData.length > 0) {
                            _updateSingleVaultPayload(
                                vars.singleVaultsPayloadArg
                            );
                        }

                        vm.recordLogs();
                        success = _processPayload(
                            PAYLOAD_ID[aV[i].toChainId],
                            aV[i].toChainId,
                            action.testType,
                            action.revertError
                        );

                        vars.logs = vm.getRecordedLogs();

                        LayerZeroHelper(
                            getContract(aV[i].toChainId, "LayerZeroHelper")
                        ).helpWithEstimates(
                                vars.lzEndpoint_0,
                                1000000, /// (change to 2000000) @dev This is the gas value to send - value needs to be tested and probably be lower
                                FORKS[CHAIN_0],
                                vars.logs
                            );

                        HyperlaneHelper(
                            getContract(aV[i].toChainId, "HyperlaneHelper")
                        ).help(
                                address(HyperlaneMailbox),
                                address(HyperlaneMailbox),
                                FORKS[CHAIN_0],
                                vars.logs
                            );
                    } else if (
                        action.testType == TestType.RevertProcessPayload
                    ) {
                        success = _processPayload(
                            PAYLOAD_ID[aV[i].toChainId],
                            aV[i].toChainId,
                            action.testType,
                            action.revertError
                        );
                        if (!success) {
                            return success;
                        }
                    } else if (
                        action.testType == TestType.RevertUpdateStateSlippage ||
                        action.testType == TestType.RevertUpdateStateRBAC
                    ) {
                        if (action.multiVaults) {
                            success = _updateMultiVaultPayload(
                                vars.multiVaultsPayloadArg
                            );
                        } else {
                            success = _updateSingleVaultPayload(
                                vars.singleVaultsPayloadArg
                            );
                        }

                        if (!success) {
                            return success;
                        }
                    }
                } else {
                    unchecked {
                        PAYLOAD_ID[aV[i].toChainId]++;
                    }

                    vm.recordLogs();
                    /// note: this is high-lvl processPayload function, even if this happens outside of the user view
                    /// we need to manually process payloads by invoking sending actual messages
                    success = _processPayload(
                        PAYLOAD_ID[aV[i].toChainId],
                        aV[i].toChainId,
                        action.testType,
                        action.revertError
                    );

                    vars.logs = vm.getRecordedLogs();

                    LayerZeroHelper(
                        getContract(aV[i].toChainId, "LayerZeroHelper")
                    ).helpWithEstimates(
                            vars.lzEndpoint_0,
                            2000000, /// (change to 2000000) @dev This is the gas value to send - value needs to be tested and probably be lower
                            FORKS[CHAIN_0],
                            vars.logs
                        );

                    HyperlaneHelper(
                        getContract(aV[i].toChainId, "HyperlaneHelper")
                    ).help(
                            address(HyperlaneMailbox),
                            address(HyperlaneMailbox),
                            FORKS[CHAIN_0],
                            vars.logs
                        );
                }
            }
            vm.selectFork(aV[i].initialFork);
        }
    }

    /// @dev STEP 5 Process dst to src payload (mint of SuperPositions for deposits)
    function _stage5_process_superPositions_mint(
        TestAction memory action,
        StagesLocalVars memory vars
    ) internal returns (bool success) {
        /// assume it will pass by default
        success = true;
        uint256 toChainId;
        for (uint256 i = 0; i < vars.nDestinations; i++) {
            toChainId = DST_CHAINS[i];

            if (CHAIN_0 != toChainId) {
                if (action.testType == TestType.Pass) {
                    unchecked {
                        PAYLOAD_ID[CHAIN_0]++;
                    }

                    success = _processPayload(
                        PAYLOAD_ID[CHAIN_0],
                        CHAIN_0,
                        action.testType,
                        action.revertError
                    );
                }
            }
        }
    }

    /// NOTE: For 2-way comms we need to now process payload on Source again
    function _stage6_process_superPositions_withdraw(
        TestAction memory action,
        StagesLocalVars memory vars
    ) internal returns (bool success) {
        /// assume it will pass by default
        success = true;
        
        unchecked {
            PAYLOAD_ID[CHAIN_0]++;
        }

        uint256 initialFork = vm.activeFork();

        vm.selectFork(FORKS[CHAIN_0]);

        _processPayload(
            PAYLOAD_ID[CHAIN_0],
            CHAIN_0,
            action.testType,
            action.revertError
        );
        vm.selectFork(initialFork);

        return true;
    }

    function _buildMultiVaultCallData(
        MultiVaultCallDataArgs memory args
    ) internal returns (MultiVaultsSFData memory superFormsData) {
        SingleVaultSFData memory superFormData;
        uint256 len = args.superFormIds.length;
        LiqRequest[] memory liqRequests = new LiqRequest[](len);
        SingleVaultCallDataArgs memory callDataArgs;

        if (len == 0) revert LEN_MISMATCH();

        uint256 totalAmount;
        address sameUnderlyingCheck = args.action == Actions.Deposit
            ? args.underlyingTokens[0]
            : address(0);

        for (uint i = 0; i < len; i++) {
            totalAmount += args.amounts[i];
            if (i + 1 < len) {
                if (sameUnderlyingCheck != args.underlyingTokens[i + 1]) {
                    sameUnderlyingCheck = address(0);
                }
            }
        }

        if (sameUnderlyingCheck != address(0)) {
            liqRequests = new LiqRequest[](1);
        }

        for (uint i = 0; i < len; i++) {
            callDataArgs = SingleVaultCallDataArgs(
                args.user,
                args.fromSrc,
                args.toDst[i],
                args.underlyingTokens[i],
                args.superFormIds[i],
                args.amounts[i],
                args.maxSlippage[i],
                args.vaultMock[i],
                args.srcChainId,
                args.toChainId,
                args.liquidityBridgeSrcChainId,
                args.liquidityBridgeToChainId,
                args.multiTx,
                totalAmount,
                sameUnderlyingCheck
            );
            if (
                args.action == Actions.Deposit ||
                args.action == Actions.DepositPermit2
            ) {
                superFormData = _buildSingleVaultDepositCallData(
                    callDataArgs,
                    args.action
                );
            } else if (args.action == Actions.Withdraw) {
                superFormData = _buildSingleVaultWithdrawCallData(callDataArgs);
            }
            /// @dev if it is a same underlying deposit  - only one liqRequest is needed with the sum of amounts. We also need to only approve total amount of the underlying token
            if (
                i == 0 &&
                args.action == Actions.Deposit &&
                sameUnderlyingCheck != address(0)
            ) {
                liqRequests[0] = superFormData.liqRequest;

                uint256 initialFork = vm.activeFork();

                address from = args.fromSrc;

                if (args.srcChainId == args.toChainId) {
                    /// @dev same chain deposit, from is Form
                    from = args.toDst[i];
                }

                vm.selectFork(FORKS[args.srcChainId]);

                /// @dev - APPROVE transfer to SuperRouter (because of Socket)
                vm.prank(users[args.user]);

                if (args.action == Actions.DepositPermit2) {
                    MockERC20(args.underlyingTokens[i]).approve(
                        getContract(args.srcChainId, "CanonicalPermit2"),
                        type(uint256).max
                    );
                } else if (args.action == Actions.Deposit) {
                    MockERC20(args.underlyingTokens[i]).approve(
                        from,
                        totalAmount
                    );
                }

                vm.selectFork(initialFork);
            } else if (sameUnderlyingCheck == address(0)) {
                liqRequests[i] = superFormData.liqRequest;
            }
        }

        superFormsData = MultiVaultsSFData(
            args.superFormIds,
            args.amounts,
            args.maxSlippage,
            liqRequests,
            ""
        );
    }

    struct SingleVaultDepositLocalVars {
        uint256 initialFork;
        address from;
        ISocketRegistry.BridgeRequest bridgeRequest;
        ISocketRegistry.MiddlewareRequest middlewareRequest;
        ISocketRegistry.UserRequest userRequest;
        IPermit2.PermitTransferFrom permit;
        bytes socketTxDataV2;
        bytes sig;
        bytes permit2Calldata;
        LiqRequest liqReq;
    }

    function _buildSingleVaultDepositCallData(
        SingleVaultCallDataArgs memory args,
        Actions action
    ) internal returns (SingleVaultSFData memory superFormData) {
        SingleVaultDepositLocalVars memory v;
        v.initialFork = vm.activeFork();

        v.from = args.fromSrc;

        if (args.srcChainId == args.toChainId) {
            /// @dev same chain deposit, from is Form
            v.from = args.toDst;
        }

        if (args.srcChainId == args.toChainId) {
            v.middlewareRequest = ISocketRegistry.MiddlewareRequest(
                1, /// id
                0, /// FIXME optional native amount
                args.underlyingToken,
                abi.encode(v.from, FORKS[args.toChainId])
            );
        } else {
            v.bridgeRequest = ISocketRegistry.BridgeRequest(
                1, /// id
                0, /// FIXME optional native amount
                args.underlyingToken,
                abi.encode(v.from, FORKS[args.toChainId])
            );
        }

        v.userRequest = ISocketRegistry.UserRequest(
            args.multiTx
                ? getContract(args.toChainId, "MultiTxProcessor")
                : args.toDst,
            args.liquidityBridgeToChainId,
            args.sameUnderlyingCheck != address(0)
                ? args.totalAmount
                : args.amount,
            v.middlewareRequest,
            v.bridgeRequest
        );

        v.socketTxDataV2 = abi.encodeWithSelector(
            SocketRouterMock.outboundTransferTo.selector,
            v.userRequest
        );

        /// @dev permit2 calldata
        if (action == Actions.DepositPermit2) {
            v.permit = IPermit2.PermitTransferFrom({
                permitted: IPermit2.TokenPermissions({
                    token: IERC20(address(args.underlyingToken)),
                    amount: args.sameUnderlyingCheck != address(0)
                        ? args.totalAmount
                        : args.amount
                }),
                nonce: _randomUint256(),
                deadline: block.timestamp
            });
            v.sig = _signPermit(
                v.permit,
                v.from,
                userKeys[args.user],
                args.srcChainId
            ); /// @dev from is either SuperRouter (xchain) or the form (direct deposit)

            v.permit2Calldata = abi.encode(
                v.permit.nonce,
                v.permit.deadline,
                v.sig
            );
        }

        /// @dev FIXME: currently only producing liqRequests for non-permit2 ERC20 transfers!!!
        /// @dev TODO: need to test native requests and permit2 requests
        v.liqReq = LiqRequest(
            1, /// @dev FIXME: hardcoded for now
            v.socketTxDataV2,
            args.underlyingToken,
            args.sameUnderlyingCheck != address(0)
                ? args.totalAmount
                : args.amount,
            0,
            v.permit2Calldata /// @dev will be empty if action == Actions.Deposit
        );

        if (args.sameUnderlyingCheck == address(0)) {
            vm.selectFork(FORKS[args.srcChainId]);

            /// @dev - APPROVE transfer to SuperRouter (because of Socket)
            vm.prank(users[args.user]);

            if (action == Actions.DepositPermit2) {
                MockERC20(args.underlyingToken).approve(
                    getContract(args.srcChainId, "CanonicalPermit2"),
                    type(uint256).max
                );
            } else {
                MockERC20(args.underlyingToken).approve(v.from, args.amount);
            }

            vm.selectFork(v.initialFork);
        }

        superFormData = SingleVaultSFData(
            args.superFormId,
            args.amount,
            args.maxSlippage,
            v.liqReq,
            ""
        );
    }

    function _buildSingleVaultWithdrawCallData(
        SingleVaultCallDataArgs memory args
    ) internal returns (SingleVaultSFData memory superFormData) {
        ISocketRegistry.MiddlewareRequest memory middlewareRequest;
        ISocketRegistry.BridgeRequest memory bridgeRequest;
        
        address _superRouter = contracts[CHAIN_0][bytes32(bytes("SuperRouter"))];
        address _stateRegistry = contracts[CHAIN_0][bytes32(bytes("SuperRegistry"))];
        IERC1155 superPositions = IERC1155(
            ISuperRegistry(_stateRegistry).superPositions()
        );
        vm.prank(users[args.user]);
        superPositions.setApprovalForAll(_superRouter, true);

        if (args.srcChainId == args.toChainId) {
            middlewareRequest = ISocketRegistry.MiddlewareRequest(
                1, /// id
                0, /// FIXME optional native amount
                args.underlyingToken,
                abi.encode(args.toDst, FORKS[args.srcChainId])
            );
        } else {
            bridgeRequest = ISocketRegistry.BridgeRequest(
                1, /// id
                0, /// FIXME optional native amount
                args.underlyingToken,
                abi.encode(args.toDst, FORKS[args.srcChainId])
            );
        }

        ISocketRegistry.UserRequest memory userRequest = ISocketRegistry
            .UserRequest(
                users[args.user],
                args.liquidityBridgeSrcChainId,
                args.amount,
                middlewareRequest,
                bridgeRequest
            );

        bytes memory socketTxDataV2 = abi.encodeWithSelector(
            SocketRouterMock.outboundTransferTo.selector,
            userRequest
        );

        LiqRequest memory liqReq = LiqRequest(
            1, /// @dev FIXME: hardcoded for now
            socketTxDataV2,
            args.underlyingToken,
            args.amount,
            0,
            ""
        );

        superFormData = SingleVaultSFData(
            args.superFormId,
            args.amount,
            args.maxSlippage,
            liqReq,
            ""
        );
    }

    /*///////////////////////////////////////////////////////////////
                             HELPERS
    //////////////////////////////////////////////////////////////*/

    struct TargetVaultsVars {
        uint256[] underlyingTokenIds;
        uint256[] formKinds;
        uint256[] superFormIdsTemp;
        uint256 len;
        string underlyingToken;
    }

    /// @dev this function is used to build the 2D arrays in the best way possible
    function _targetVaults(
        uint16 chain0,
        uint16 chain1,
        uint256 action
    )
        internal
        view
        returns (
            uint256[] memory targetSuperFormsMem,
            address[] memory underlyingSrcTokensMem,
            address[] memory vaultMocksMem
        )
    {
        TargetVaultsVars memory vars;
        vars.underlyingTokenIds = TARGET_UNDERLYING_VAULTS[chain1][action];
        vars.formKinds = TARGET_FORM_KINDS[chain1][action];
        vars.superFormIdsTemp = _superFormIds(
            vars.underlyingTokenIds,
            vars.formKinds,
            chain1
        );

        vars.len = vars.superFormIdsTemp.length;

        if (vars.len == 0) revert LEN_VAULTS_ZERO();

        targetSuperFormsMem = new uint256[](vars.len);
        underlyingSrcTokensMem = new address[](vars.len);
        vaultMocksMem = new address[](vars.len);

        for (uint256 i = 0; i < vars.len; i++) {
            vars.underlyingToken = UNDERLYING_TOKENS[
                vars.underlyingTokenIds[i] // 1
            ];

            targetSuperFormsMem[i] = vars.superFormIdsTemp[i];
            underlyingSrcTokensMem[i] = getContract(
                chain0,
                vars.underlyingToken
            );
            vaultMocksMem[i] = getContract(
                chain1,
                VAULT_NAMES[vars.formKinds[i]][vars.underlyingTokenIds[i]]
            );
        }
    }

    function _superFormIds(
        uint256[] memory underlyingTokenIds_,
        uint256[] memory formKinds_,
        uint16 chainId_
    ) internal view returns (uint256[] memory) {
        uint256[] memory superFormIds_ = new uint256[](
            underlyingTokenIds_.length
        );
        if (underlyingTokenIds_.length != formKinds_.length)
            revert INVALID_TARGETS();

        for (uint256 i = 0; i < underlyingTokenIds_.length; i++) {
            /// NOTE/FIXME: This should be allowed to revert (or not) at the core level.
            /// Can produce false positive. (What if we revert here, but not in the core)
            if (formKinds_[i] > FORM_BEACON_IDS.length)
                revert WRONG_FORMBEACON_ID();
            if (underlyingTokenIds_[i] > UNDERLYING_TOKENS.length)
                revert WRONG_UNDERLYING_ID();

            address superForm = getContract(
                chainId_,
                string.concat(
                    UNDERLYING_TOKENS[underlyingTokenIds_[i]],
                    "SuperForm",
                    Strings.toString(FORM_BEACON_IDS[formKinds_[i]])
                )
            );

            superFormIds_[i] = _packSuperForm(
                superForm,
                FORM_BEACON_IDS[formKinds_[i]],
                chainId_
            );
        }

        return superFormIds_;
    }

    function _updateMultiVaultPayload(
        UpdateMultiVaultPayloadArgs memory args
    ) internal returns (bool) {
        uint256 initialFork = vm.activeFork();

        vm.selectFork(FORKS[args.targetChainId]);
        uint256 len = args.amounts.length;
        uint256[] memory finalAmounts = new uint256[](len);

        for (uint256 i = 0; i < len; i++) {
            finalAmounts[i] = args.amounts[i];
            if (args.slippage > 0) {
                finalAmounts[i] =
                    (args.amounts[i] * (10000 - uint256(args.slippage))) /
                    10000;
            } else if (args.slippage < 0) {
                args.slippage = -args.slippage;
                finalAmounts[i] =
                    (args.amounts[i] * (10000 + uint256(args.slippage))) /
                    10000;
            }
        }

        if (args.testType == TestType.Pass) {
            vm.prank(deployer);

            CoreStateRegistry(
                payable(getContract(args.targetChainId, "CoreStateRegistry"))
            ).updateMultiVaultPayload(args.payloadId, finalAmounts);
        } else if (args.testType == TestType.RevertUpdateStateSlippage) {
            vm.prank(deployer);

            vm.expectRevert(args.revertError); /// @dev removed string here: come to this later

            CoreStateRegistry(
                payable(getContract(args.targetChainId, "CoreStateRegistry"))
            ).updateMultiVaultPayload(args.payloadId, finalAmounts);

            return false;
        } else if (args.testType == TestType.RevertUpdateStateRBAC) {
            vm.prank(users[2]);
            bytes memory errorMsg = getAccessControlErrorMsg(
                users[2],
                args.revertRole
            );
            vm.expectRevert(errorMsg);

            CoreStateRegistry(
                payable(getContract(args.targetChainId, "CoreStateRegistry"))
            ).updateMultiVaultPayload(args.payloadId, finalAmounts);

            return false;
        }

        vm.selectFork(initialFork);

        return true;
    }

    function _updateSingleVaultPayload(
        UpdateSingleVaultPayloadArgs memory args
    ) internal returns (bool) {
        uint256 initialFork = vm.activeFork();

        vm.selectFork(FORKS[args.targetChainId]);
        uint256 finalAmount;

        finalAmount = args.amount;
        if (args.slippage > 0) {
            finalAmount =
                (args.amount * (10000 - uint256(args.slippage))) /
                10000;
        } else if (args.slippage < 0) {
            args.slippage = -args.slippage;
            finalAmount =
                (args.amount * (10000 + uint256(args.slippage))) /
                10000;
        }

        if (args.testType == TestType.Pass) {
            vm.prank(deployer);

            CoreStateRegistry(
                payable(getContract(args.targetChainId, "CoreStateRegistry"))
            ).updateSingleVaultPayload(args.payloadId, finalAmount);
        } else if (args.testType == TestType.RevertUpdateStateSlippage) {
            vm.prank(deployer);

            vm.expectRevert(args.revertError); /// @dev removed string here: come to this later

            CoreStateRegistry(
                payable(getContract(args.targetChainId, "CoreStateRegistry"))
            ).updateSingleVaultPayload(args.payloadId, finalAmount);

            return false;
        } else if (args.testType == TestType.RevertUpdateStateRBAC) {
            vm.prank(users[2]);
            bytes memory errorMsg = getAccessControlErrorMsg(
                users[2],
                args.revertRole
            );
            vm.expectRevert(errorMsg);

            CoreStateRegistry(
                payable(getContract(args.targetChainId, "CoreStateRegistry"))
            ).updateSingleVaultPayload(args.payloadId, finalAmount);

            return false;
        }

        vm.selectFork(initialFork);

        return true;
    }

    function _processPayload(
        uint256 payloadId_,
        uint16 targetChainId_,
        TestType testType,
        bytes4
    ) internal returns (bool) {
        uint256 initialFork = vm.activeFork();

        vm.selectFork(FORKS[targetChainId_]);

<<<<<<< HEAD
        uint256 msgValue = 50 * _getPriceMultiplier(targetChainId_) * 1e18;

=======
        uint256 msgValue = 10 * _getPriceMultiplier(targetChainId_) * 1e18;
        
>>>>>>> c1950213
        vm.prank(deployer);
        if (testType == TestType.Pass) {
            CoreStateRegistry(
                payable(getContract(targetChainId_, "CoreStateRegistry"))
            ).processPayload{value: msgValue}(payloadId_, "");
        } else if (testType == TestType.RevertProcessPayload) {
            vm.expectRevert();

            CoreStateRegistry(
                payable(getContract(targetChainId_, "CoreStateRegistry"))
            ).processPayload{value: msgValue}(payloadId_, "");

            return false;
        }

        vm.selectFork(initialFork);
        return true;
    }

    /// @dev FIXME: only works for socket
    function _processMultiTx(
        uint16 srcChainId_,
        uint16 targetChainId_,
        uint256 liquidityBridgeDstChainId_,
        address underlyingToken_,
        uint256 amount_
    ) internal {
        uint256 initialFork = vm.activeFork();
        vm.selectFork(FORKS[targetChainId_]);

        vm.prank(deployer);

        ISocketRegistry.MiddlewareRequest memory middlewareRequest;
        ISocketRegistry.BridgeRequest memory bridgeRequest;

        if (srcChainId_ == targetChainId_) {
            middlewareRequest = ISocketRegistry.MiddlewareRequest(
                1, /// id
                0, /// FIXME optional native amount
                underlyingToken_,
                abi.encode(
                    getContract(targetChainId_, "MultiTxProcessor"),
                    FORKS[targetChainId_]
                )
            );
        } else {
            bridgeRequest = ISocketRegistry.BridgeRequest(
                1, /// id
                0, /// FIXME optional native amount
                underlyingToken_,
                abi.encode(
                    getContract(targetChainId_, "MultiTxProcessor"),
                    FORKS[targetChainId_]
                )
            );
        }

        ISocketRegistry.UserRequest memory userRequest = ISocketRegistry
            .UserRequest(
                getContract(targetChainId_, "TokenBank"),
                liquidityBridgeDstChainId_,
                amount_,
                middlewareRequest,
                bridgeRequest
            );

        bytes memory socketTxDataV2 = abi.encodeWithSelector(
            SocketRouterMock.outboundTransferTo.selector,
            userRequest
        );

        MultiTxProcessor(
            payable(getContract(targetChainId_, "MultiTxProcessor"))
        ).processTx(bridgeIds[0], socketTxDataV2, underlyingToken_, amount_);
        vm.selectFork(initialFork);
    }

    function _batchProcessMultiTx(
        uint16 srcChainId_,
        uint16 targetChainId_,
        uint256 liquidityBridgeDstChainId_,
        address[] memory underlyingTokens_,
        uint256[] memory amounts_
    ) internal {
        uint256 initialFork = vm.activeFork();
        vm.selectFork(FORKS[targetChainId_]);

        vm.prank(deployer);

        ISocketRegistry.MiddlewareRequest memory middlewareRequest;
        ISocketRegistry.BridgeRequest memory bridgeRequest;
        bytes[] memory socketTxDatasV2 = new bytes[](underlyingTokens_.length);

        for (uint256 i = 0; i < underlyingTokens_.length; i++) {
            if (srcChainId_ == targetChainId_) {
                middlewareRequest = ISocketRegistry.MiddlewareRequest(
                    1, /// id
                    0, /// FIXME optional native amount
                    underlyingTokens_[i],
                    abi.encode( /// @dev this abi.encode is only used for the mock purposes
                        getContract(targetChainId_, "MultiTxProcessor"),
                        FORKS[targetChainId_]
                    )
                );
            } else {
                bridgeRequest = ISocketRegistry.BridgeRequest(
                    1, /// id
                    0, /// FIXME optional native amount
                    underlyingTokens_[i],
                    abi.encode( /// @dev this abi.encode is only used for the mock purposes
                        getContract(targetChainId_, "MultiTxProcessor"),
                        FORKS[targetChainId_]
                    )
                );
            }

            ISocketRegistry.UserRequest memory userRequest = ISocketRegistry
                .UserRequest(
                    getContract(targetChainId_, "TokenBank"),
                    liquidityBridgeDstChainId_,
                    amounts_[i],
                    middlewareRequest,
                    bridgeRequest
                );

            socketTxDatasV2[i] = abi.encodeWithSelector(
                SocketRouterMock.outboundTransferTo.selector,
                userRequest
            );
        }

        MultiTxProcessor(
            payable(getContract(targetChainId_, "MultiTxProcessor"))
        ).batchProcessTx(
                bridgeIds[0],
                socketTxDatasV2,
                underlyingTokens_,
                amounts_
            );
        vm.selectFork(initialFork);
    }
}<|MERGE_RESOLUTION|>--- conflicted
+++ resolved
@@ -12,7 +12,6 @@
 
 import {ISuperRegistry} from "../../interfaces/ISuperRegistry.sol";
 import {IERC1155} from "openzeppelin-contracts/contracts/token/ERC1155/IERC1155.sol";
-
 
 abstract contract ProtocolActions is BaseSetup {
     uint8[] public AMBs;
@@ -664,7 +663,7 @@
     ) internal returns (bool success) {
         /// assume it will pass by default
         success = true;
-        
+
         unchecked {
             PAYLOAD_ID[CHAIN_0]++;
         }
@@ -921,9 +920,13 @@
     ) internal returns (SingleVaultSFData memory superFormData) {
         ISocketRegistry.MiddlewareRequest memory middlewareRequest;
         ISocketRegistry.BridgeRequest memory bridgeRequest;
-        
-        address _superRouter = contracts[CHAIN_0][bytes32(bytes("SuperRouter"))];
-        address _stateRegistry = contracts[CHAIN_0][bytes32(bytes("SuperRegistry"))];
+
+        address _superRouter = contracts[CHAIN_0][
+            bytes32(bytes("SuperRouter"))
+        ];
+        address _stateRegistry = contracts[CHAIN_0][
+            bytes32(bytes("SuperRegistry"))
+        ];
         IERC1155 superPositions = IERC1155(
             ISuperRegistry(_stateRegistry).superPositions()
         );
@@ -1200,14 +1203,8 @@
         uint256 initialFork = vm.activeFork();
 
         vm.selectFork(FORKS[targetChainId_]);
-
-<<<<<<< HEAD
         uint256 msgValue = 50 * _getPriceMultiplier(targetChainId_) * 1e18;
 
-=======
-        uint256 msgValue = 10 * _getPriceMultiplier(targetChainId_) * 1e18;
-        
->>>>>>> c1950213
         vm.prank(deployer);
         if (testType == TestType.Pass) {
             CoreStateRegistry(
