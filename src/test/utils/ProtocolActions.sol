--- conflicted
+++ resolved
@@ -21,18 +21,6 @@
 
     uint64[] public DST_CHAINS;
 
-<<<<<<< HEAD
-    mapping(uint16 chainId => mapping(uint256 action => uint256[] underlyingTokenIds)) public TARGET_UNDERLYING_VAULTS;
-
-    mapping(uint16 chainId => mapping(uint256 action => uint256[] formKinds)) public TARGET_FORM_KINDS;
-
-    mapping(uint16 chainId => mapping(uint256 index => uint256[] action)) public AMOUNTS;
-
-    mapping(uint16 chainId => mapping(uint256 index => uint256[] action)) public MAX_SLIPPAGE;
-
-    /// @dev 1 for socket, 2 for lifi
-    mapping(uint16 chainId => mapping(uint256 index => uint8[] liqBridgeId)) public LIQ_BRIDGES;
-=======
     mapping(uint64 chainId => mapping(uint256 action => uint256[] underlyingTokenIds)) public TARGET_UNDERLYING_VAULTS;
 
     mapping(uint64 chainId => mapping(uint256 action => uint32[] formKinds)) public TARGET_FORM_KINDS;
@@ -43,7 +31,6 @@
 
     /// @dev 1 for socket, 2 for lifi
     mapping(uint64 chainId => mapping(uint256 index => uint8[] liqBridgeId)) public LIQ_BRIDGES;
->>>>>>> 3d12b7be
 
     /// NOTE: Now that we can pass individual actions, this array is only useful for more extended simulations
     TestAction[] public actions;
@@ -114,10 +101,7 @@
                 DST_CHAINS[i],
                 actionIndex
             );
-<<<<<<< HEAD
-=======
-
->>>>>>> 3d12b7be
+
             vars.toDst = new address[](vars.targetSuperFormIds.length);
 
             /// @dev action is sameChain, if there is a liquidity swap it should go to the same form
@@ -160,25 +144,6 @@
                     )
                 );
             } else {
-<<<<<<< HEAD
-                /// FIXME: NOTE: Shouldn't we validate that at contract level?
-                /// This reverting may give us invalid sense of security. Contract should revert here, not test.
-
-                // if (
-                //     !((vars.underlyingSrcToken.length ==
-                //         vars.targetSuperFormIds.length) &&
-
-                //         (vars.underlyingSrcToken.length ==
-                //             vars.amounts.length) &&
-
-                //         (vars.underlyingSrcToken.length ==
-                //             vars.maxSlippage.length) &&
-
-                //         (vars.underlyingSrcToken.length == 1))
-                // ) revert INVALID_AMOUNTS_LENGTH();
-
-=======
->>>>>>> 3d12b7be
                 SingleVaultCallDataArgs memory singleVaultCallDataArgs = SingleVaultCallDataArgs(
                     action.user,
                     vars.fromSrc,
@@ -192,17 +157,9 @@
                     vars.vaultMock[0],
                     CHAIN_0,
                     DST_CHAINS[i],
-<<<<<<< HEAD
-                    socketChainIds[CHAIN_0 - 1], /// @dev HACK to get socket src and dst chain ids
-                    socketChainIds[DST_CHAINS[i] - 1],
-                    action.multiTx,
-                    vars.amounts[0], /// @dev copying amount to total amount for the externalToken hack in _buildSingleVaultDepositCallData
-                    address(0)
-=======
                     llChainIds[vars.chain0Index],
                     llChainIds[vars.chainDstIndex],
                     action.multiTx
->>>>>>> 3d12b7be
                 );
 
                 if (action.action == Actions.Deposit || action.action == Actions.DepositPermit2) {
@@ -623,23 +580,11 @@
         for (uint256 i = 0; i < vars.nDestinations; i++) {
             vm.recordLogs();
             vm.selectFork(FORKS[DST_CHAINS[i]]);
-<<<<<<< HEAD
-
-            IFormStateRegistry twoStepsFormStateRegistry = IFormStateRegistry(
-                contracts[DST_CHAINS[i]][bytes32(bytes("TwoStepsFormStateRegistry"))]
-            );
-
-            // vm.rollFork(block.number + 20000);
-            twoStepsFormStateRegistry.finalizePayload{value: 800 * 1 ether}(unlockId_, generateAckParams(AMBs));
-            vars.logs = vm.getRecordedLogs();
-            _payloadDeliveryHelper(CHAIN_0, DST_CHAINS[i], vars.logs);
-=======
             ITwoStepsFormStateRegistry twoStepsFormStateRegistry = ITwoStepsFormStateRegistry(
                 contracts[DST_CHAINS[i]][bytes32(bytes("TwoStepsFormStateRegistry"))]
             );
             vm.rollFork(block.number + 20000);
             twoStepsFormStateRegistry.finalizePayload(unlockId_, generateAckParams(AMBs));
->>>>>>> 3d12b7be
         }
 
         return true;
@@ -679,25 +624,6 @@
 
         if (len == 0) revert LEN_MISMATCH();
 
-<<<<<<< HEAD
-        uint256 totalAmount;
-        address sameUnderlyingCheck = args.action == Actions.Deposit ? args.underlyingTokens[0] : address(0);
-
-        for (uint i = 0; i < len; i++) {
-            totalAmount += args.amounts[i];
-            if (i + 1 < len) {
-                if (sameUnderlyingCheck != args.underlyingTokens[i + 1]) {
-                    sameUnderlyingCheck = address(0);
-                }
-            }
-        }
-
-        if (sameUnderlyingCheck != address(0)) {
-            liqRequests = new LiqRequest[](1);
-        }
-
-=======
->>>>>>> 3d12b7be
         for (uint i = 0; i < len; i++) {
             callDataArgs = SingleVaultCallDataArgs(
                 args.user,
@@ -721,45 +647,7 @@
             } else if (args.action == Actions.Withdraw) {
                 superFormData = _buildSingleVaultWithdrawCallData(callDataArgs);
             }
-<<<<<<< HEAD
-            /// @dev if it is a same underlying deposit  - only one liqRequest is needed with the sum of amounts. We also need to only approve total amount of the underlying token
-            if (i == 0 && args.action == Actions.Deposit && sameUnderlyingCheck != address(0)) {
-                liqRequests[0] = superFormData.liqRequest;
-
-                uint256 initialFork = vm.activeFork();
-
-                address from = args.fromSrc;
-
-                if (args.srcChainId == args.toChainId) {
-                    /// @dev same chain deposit, from is Form
-                    from = args.toDst[i];
-                }
-
-                address liqRequestToken = args.externalToken != args.underlyingTokens[i]
-                    ? args.externalToken
-                    : args.underlyingTokens[i];
-
-                vm.selectFork(FORKS[args.srcChainId]);
-
-                /// @dev - APPROVE transfer to SuperRouter (because of Socket)
-                vm.prank(users[args.user]);
-
-                if (args.action == Actions.DepositPermit2) {
-                    MockERC20(liqRequestToken).approve(
-                        getContract(args.srcChainId, "CanonicalPermit2"),
-                        type(uint256).max
-                    );
-                } else if (args.action == Actions.Deposit) {
-                    MockERC20(liqRequestToken).increaseAllowance(from, totalAmount);
-                }
-
-                vm.selectFork(initialFork);
-            } else if (sameUnderlyingCheck == address(0)) {
-                liqRequests[i] = superFormData.liqRequest;
-            }
-=======
             liqRequests[i] = superFormData.liqRequest;
->>>>>>> 3d12b7be
         }
 
         superFormsData = MultiVaultsSFData(args.superFormIds, args.amounts, args.maxSlippage, liqRequests, "");
@@ -836,11 +724,7 @@
                     address(0),
                     underlyingToken_,
                     multiTx_ ? getContract(toChainId_, "MultiTxProcessor") : toDst_,
-<<<<<<< HEAD
-                    sameUnderlyingCheck_ != address(0) ? totalAmount_ : amount_,
-=======
                     amount_,
->>>>>>> 3d12b7be
                     liqBridgeToChainId_,
                     true,
                     false
@@ -853,11 +737,7 @@
                     address(0),
                     underlyingToken_,
                     multiTx_ ? getContract(toChainId_, "MultiTxProcessor") : toDst_,
-<<<<<<< HEAD
-                    sameUnderlyingCheck_ != address(0) ? totalAmount_ : amount_,
-=======
                     amount_,
->>>>>>> 3d12b7be
                     liqBridgeToChainId_,
                     false,
                     false
@@ -911,14 +791,7 @@
         /// @dev permit2 calldata
         if (action == Actions.DepositPermit2) {
             v.permit = IPermit2.PermitTransferFrom({
-<<<<<<< HEAD
-                permitted: IPermit2.TokenPermissions({
-                    token: IERC20(address(liqRequestToken)),
-                    amount: args.sameUnderlyingCheck != address(0) ? args.totalAmount : args.amount
-                }),
-=======
                 permitted: IPermit2.TokenPermissions({token: IERC20(address(liqRequestToken)), amount: args.amount}),
->>>>>>> 3d12b7be
                 nonce: _randomUint256(),
                 deadline: block.timestamp
             });
@@ -933,33 +806,15 @@
             args.liqBridge, /// @dev FIXME: hardcoded for now - but this should be a different bridge per type of transaction
             v.txData,
             liqRequestToken,
-<<<<<<< HEAD
-            args.sameUnderlyingCheck != address(0) ? args.totalAmount : args.amount,
-=======
             args.amount,
->>>>>>> 3d12b7be
             0,
             v.permit2Calldata /// @dev will be empty if action == Actions.Deposit
         );
 
         vm.selectFork(FORKS[args.srcChainId]);
 
-<<<<<<< HEAD
-            if (action == Actions.DepositPermit2) {
-                MockERC20(liqRequestToken).approve(getContract(args.srcChainId, "CanonicalPermit2"), type(uint256).max);
-            } else if (action == Actions.Deposit && liqRequestToken != args.externalToken) {
-                /// @dev this assumes that if same underlying is present in >1 vault in a multi vault, that the amounts are ordered from lowest to highest,
-                /// @dev this is because the approves override each other and may lead to Arithmetic over/underflow
-                MockERC20(liqRequestToken).increaseAllowance(v.from, args.amount);
-            } else if (action == Actions.Deposit && liqRequestToken == args.externalToken) {
-                /// @dev this assumes that external token has a 1:1 exchange rate with underlying tokens
-                /// @dev
-                MockERC20(liqRequestToken).increaseAllowance(v.from, args.totalAmount);
-            }
-=======
         /// @dev - APPROVE transfer to SuperRouter (because of Socket)
         vm.prank(users[args.user]);
->>>>>>> 3d12b7be
 
         if (action == Actions.DepositPermit2) {
             MockERC20(liqRequestToken).approve(getContract(args.srcChainId, "CanonicalPermit2"), type(uint256).max);
@@ -969,11 +824,8 @@
             MockERC20(liqRequestToken).increaseAllowance(v.from, args.amount);
         }
 
-<<<<<<< HEAD
-=======
         vm.selectFork(v.initialFork);
 
->>>>>>> 3d12b7be
         superFormData = SingleVaultSFData(args.superFormId, args.amount, args.maxSlippage, v.liqReq, "");
     }
 
@@ -1226,8 +1078,6 @@
             CoreStateRegistry(payable(getContract(targetChainId_, "CoreStateRegistry"))).processPayload{
                 value: msgValue
             }(payloadId_, generateAckParams(AMBs));
-<<<<<<< HEAD
-
             return false;
         }
 
@@ -1256,9 +1106,7 @@
 
             TwoStepsFormStateRegistry(payable(getContract(targetChainId_, "TwoStepsFormStateRegistry"))).processPayload{
                 value: msgValue
-            }(payloadId_, generateAckParams(AMBs));
-=======
->>>>>>> 3d12b7be
+            }(payloadId_, generateAckParams(AMBs));rigin/develop
 
             return false;
         }
@@ -1367,11 +1215,8 @@
         vm.selectFork(initialFork);
     }
 
-<<<<<<< HEAD
-    function _payloadDeliveryHelper(uint16 FROM_CHAIN, uint16 TO_CHAIN, Vm.Log[] memory logs) internal {
-=======
+
     function _payloadDeliveryHelper(uint64 FROM_CHAIN, uint64 TO_CHAIN, Vm.Log[] memory logs) internal {
->>>>>>> 3d12b7be
         for (uint256 i; i < AMBs.length; i++) {
             /// @notice ID: 1 Layerzero
             if (AMBs[i] == 1) {
