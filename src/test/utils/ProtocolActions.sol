--- conflicted
+++ resolved
@@ -291,59 +291,8 @@
             /// @dev not done
         }
 
-<<<<<<< HEAD
-                /// @dev STEP 3 (FOR XCHAIN) Use corresponding AMB helper to get the message data and assert
-
-                address[] memory toMailboxes = new address[](DST_CHAINS.length);
-                uint32[] memory expDstDomains = new uint32[](DST_CHAINS.length);
-
-                address[] memory endpoints = new address[](DST_CHAINS.length);
-                uint16[] memory lzChainIds = new uint16[](DST_CHAINS.length);
-
-                uint256[] memory forkIds = new uint256[](DST_CHAINS.length);
-
-                uint256 k = 0;
-                for (uint256 i = 0; i < chainIds.length; i++) {
-                    for (uint256 j = 0; j < DST_CHAINS.length; j++) {
-                        if (DST_CHAINS[j] == chainIds[i]) {
-                            toMailboxes[k] = hyperlaneMailboxes[i];
-                            expDstDomains[k] = hyperlane_chainIds[i];
-
-                            endpoints[k] = lzEndpoints[i];
-                            lzChainIds[k] = lz_chainIds[i];
-
-                            forkIds[k] = FORKS[chainIds[i]];
-
-                            k++;
-                        }
-                    }
-                }
-                vars.logs = vm.getRecordedLogs();
-
-                /// @dev see pigeon for this implementation
-                HyperlaneHelper(getContract(CHAIN_0, "HyperlaneHelper")).help(
-                    address(HyperlaneMailbox),
-                    toMailboxes,
-                    expDstDomains,
-                    forkIds,
-                    vars.logs
-                );
-
-                LayerZeroHelper(getContract(CHAIN_0, "LayerZeroHelper")).help(
-                    endpoints,
-                    lzChainIds,
-                    1000000, /// (change to 2000000) @dev This is the gas value to send - value needs to be tested and probably be lower
-                    forkIds,
-                    vars.logs
-                );
-
-                for (uint256 i = 0; i < vars.nDestinations; i++) {
-                    aV.toChainId = DST_CHAINS[i];
-                    vm.selectFork(FORKS[aV.toChainId]);
-=======
         return (vars, aV);
     }
->>>>>>> 42c0eb15
 
     /// @dev STEP 3 (FOR XCHAIN) Use corresponding AMB helper to get the message data and assert
     function _stage3_src_to_dst_amb_delivery(
@@ -353,47 +302,65 @@
         MultiVaultsSFData[] memory multiSuperFormsData,
         SingleVaultSFData[] memory singleSuperFormsData
     ) internal {
+        /// @dev STEP 3 (FOR XCHAIN) Use corresponding AMB helper to get the message data and assert
+
+        address[] memory toMailboxes = new address[](DST_CHAINS.length);
+        uint32[] memory expDstDomains = new uint32[](DST_CHAINS.length);
+
+        address[] memory endpoints = new address[](DST_CHAINS.length);
+        uint16[] memory lzChainIds = new uint16[](DST_CHAINS.length);
+
+        uint256[] memory forkIds = new uint256[](DST_CHAINS.length);
+
+        uint256 k = 0;
+        for (uint256 i = 0; i < chainIds.length; i++) {
+            for (uint256 j = 0; j < DST_CHAINS.length; j++) {
+                if (DST_CHAINS[j] == chainIds[i]) {
+                    toMailboxes[k] = hyperlaneMailboxes[i];
+                    expDstDomains[k] = hyperlane_chainIds[i];
+
+                    endpoints[k] = lzEndpoints[i];
+                    lzChainIds[k] = lz_chainIds[i];
+
+                    forkIds[k] = FORKS[chainIds[i]];
+
+                    k++;
+                }
+            }
+        }
+        vars.logs = vm.getRecordedLogs();
+
+        /// @dev see pigeon for this implementation
+        HyperlaneHelper(getContract(CHAIN_0, "HyperlaneHelper")).help(
+            address(HyperlaneMailbox),
+            toMailboxes,
+            expDstDomains,
+            forkIds,
+            vars.logs
+        );
+
+        LayerZeroHelper(getContract(CHAIN_0, "LayerZeroHelper")).help(
+            endpoints,
+            lzChainIds,
+            1000000, /// (change to 2000000) @dev This is the gas value to send - value needs to be tested and probably be lower
+            forkIds,
+            vars.logs
+        );
+
         CoreStateRegistry stateRegistry;
 
-<<<<<<< HEAD
-                        aV.payloadNumberBefore = stateRegistry.payloadsCount();
-                        /// FIXME 2+ payloads to same destination will fail here
-                        aV.data = abi.decode(
-                            stateRegistry.payload(aV.payloadNumberBefore),
-                            (AMBMessage)
-                        );
-=======
         for (uint256 i = 0; i < vars.nDestinations; i++) {
             aV.toChainId = DST_CHAINS[i];
+            vm.selectFork(FORKS[aV.toChainId]);
 
             if (CHAIN_0 != aV.toChainId) {
                 stateRegistry = CoreStateRegistry(
                     payable(getContract(aV.toChainId, "CoreStateRegistry"))
                 );
-                /// @dev this will probably need to loop given the number of destinations
-
-                vars.logs = vm.getRecordedLogs();
-
-                /// @dev see @pigeon for this implementation
-                /// @dev PIGEON DOES NOT WORK FOR MULTI DESTINATION (IT NEEDS AN ARRAY OF LZ ENDPOINTS!!!!)
-                LayerZeroHelper(getContract(CHAIN_0, "LayerZeroHelper"))
-                    .helpWithEstimates(
-                        vars.lzEndpoints_1[i],
-                        2000000, /// @dev FIXME This needs to use a real gas amount!!
-                        FORKS[aV.toChainId],
-                        vars.logs
-                    );
-
-                HyperlaneHelper(getContract(CHAIN_0, "HyperlaneHelper")).help(
-                    address(HyperlaneMailbox),
-                    FORKS[aV.toChainId],
-                    vars.logs
-                );
-                vm.selectFork(FORKS[aV.toChainId]);
->>>>>>> 42c0eb15
 
                 /// @dev NOTE: it's better to assert here inside the loop
                 aV.payloadNumberBefore = stateRegistry.payloadsCount();
+                /// FIXME 2+ payloads to same destination will fail here
                 aV.data = abi.decode(
                     stateRegistry.payload(
                         aV.payloadNumberBefore + 1 - vars.nDestinations + i
@@ -488,37 +455,6 @@
                                     actionIndex
                                 );
 
-<<<<<<< HEAD
-                                vars.logs = vm.getRecordedLogs();
-
-                                LayerZeroHelper(
-                                    getContract(aV.toChainId, "LayerZeroHelper")
-                                ).helpWithEstimates(
-                                        vars.lzEndpoint_0,
-                                        1000000, /// (change to 2000000) @dev This is the gas value to send - value needs to be tested and probably be lower
-                                        FORKS[CHAIN_0],
-                                        vars.logs
-                                    );
-
-                                HyperlaneHelper(
-                                    getContract(aV.toChainId, "HyperlaneHelper")
-                                ).help(
-                                        address(HyperlaneMailbox),
-                                        address(HyperlaneMailbox),
-                                        FORKS[CHAIN_0],
-                                        vars.logs
-                                    );
-
-                                unchecked {
-                                    PAYLOAD_ID[CHAIN_0]++;
-                                }
-
-                                _processPayload(
-                                    PAYLOAD_ID[CHAIN_0],
-                                    CHAIN_0,
-                                    action.testType,
-                                    action.revertError
-=======
                                 vars.amounts = AMOUNTS[DST_CHAINS[i]][
                                     actionIndex
                                 ];
@@ -526,7 +462,6 @@
                                     aV.toChainId,
                                     vars.underlyingSrcToken,
                                     vars.amounts
->>>>>>> 42c0eb15
                                 );
                             } else {
                                 _processMultiTx(
@@ -548,7 +483,7 @@
                         }
 
                         vm.recordLogs();
-                        _processPayload(
+                        success = _processPayload(
                             PAYLOAD_ID[aV.toChainId],
                             aV.toChainId,
                             action.testType,
@@ -569,6 +504,7 @@
                         HyperlaneHelper(
                             getContract(aV.toChainId, "HyperlaneHelper")
                         ).help(
+                                address(HyperlaneMailbox),
                                 address(HyperlaneMailbox),
                                 FORKS[CHAIN_0],
                                 vars.logs
@@ -920,188 +856,6 @@
         return superFormIds_;
     }
 
-    /*
-    /// @dev keeping this for integration of future assertions
-    function deposit(
-        TestAction memory action_,
-        ActionLocalVars memory vars
-    ) public returns (bool) {
-        TestAssertionVars memory aV;
-        aV.lenRequests = vars.amounts.length;
-
-        
-        /// @dev calculate amounts before deposit
-
-        aV.superPositionsAmountBefore = new uint256[][](aV.lenRequests);
-        aV.destinationSharesBefore = new uint256[][](aV.lenRequests);
-
-        for (uint256 i = 0; i < aV.lenRequests; i++) {
-            aV.tSPAmtBefore = new uint256[](allowedNumberOfVaultsPerRequest);
-            aV.tDestinationSharesAmtBefore = new uint256[](
-                allowedNumberOfVaultsPerRequest
-            );
-            for (uint256 j = 0; j < allowedNumberOfVaultsPerRequest; j++) {
-                vm.selectFork(FORKS[action_.CHAIN_0]);
-                aV.tSPAmtBefore[j] = SuperRouter(vars.fromSrc).balanceOf(
-                    action_.user,
-                    vars.targetSuperFormIds[i][j]
-                );
-
-                vm.selectFork(FORKS[action_.CHAIN_1]);
-                /// @dev this should be the balance of FormBank in the future
-                aV.tDestinationSharesAmtBefore[j] = VaultMock(
-                    vars.vaultMock[i][j]
-                ).balanceOf(getContract(action_.CHAIN_1, "ERC4626Form"));
-            }
-            aV.superPositionsAmountBefore[i] = aV.tSPAmtBefore;
-            aV.destinationSharesBefore[i] = aV.tDestinationSharesAmtBefore;
-        }
-
-        /// @dev asserts for verification
-        for (uint256 i = 0; i < aV.lenRequests; i++) {
-            for (uint256 j = 0; j < allowedNumberOfVaultsPerRequest; j++) {
-                vm.selectFork(FORKS[action_.CHAIN_0]);
-
-                assertEq(
-                    SuperRouter(vars.fromSrc).balanceOf(
-                        action_.user,
-                        vars.targetSuperFormIds[i][j]
-                    ),
-                    aV.superPositionsAmountBefore[i][j] + vars.amounts[i][j]
-                );
-
-                vm.selectFork(FORKS[action_.CHAIN_1]);
-
-                assertEq(
-                    VaultMock(vars.vaultMock[i][j]).balanceOf(
-                        getContract(action_.CHAIN_1, "ERC4626Form")
-                    ),
-                    aV.destinationSharesBefore[i][j] + vars.amounts[i][j]
-                );
-            }
-        }
-
-        return true;
-    
-    }
-
-
-    function withdraw(
-        TestAction memory action,
-        ActionLocalVars memory vars
-    ) public returns (bool) {
-        TestAssertionVars memory aV;
-
-        aV.lenRequests = vars.amounts.length;
-        if (
-            vars.targetSuperFormIds.length != aV.lenRequests &&
-            aV.lenRequests == 0
-        ) revert LEN_MISMATCH();
-
-        vars.stateReqs = new StateReq[](aV.lenRequests);
-        vars.liqReqs = new LiqRequest[](aV.lenRequests);
-
-        for (uint256 i = 0; i < aV.lenRequests; i++) {
-            (vars.stateReqs[i], vars.liqReqs[i]) = _buildWithdrawCallData(
-                BuildWithdrawCallDataArgs(
-                    action.user,
-                    payable(vars.fromSrc),
-                    vars.toDst,
-                    vars.underlyingSrcToken[i], /// @dev we probably need to create liq request with both src and dst tokens
-                    vars.vaultMock[i],
-                    vars.targetSuperFormIds[i],
-                    vars.amounts[i],
-                    action.maxSlippage,
-                    action.actionKind,
-                    action.CHAIN_0,
-                    action.CHAIN_1
-                )
-            );
-        }
-
-        /// @dev calculate amounts before withdraw
-        aV.superPositionsAmountBefore = new uint256[][](aV.lenRequests);
-        aV.destinationSharesBefore = new uint256[][](aV.lenRequests);
-
-        for (uint256 i = 0; i < aV.lenRequests; i++) {
-            aV.tSPAmtBefore = new uint256[](allowedNumberOfVaultsPerRequest);
-            aV.tDestinationSharesAmtBefore = new uint256[](
-                allowedNumberOfVaultsPerRequest
-            );
-            for (uint256 j = 0; j < allowedNumberOfVaultsPerRequest; j++) {
-                vm.selectFork(FORKS[action.CHAIN_0]);
-                aV.tSPAmtBefore[j] = SuperRouter(vars.fromSrc).balanceOf(
-                    action.user,
-                    vars.targetSuperFormIds[i][j]
-                );
-
-                vm.selectFork(FORKS[action.CHAIN_1]);
-                aV.tDestinationSharesAmtBefore[j] = VaultMock(
-                    vars.vaultMock[i][j]
-                ).balanceOf(getContract(action.CHAIN_1, "ERC4626Form"));
-            }
-            aV.superPositionsAmountBefore[i] = aV.tSPAmtBefore;
-            aV.destinationSharesBefore[i] = aV.tDestinationSharesAmtBefore;
-        }
-
-        _actionToSuperRouter(
-            InternalActionArgs(
-                vars.fromSrc,
-                vars.lzEndpoint_1,
-                action.user,
-                vars.stateReqs,
-                vars.liqReqs,
-                action.CHAIN_0,
-                action.CHAIN_1,
-                action.action,
-                action.testType,
-                action.revertError,
-                action.multiTx
-            )
-        );
-
-        if (action.CHAIN_0 != action.CHAIN_1) {
-            for (uint256 i = 0; i < aV.lenRequests; i++) {
-                PAYLOAD_ID[action.CHAIN_1]++;
-                _processPayload(
-                    PAYLOAD_ID[action.CHAIN_1],
-                    action.CHAIN_1,
-                    action.testType,
-                    action.revertError
-                );
-            }
-        }
-
-        /// @dev asserts for verification
-        for (uint256 i = 0; i < aV.lenRequests; i++) {
-            for (uint256 j = 0; j < allowedNumberOfVaultsPerRequest; j++) {
-                vm.selectFork(FORKS[action.CHAIN_0]);
-
-                assertEq(
-                    SuperRouter(vars.fromSrc).balanceOf(
-                        action.user,
-                        vars.targetSuperFormIds[i][j]
-                    ),
-                    aV.superPositionsAmountBefore[i][j] - vars.amounts[i][j]
-                );
-
-                vm.selectFork(FORKS[action.CHAIN_1]);
-
-                assertEq(
-                    VaultMock(vars.vaultMock[i][j]).balanceOf(
-                        getContract(action.CHAIN_1, "ERC4626Form")
-                    ),
-                    aV.destinationSharesBefore[i][j] - vars.amounts[i][j]
-                );
-            }
-        }
-
-        return true;
-    }
-
-*/
-
-    /// @dev FIXME: only working for updateMultiVaultPayload
     function _updateMultiVaultPayload(
         UpdateMultiVaultPayloadArgs memory args
     ) internal returns (bool) {
