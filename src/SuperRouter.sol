--- conflicted
+++ resolved
@@ -335,23 +335,6 @@
                 abi.encode(ambData),
                 true,
                 req.extraData,
-<<<<<<< HEAD
-                (SingleDstAMBParams)
-            );
-
-            /// @dev _liqReq should have path encoded for withdraw to SuperRouter on chain different than chainId
-            /// @dev construct txData in this fashion: from FTM SOURCE send message to BSC DESTINATION
-            /// @dev so that BSC DISPATCHTOKENS sends tokens to AVAX receiver (EOA/contract/user-specified)
-            /// @dev sync could be a problem, how long Socket path stays vaild vs. how fast we bridge/receive on Dst
-            
-            /// TODO: If we have formStateRegistry, it will still be IF condition for each call here
-            /// NOTE: FORM_KEEPER Solution doesn't have that problem. Integrate dispatchPayload and RBAC of CoreStateReg.
-            /// NOTE: tokenBank knows type of the Form on the other chain
-            // if / else wont work multivaults
-            IBaseStateRegistry(superRegistry.coreStateRegistry())
-                .dispatchPayload{value: ambParams.gasToPay}(
-=======
->>>>>>> 42e49df1
                 req.ambIds,
                 vars.dstChainId,
                 vars.currentTotalTransactions
@@ -408,25 +391,7 @@
         if (!_validateSuperFormData(vars.dstChainId, req.superFormData))
             revert Error.INVALID_SUPERFORMS_DATA();
 
-<<<<<<< HEAD
-        /// TODO: Check here if it's regular or 2step withdraw
-        /// NOTE: Can we check in anyway if superFormData.superFormId == 2step superFormId?
-        /// NOTE: Can we check in anyway if this is 1step out of 2steps or final step? (spBank.queueCounter)
-
-        /// @dev SuperPositionBank Flow
-        /// Step 0: Create an instance of SuperPositionBank for this chainId
-        address _superPositionBank = superRegistry.superPositionBank();
-        ISuperPositions superPositions = ISuperPositions(
-            superRegistry.superPositions()
-        );
-        ISuperPositionBank bank = ISuperPositionBank(_superPositionBank);
-
-        /// Step 1: Transfer shares to this contract
-        /// NOTE: From the user perspective it would be better to enter through the bank directly.
-        superPositions.safeTransferFrom(
-=======
         ISuperPositions(superRegistry.superPositions()).burnSingleSP(
->>>>>>> 42e49df1
             vars.srcSender,
             req.superFormData.superFormId,
             req.superFormData.amount
@@ -803,211 +768,6 @@
         }
     }
 
-<<<<<<< HEAD
-    /// @dev allows registry contract to send payload for processing to the router contract.
-    /// @param data_ is the received information to be processed.
-    /// TODO: ASSES WHAT HAPPENS FOR MULTISYNC WITH CALLBACKTYPE.FAIL IN ONE OF THE IDS!!!
-    function stateMultiSync(AMBMessage memory data_) external payable override {
-        if (msg.sender != superRegistry.coreStateRegistry())
-            revert Error.REQUEST_DENIED();
-
-        (uint256 txType, uint256 callbackType, , ) = _decodeTxInfo(
-            data_.txInfo
-        );
-
-        /// @dev NOTE: some optimization ideas? suprisingly, you can't use || here!
-        if (callbackType != uint256(CallbackType.RETURN))
-            if (callbackType != uint256(CallbackType.FAIL))
-                revert Error.INVALID_PAYLOAD();
-
-        ReturnMultiData memory returnData = abi.decode(
-            data_.params,
-            (ReturnMultiData)
-        );
-
-        (
-            uint16 status,
-            uint16 returnDataSrcChainId,
-            uint16 returnDataDstChainId,
-            uint80 returnDataTxId
-        ) = _decodeReturnTxInfo(returnData.returnTxInfo);
-
-        AMBMessage memory stored = txHistory[returnDataTxId];
-
-        (, , bool multi, ) = _decodeTxInfo(stored.txInfo);
-
-        if (!multi) revert Error.INVALID_PAYLOAD();
-
-        InitMultiVaultData memory multiVaultData = abi.decode(
-            stored.params,
-            (InitMultiVaultData)
-        );
-        (address srcSender, uint16 srcChainId, ) = _decodeTxData(
-            multiVaultData.txData
-        );
-
-        if (returnDataSrcChainId != srcChainId)
-            revert Error.SRC_CHAIN_IDS_MISMATCH();
-
-        if (
-            returnDataDstChainId !=
-            _getDestinationChain(multiVaultData.superFormIds[0])
-        ) revert Error.DST_CHAIN_IDS_MISMATCH();
-
-        if (txType == uint256(TransactionType.DEPOSIT)) {
-            ISuperPositions(superRegistry.superPositions()).mintBatchSP(
-                srcSender,
-                multiVaultData.superFormIds,
-                returnData.amounts,
-                ""
-            );
-        } else if (txType == uint256(TransactionType.WITHDRAW)) {
-            bytes memory extraData = multiVaultData.extraFormData; // TODO read customForm type here
-            uint256 index = abi.decode(extraData, (uint256));
-
-            ISuperPositionBank bank = ISuperPositionBank(
-                superRegistry.superPositionBank()
-            );
-
-            bank.burnPositionBatch(srcSender, index);
-        } else if (callbackType == uint256(CallbackType.FAIL)) {
-            bytes memory extraData = multiVaultData.extraFormData; // TODO read customForm type here
-            uint256 index = abi.decode(extraData, (uint256));
-
-            ISuperPositionBank bank = ISuperPositionBank(
-                superRegistry.superPositionBank()
-            );
-
-            bank.returnPositionBatch(srcSender, index);
-        } else {
-            revert Error.INVALID_PAYLOAD_STATUS();
-        }
-
-        emit Completed(returnDataTxId);
-    }
-
-    /// @dev allows registry contract to send payload for processing to the router contract.
-    /// @param data_ is the received information to be processed.
-    /// NOTE: Shouldn't this be ACCESS CONTROLed?
-    function stateSync(AMBMessage memory data_) external payable override {
-        if (msg.sender != superRegistry.coreStateRegistry())
-            revert Error.REQUEST_DENIED();
-
-        (uint256 txType, uint256 callbackType, , ) = _decodeTxInfo(
-            data_.txInfo
-        );
-
-        /// @dev NOTE: some optimization ideas? suprisingly, you can't use || here!
-        if (callbackType != uint256(CallbackType.RETURN))
-            if (callbackType != uint256(CallbackType.FAIL))
-                revert Error.INVALID_PAYLOAD();
-
-        ReturnSingleData memory returnData = abi.decode(
-            data_.params,
-            (ReturnSingleData)
-        );
-
-        (
-            uint16 status,
-            uint16 returnDataSrcChainId,
-            uint16 returnDataDstChainId,
-            uint80 returnDataTxId
-        ) = _decodeReturnTxInfo(returnData.returnTxInfo);
-
-        AMBMessage memory stored = txHistory[returnDataTxId];
-        (, , bool multi, ) = _decodeTxInfo(stored.txInfo);
-
-        if (multi) revert Error.INVALID_PAYLOAD();
-
-        InitSingleVaultData memory singleVaultData = abi.decode(
-            stored.params,
-            (InitSingleVaultData)
-        );
-        (address srcSender, uint16 srcChainId, ) = _decodeTxData(
-            singleVaultData.txData
-        );
-
-        if (returnDataSrcChainId != srcChainId)
-            revert Error.SRC_CHAIN_IDS_MISMATCH();
-
-        if (
-            returnDataDstChainId !=
-            _getDestinationChain(singleVaultData.superFormId)
-        ) revert Error.DST_CHAIN_IDS_MISMATCH();
-
-        if (txType == uint256(TransactionType.DEPOSIT)) {
-            ISuperPositions(superRegistry.superPositions()).mintSingleSP(
-                srcSender,
-                singleVaultData.superFormId,
-                returnData.amount,
-                ""
-            );
-        } else if (txType == uint256(TransactionType.WITHDRAW)) {
-            bytes memory extraData = singleVaultData.extraFormData; // TODO read customForm type here
-            uint256 index = abi.decode(extraData, (uint256));
-
-            ISuperPositionBank bank = ISuperPositionBank(
-                superRegistry.superPositionBank()
-            );
-
-            /// FIXME: We can pack status into extraData, modify it on destination, but... should we modify it?
-            /// Everything has a drawback. Current solution with uint16 status packing is PoC.
-            if (status == 0) {
-                bank.burnPositionSingle(srcSender, index);
-            } else if (status == 1) {
-                /// requestUnlock happened on DST, we already hold position in superBank
-                bank.lockPositionSingle(srcSender, index);
-                emit Status(returnDataTxId, status);
-            } else {
-                /// @dev TODO: Placeholder
-                emit Status(returnDataTxId, status);
-            }
-
-            /// TODO: Address discrepancy between using and not using status, check TokenBank._dispatchPayload()
-        } else if (callbackType == uint256(CallbackType.FAIL)) {
-            bytes memory extraData = singleVaultData.extraFormData; // TODO read customForm type here
-            uint256 index = abi.decode(extraData, (uint256));
-
-            ISuperPositionBank bank = ISuperPositionBank(
-                superRegistry.superPositionBank()
-            );
-            
-            bank.returnPositionSingle(srcSender, index);
-        } else {
-            revert Error.INVALID_PAYLOAD_STATUS();
-        }
-
-        emit Completed(returnDataTxId);
-    }
-
-    /// @notice Executed by SuperPositionBank as callback to burn positions after withdraw cycle finishes
-    function burnPositionSingle(
-        address _owner,
-        uint256 _tokenId,
-        uint256 _amount
-    ) external onlyBank {
-        ISuperPositions(superRegistry.superPositions()).burnSingleSP(
-            _owner,
-            _tokenId,
-            _amount
-        );
-    }
-
-    /// @notice Executed by SuperPositionBank as callback to burn positions after withdraw cycle finishes
-    function burnPositionBatch(
-        address _owner,
-        uint256[] memory _tokenIds,
-        uint256[] memory _amounts
-    ) external onlyBank {
-        ISuperPositions(superRegistry.superPositions()).burnBatchSP(
-            _owner,
-            _tokenIds,
-            _amounts
-        );
-    }
-
-=======
->>>>>>> 42e49df1
     /*///////////////////////////////////////////////////////////////
                             DEV FUNCTIONS
     //////////////////////////////////////////////////////////////*/
