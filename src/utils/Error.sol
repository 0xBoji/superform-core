// SPDX-License-Identifier: Apache-2.0
pragma solidity ^0.8.21;

library Error {
    /*///////////////////////////////////////////////////////////////
                        GENERAL ERRORS
    //////////////////////////////////////////////////////////////*/

    /// @dev is emitted when the chain id input is invalid.
    error INVALID_INPUT_CHAIN_ID();

    /// @dev error thrown when address input is address 0
    error ZERO_ADDRESS();

    /// @dev error thrown when address input is address 0
    error ZERO_AMOUNT();

    /// @dev error thrown when beacon id already exists
    error FORM_IMPLEMENTATION_ID_ALREADY_EXISTS();

    /// @dev thrown when msg.sender is not core state registry
    error NOT_CORE_STATE_REGISTRY();

    /// @dev thrown when msg.sender is not emergency queue
    error NOT_EMERGENCY_QUEUE();

    /// @dev thrown when msg.sender is not form
    error NOT_SUPERFORM();

    /// @dev thrown when msg.sender is not two step form
    error NOT_TWO_STEP_SUPERFORM();

    /// @dev thrown when msg.sender is not a valid amb implementation
    error NOT_AMB_IMPLEMENTATION();

    /// @dev thrown when msg.sender is not state registry
    error NOT_STATE_REGISTRY();

    /// @dev thrown when msg.sender is not an allowed broadcaster
    error NOT_ALLOWED_BROADCASTER();

    /// @dev thrown when msg.sender is not broadcast state registry
    error NOT_BROADCAST_REGISTRY();

    /// @dev thrown when msg.sender is not broadcast amb implementation
    error NOT_BROADCAST_AMB_IMPLEMENTATION();

    /// @dev thrown if the broadcast payload is invalid
    error INVALID_BROADCAST_PAYLOAD();

    /// @dev thrown if the underlying collateral mismatches
    error INVALID_DEPOSIT_TOKEN();

    /// @dev thrown when msg.sender is not two step state registry
    error NOT_TWO_STEP_STATE_REGISTRY();

    /// @dev thrown when msg.sender is not protocol admin
    error NOT_PROTOCOL_ADMIN();

    /// @dev thrown when msg.sender is not emergency admin
    error NOT_EMERGENCY_ADMIN();

    /// @dev thrown when msg.sender is not super router
    error NOT_SUPER_ROUTER();

    /// @dev thrown when msg.sender is not minter
    error NOT_MINTER();

    /// @dev thrown when msg.sender is not burner
    error NOT_BURNER();

    /// @dev thrown when msg.sender is not minter state registry
    error NOT_MINTER_STATE_REGISTRY_ROLE();

    /// @dev if the msg-sender is not super form factory
    error NOT_SUPERFORM_FACTORY();

    /// @dev thrown if the msg-sender is not super registry
    error NOT_SUPER_REGISTRY();

    /// @dev thrown if the msg-sender does not have SWAPPER role
    error NOT_SWAPPER();

    /// @dev thrown if the msg-sender does not have PROCESSOR role
    error NOT_PROCESSOR();

    /// @dev thrown if the msg-sender does not have UPDATER role
    error NOT_UPDATER();

    /// @dev thrown if the msg-sender does not have RESCUER role
    error NOT_RESCUER();

    /// @dev thrown when the bridge tokens haven't arrived to destination
    error BRIDGE_TOKENS_PENDING();

    /// @dev thrown when trying to set again pseudo immutables in SuperRegistry
    error DISABLED();

    /// @dev thrown when the native tokens transfer has failed
    error NATIVE_TOKEN_TRANSFER_FAILURE();

    /// @dev thrown when not possible to revoke last admin
    error CANNOT_REVOKE_LAST_ADMIN();

    /// @dev thrown when not possible to revoke a role in broadcast mode
    error CANNOT_REVOKE_NON_BROADCASTABLE_ROLES();

    /// @dev thrown if the delay is invalid
    error INVALID_TIMELOCK_DELAY();

    /// @dev thrown if rescue is already proposed
    error RESCUE_ALREADY_PROPOSED();

<<<<<<< HEAD
    /// @dev thrown if permit2 not supported on given chain
    error PERMIT2_NOT_SUPPORTED();
=======
    /// @dev thrown if tx history is not found while state sync
    error TX_HISTORY_NOT_FOUND();

    /// @dev thrown if chain id exceeds max(uint64)
    error BLOCK_CHAIN_ID_OUT_OF_BOUNDS();
>>>>>>> d7e32dd6

    /*///////////////////////////////////////////////////////////////
                         LIQUIDITY BRIDGE ERRORS
    //////////////////////////////////////////////////////////////*/

    /// @dev is emitted when the chain id in the txdata is invalid
    error INVALID_TXDATA_CHAIN_ID();

    /// @dev thrown the when validation of bridge txData fails due to wrong receiver
    error INVALID_TXDATA_RECEIVER();

    /// @dev thrown when the validation of bridge txData fails due to wrong token
    error INVALID_TXDATA_TOKEN();

    /// @dev thrown when in deposits, the liqDstChainId doesn't match the stateReq dstChainId
    error INVALID_DEPOSIT_LIQ_DST_CHAIN_ID();

    /// @dev when a certain action of the user is not allowed given the txData provided
    error INVALID_ACTION();

    /// @dev thrown when the validation of bridge txData fails due to a destination call present
    error INVALID_TXDATA_NO_DESTINATIONCALL_ALLOWED();

    /// @dev thrown when dst swap output is less than minimum expected
    error INVALID_SWAP_OUTPUT();

    /// @dev thrown when try to process dst swap for same payload id
    error DST_SWAP_ALREADY_PROCESSED();

    /// @dev thrown if index is invalid
    error INVALID_INDEX();

    /// @dev thrown if msg.sender is not the refund address to dispute
    error INVALID_DISUPTER();

    /// @dev thrown if the rescue passed dispute deadline
    error DISPUTE_TIME_ELAPSED();

    /// @dev thrown if the rescue is still in timelocked state
    error RESCUE_LOCKED();

    /// @dev error thrown when txData must be present (in case of xChain acitons)
    error NO_TXDATA_PRESENT();

    /*///////////////////////////////////////////////////////////////
                        STATE REGISTRY ERRORS
    //////////////////////////////////////////////////////////////*/

    /// @dev hyperlane adapter specific error, when caller not hyperlane mailbox
    error CALLER_NOT_MAILBOX();

    /// @dev wormhole relayer specific error, when caller not wormhole relayer
    error CALLER_NOT_RELAYER();

    /// @dev layerzero adapter specific error, when caller not layerzero endpoint
    error CALLER_NOT_ENDPOINT();

    /// @dev thrown when src chain sender is not valid
    error INVALID_SRC_SENDER();

    /// @dev thrown when broadcast finality for wormhole is invalid
    error INVALID_BROADCAST_FINALITY();

    /// @dev thrown when src chain is blocked from messaging
    error INVALID_SRC_CHAIN_ID();

    /// @dev thrown when payload is not unique
    error DUPLICATE_PAYLOAD();

    /// @dev is emitted when the chain id brought in the cross chain message is invalid
    error INVALID_CHAIN_ID();

    /// @dev thrown if ambId is not valid leading to an address 0 of the implementation
    error INVALID_BRIDGE_ID();

    /// @dev thrown if payload id does not exist
    error INVALID_PAYLOAD_ID();

    /// @dev is thrown is payload is already updated (during xChain deposits)
    error PAYLOAD_ALREADY_UPDATED();

    /// @dev is thrown is payload is already processed
    error PAYLOAD_ALREADY_PROCESSED();

    /// @dev is thrown if the payload hash is zero during `retryMessage` on Layezero implementation
    error ZERO_PAYLOAD_HASH();

    /// @dev is thrown if the payload hash is invalid during `retryMessage` on Layezero implementation
    error INVALID_PAYLOAD_HASH();

    /// @dev thrown if update payload function was called on a wrong payload
    error INVALID_PAYLOAD_UPDATE_REQUEST();

    /// @dev thrown if payload update amount mismatch with dst swapper amount
    error INVALID_DST_SWAP_AMOUNT();

    /// @dev thrown if payload is being updated with final amounts length different than amounts length
    error DIFFERENT_PAYLOAD_UPDATE_AMOUNTS_LENGTH();

    /// @dev thrown if payload is being updated with tx data length different than liq data length
    error DIFFERENT_PAYLOAD_UPDATE_TX_DATA_LENGTH();

    /// @dev thrown if the amounts being sent in update payload mean a negative slippage
    error NEGATIVE_SLIPPAGE();

    /// @dev thrown if payload is not in UPDATED state
    error PAYLOAD_NOT_UPDATED();

    /// @dev thrown if withdrawal TX_DATA cannot be updated
    error CANNOT_UPDATE_WITHDRAW_TX_DATA();

    /// @dev thrown if withdrawal TX_DATA is not updated
    error WITHDRAW_TX_DATA_NOT_UPDATED();

    /// @dev thrown if message hasn't reached the specified level of quorum needed
    error QUORUM_NOT_REACHED();

    /// @dev thrown if message amb and proof amb are the same
    error INVALID_PROOF_BRIDGE_ID();

    /// @dev thrown if a duplicate proof amb is found
    error DUPLICATE_PROOF_BRIDGE_ID();

    /// @dev thrown if the rescue data lengths are invalid
    error INVALID_RESCUE_DATA();

    /// @dev thrown if not enough native fees is paid for amb to send the message
    error CROSS_CHAIN_TX_UNDERPAID();

    /*///////////////////////////////////////////////////////////////
                        SUPERFORM FACTORY ERRORS
    //////////////////////////////////////////////////////////////*/

    /// @dev thrown when a form is not ERC165 compatible
    error ERC165_UNSUPPORTED();

    /// @dev thrown when a form is not FORM interface compatible
    error FORM_INTERFACE_UNSUPPORTED();

    /// @dev thrown when a form does not exist
    error FORM_DOES_NOT_EXIST();

    /// @dev thrown when same vault and beacon is used to create new superform
    error VAULT_FORM_IMPLEMENTATION_COMBINATION_EXISTS();

    /// @dev thrown when there is an array length mismatch
    error ARRAY_LENGTH_MISMATCH();

    /// @dev thrown slippage is outside of bounds
    error SLIPPAGE_OUT_OF_BOUNDS();

    /*///////////////////////////////////////////////////////////////
                        SUPERFORM ROUTER ERRORS
    //////////////////////////////////////////////////////////////*/

    /// @dev thrown when form id is larger than max uint16
    error INVALID_FORM_ID();

    /// @dev thrown when the vaults data is invalid
    error INVALID_SUPERFORMS_DATA();

    /// @dev thrown when the chain ids data is invalid
    error INVALID_CHAIN_IDS();

    /// @dev thrown when the payload is invalid
    error INVALID_PAYLOAD();

    /// @dev thrown if src senders mismatch in state sync
    error SRC_SENDER_MISMATCH();

    /// @dev thrown if src tx types mismatch in state sync
    error SRC_TX_TYPE_MISMATCH();

    /// @dev thrown if the payload status is invalid
    error INVALID_PAYLOAD_STATUS();

    /*///////////////////////////////////////////////////////////////
                        LIQUIDITY HANDLER ERRORS
    //////////////////////////////////////////////////////////////*/

    /// @dev thrown if liquidity bridge fails for erc20 tokens
    error FAILED_TO_EXECUTE_TXDATA();

    /// @dev thrown if liquidity bridge fails for native tokens
    error FAILED_TO_EXECUTE_TXDATA_NATIVE();

    /// @dev thrown if native amount is not at least equal to the amount in the request
    error INSUFFICIENT_NATIVE_AMOUNT();

    /*///////////////////////////////////////////////////////////////
                            FORM ERRORS
    //////////////////////////////////////////////////////////////*/

    /// @dev thrown when the form has insufficient balance for emergency withdraw
    error EMERGENCY_WITHDRAW_INSUFFICIENT_BALANCE();

    /// @dev thrown when emergency withdraw is already processed
    error EMERGENCY_WITHDRAW_PROCESSED_ALREADY();

    /// @dev thrown when the allowance in direct deposit is not correct
    error DIRECT_DEPOSIT_INSUFFICIENT_ALLOWANCE();

    /// @dev thrown when the amount in direct deposit is not correct
    error DIRECT_DEPOSIT_INVALID_DATA();

    /// @dev thrown when the collateral in direct withdraw is not correct
    error DIRECT_WITHDRAW_INVALID_COLLATERAL();

    /// @dev thrown when the amount in direct withdraw is not correct
    error DIRECT_WITHDRAW_INVALID_LIQ_REQUEST();

    /// @dev thrown when the amount in xchain withdraw is not correct
    error XCHAIN_WITHDRAW_INVALID_LIQ_REQUEST();

    /// @dev thrown when unlock has already been requested - cooldown period didn't pass yet
    error WITHDRAW_COOLDOWN_PERIOD();

    /// @dev thrown when trying to finalize the payload but the withdraw is still locked
    error LOCKED();

    /// @dev thrown when liqData token is empty but txData is not
    error EMPTY_TOKEN_NON_EMPTY_TXDATA();

    /// @dev if implementation formBeacon is PAUSED then users cannot perform any action
    error PAUSED();

    /*///////////////////////////////////////////////////////////////
                        PAYMASTER ERRORS
    //////////////////////////////////////////////////////////////*/
    /// @dev - when msg.sender is not payment admin
    error NOT_PAYMENT_ADMIN();

    /// @dev thrown when user pays zero
    error ZERO_MSG_VALUE();

    /// @dev thrown when payment withdrawal fails
    error FAILED_WITHDRAW();

    /*///////////////////////////////////////////////////////////////
                        SUPER POSITIONS ERRORS
    //////////////////////////////////////////////////////////////*/

    /// @dev thrown when the uri cannot be updated
    error DYNAMIC_URI_FROZEN();

    /*///////////////////////////////////////////////////////////////
                        SUPER TRANSMUTER ERRORS
    //////////////////////////////////////////////////////////////*/

    /// @dev thrown when the transmuter is not yet registered
    error TRANSMUTER_NOT_REGISTERED();

    /*///////////////////////////////////////////////////////////////
                        PAYMENT HELPER ERRORS
    //////////////////////////////////////////////////////////////*/

    /// @dev thrown when chainlink is reporting an improper price
    error CHAINLINK_MALFUNCTION();

    /// @dev thrown when chainlink is reporting an incomplete round
    error CHAINLINK_INCOMPLETE_ROUND();
}<|MERGE_RESOLUTION|>--- conflicted
+++ resolved
@@ -111,16 +111,14 @@
     /// @dev thrown if rescue is already proposed
     error RESCUE_ALREADY_PROPOSED();
 
-<<<<<<< HEAD
     /// @dev thrown if permit2 not supported on given chain
     error PERMIT2_NOT_SUPPORTED();
-=======
+
     /// @dev thrown if tx history is not found while state sync
     error TX_HISTORY_NOT_FOUND();
 
     /// @dev thrown if chain id exceeds max(uint64)
     error BLOCK_CHAIN_ID_OUT_OF_BOUNDS();
->>>>>>> d7e32dd6
 
     /*///////////////////////////////////////////////////////////////
                          LIQUIDITY BRIDGE ERRORS
