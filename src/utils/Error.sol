--- conflicted
+++ resolved
@@ -111,13 +111,11 @@
     /// @dev thrown if rescue is already proposed
     error RESCUE_ALREADY_PROPOSED();
 
-<<<<<<< HEAD
     /// @dev thrown if tx history is not found while state sync
     error TX_HISTORY_NOT_FOUND();
-=======
+
     /// @dev thrown if chain id exceeds max(uint64)
     error BLOCK_CHAIN_ID_OUT_OF_BOUNDS();
->>>>>>> 57ebd11e
 
     /*///////////////////////////////////////////////////////////////
                          LIQUIDITY BRIDGE ERRORS
