--- conflicted
+++ resolved
@@ -21,23 +21,19 @@
     /// @dev thrown when msg.sender is not form
     error NOT_SUPERFORM();
 
-<<<<<<< HEAD
     /// @dev thrown when msg.sender is not factory state registry
-=======
-    /// @dev - when the address is not a state registry on super registry
     error NOT_VALID_STATE_REGISTRY();
 
-    /// @dev - when msg.sender is not form state registry
+    /// @dev thrown when msg.sender is not form state registry
     error NOT_FORM_STATE_REGISTRY();
 
-    /// @dev - when msg.sender is not a valid amb implementation
+    /// @dev thrown when msg.sender is not a valid amb implementation
     error NOT_AMB_IMPLEMENTATION();
 
-    /// @dev - when msg.sender is not state registry
+    /// @dev thrown when msg.sender is not state registry
     error NOT_STATE_REGISTRY();
 
-    /// @dev - when msg.sender is not factory state registry
->>>>>>> b9b148a4
+    /// @dev thrown when msg.sender is not factory state registry
     error NOT_FACTORY_STATE_REGISTRY();
 
     /// @dev thrown when msg.sender is not roles state registry
@@ -58,17 +54,13 @@
     /// @dev thrown when msg.sender is not minter
     error NOT_MINTER();
 
-<<<<<<< HEAD
-    /// @dev thrown if the msg-sender is not super form factory
-=======
-    /// @dev - when msg.sender is not burner
+    /// @dev thrown when msg.sender is not burner
     error NOT_BURNER();
 
-    /// @dev - when msg.sender is not minter state registry
+    /// @dev thrown when msg.sender is not minter state registry
     error NOT_MINTER_STATE_REGISTRY();
 
     /// @dev if the msg-sender is not super form factory
->>>>>>> b9b148a4
     error NOT_SUPERFORM_FACTORY();
 
     /// @dev thrown if the msg-sender is not super registry
@@ -115,11 +107,6 @@
                         STATE REGISTRY ERRORS
     //////////////////////////////////////////////////////////////*/
 
-<<<<<<< HEAD
-    /// @dev thrown when msg.sender isn't a valid caller
-    /// TODO: all errors that throw this should be refactored into more specific error messages - Sujith
-    error INVALID_CALLER();
-=======
     /// @dev celer adapter specific error, when caller not celer message bus
     error CALLER_NOT_MESSAGE_BUS();
 
@@ -128,7 +115,6 @@
 
     /// @dev layerzero adapter specific error, when caller not layerzero endpoint
     error CALLER_NOT_ENDPOINT();
->>>>>>> b9b148a4
 
     /// @dev thrown when src chain sender is not valid
     error INVALID_SRC_SENDER();
@@ -148,11 +134,6 @@
     /// @dev thrown if payload id does not exist
     error INVALID_PAYLOAD_ID();
 
-<<<<<<< HEAD
-    /// @dev thrown if payload state is not valid
-    /// TODO: all errors that throw this should be refactored into more specific error messages - Sujith
-    error INVALID_PAYLOAD_STATE();
-=======
     /// @dev is thrown is payload is already updated (during xChain deposits)
     error PAYLOAD_ALREADY_UPDATED();
 
@@ -164,7 +145,6 @@
 
     /// @dev is thrown if the payload hash is invalid during `retryMessage` on Layezero implementation
     error INVALID_PAYLOAD_HASH();
->>>>>>> b9b148a4
 
     /// @dev thrown if update payload function was called on a wrong payload
     error INVALID_PAYLOAD_UPDATE_REQUEST();
@@ -190,26 +170,22 @@
     /// @dev thrown if any of the ambs in indexes +1 are repeated  (index 0)
     error INVALID_PROOF_BRIDGE_ID();
 
-<<<<<<< HEAD
+    /// @dev thrown if less than 2 AMBs are passed in the state request
+    error INVALID_AMB_IDS_LENGTH();
+
+    /// @dev thrown if the gas per dst doesn't match chain ids in broadcasting
+    error INVALID_EXTRA_DATA_LENGTHS();
+
+    /// @dev thrown if trying to rescue a non multi failed deposit data
+    error NOT_MULTI_FAILURE();
+
+    /// @dev thrown if trying to rescue a non single failed deposit data
+    error NOT_SINGLE_FAILURE();
+
+    /// @dev thrown if deposits were already rescued
+    error ALREADY_RESCUED();
+
     /// @dev thrown if the rescue data lengths are invalid
-=======
-    /// @dev if less than 2 AMBs are passed in the state request
-    error INVALID_AMB_IDS_LENGTH();
-
-    /// @dev is thrown if the gas per dst doesn't match chain ids in broadcasting
-    error INVALID_EXTRA_DATA_LENGTHS();
-
-    /// @dev if trying to rescue a non multi failed deposit data
-    error NOT_MULTI_FAILURE();
-
-    /// @dev if trying to rescue a non single failed deposit data
-    error NOT_SINGLE_FAILURE();
-
-    /// @dev if deposits were already rescued
-    error ALREADY_RESCUED();
-
-    /// @dev if the rescue data lengths are invalid
->>>>>>> b9b148a4
     error INVALID_RESCUE_DATA();
 
     /*///////////////////////////////////////////////////////////////
