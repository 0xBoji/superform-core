// SPDX-License-Identifier: Apache-2.0
pragma solidity 0.8.19;

library Error {
    /*///////////////////////////////////////////////////////////////
                        GENERAL ERRORS
    //////////////////////////////////////////////////////////////*/

    /// @dev 0- is emitted when the chain id input is invalid.
    error INVALID_INPUT_CHAIN_ID();

    /// @dev error thrown when address input is address 0
    error ZERO_ADDRESS();

    /// @dev - when msg.sender is not core state registry
    error NOT_CORE_STATE_REGISTRY();

    /// @dev - when msg.sender is not factory state registry
    error NOT_FACTORY_STATE_REGISTRY();

    /// @dev - when msg.sender is not protocol admin
    error NOT_PROTOCOL_ADMIN();

    /// @dev - when msg.sender is not super router
    error NOT_SUPER_ROUTER();

    /// @dev if the msg-sender is not token bank
    error NOT_TOKEN_BANK();

    /// @dev if the msg-sender is not super form factory
    error NOT_SUPERFORM_FACTORY();

    /// @dev if the msg-sender is not super registry
    error NOT_SUPER_REGISTRY();

    /// @dev if the msg-sender does not have SWAPPER role
    error NOT_SWAPPER();

    /// @dev if the msg-sender does not have PROCESSOR role
    error NOT_PROCESSOR();

    /// @dev if the msg-sender does not have UPDATER role
    error NOT_UPDATER();

    /// @dev if the msg-sender does not have CORE_CONTRACTS role
    error NOT_CORE_CONTRACTS();

    /// @dev error thrown when the deployer is not the protocol admin
    error INVALID_DEPLOYER();

    /// @dev error thrown when the bridge tokens haven't arrived to destination
    error BRIDGE_TOKENS_PENDING();

    /// @dev error thrown when the safe gas param is incorrectly set
    error INVALID_GAS_OVERRIDE();

<<<<<<< HEAD
    error ALREADY_SET();
=======
    /// @dev error thrown if function callability has been disabled
    error DISABLED();
>>>>>>> 1a95a4be

    /*///////////////////////////////////////////////////////////////
                        STATE REGISTRY ERRORS
    //////////////////////////////////////////////////////////////*/

    /// @dev general error when msg.sender isn't a valid caller
    /// TODO: all errors that throw this should be refactored into more specific error messages
    error INVALID_CALLER();

    /// @dev uniqueness check for paylaods
    error DUPLICATE_PAYLOAD();

    /// @dev is emitted when the chain id brought in the cross chain message is invalid
    error INVALID_CHAIN_ID();

    /// @dev if ambId is not valid leading to an address 0 of the implementation
    error INVALID_BRIDGE_ID();

    /// @dev if payload id does not exist
    error INVALID_PAYLOAD_ID();

    /// @dev if payload state is not valid
    /// TODO: all errors that throw this should be refactored into more specific error messages
    error INVALID_PAYLOAD_STATE();

    /// @dev if update payload function was called on a wrong payload
    error INVALID_PAYLOAD_UPDATE_REQUEST();

    /// @dev if payload is being updated with final amounts length different than amounts length
    error DIFFERENT_PAYLOAD_UPDATE_AMOUNTS_LENGTH();

    /// @dev if the amounts being sent in update payload mean a negative slippage
    error NEGATIVE_SLIPPAGE();

    /// @dev if Slippage is out of bounds
    error SLIPPAGE_OUT_OF_BOUNDS();

    /// @dev if payload is not in UPDATED state
    error PAYLOAD_NOT_UPDATED();

    /// @dev if message hasn't reached the specified level of quorum needed
    error QUORUM_NOT_REACHED();

    /// TODO: insert description
    error INVALID_PROOF_BRIDGE_ID();

    /// @dev if the msg.sender is not the wormhole relayer
    error NOT_WORMHOLE_RELAYER();

    /*///////////////////////////////////////////////////////////////
                        SUPERFORM FACTORY ERRORS
    //////////////////////////////////////////////////////////////*/

    /// @dev emitted when a form is not ERC165 compatible
    error ERC165_UNSUPPORTED();

    /// @dev emitted when a form is not FORM interface compatible
    error FORM_INTERFACE_UNSUPPORTED();

    /// @dev emitted when a form does not exist
    error FORM_DOES_NOT_EXIST();

    /*///////////////////////////////////////////////////////////////
                        SUPER ROUTER ERRORS
    //////////////////////////////////////////////////////////////*/

    /// @dev emitted when form id is larger than max uint16
    error INVALID_FORM_ID();

    /// @dev is emitted when the amb ids input is invalid.
    error INVALID_AMB_IDS();

    /// @dev is emitted when the vaults data is invalid
    error INVALID_SUPERFORMS_DATA();

    /// @dev is emitted when the chain ids data is invalid
    error INVALID_CHAIN_IDS();

    /// @dev is emitted if anything other than state Registry calls stateSync
    error REQUEST_DENIED();

    /// @dev is emitted when the payload is invalid
    error INVALID_PAYLOAD();

    /// @dev is emitted if srchain ids mismatch in state sync
    error SRC_CHAIN_IDS_MISMATCH();

    /// @dev is emitted if dsthain ids mismatch in state sync
    error DST_CHAIN_IDS_MISMATCH();

    /// @dev is emitted if the payload status is invalid
    error INVALID_PAYLOAD_STATUS();

    /*///////////////////////////////////////////////////////////////
                        LIQUIDITY HANDLER ERRORS
    //////////////////////////////////////////////////////////////*/

    /// @dev is emitted if liquidity bridge fails for erc20 tokens
    error FAILED_TO_EXECUTE_TXDATA();

    /// @dev is emitted if liquidity bridge fails for native tokens
    error FAILED_TO_EXECUTE_TXDATA_NATIVE();

    /// @dev if native amount is not at least equal to the amount in the request
    error INSUFFICIENT_NATIVE_AMOUNT();

    /*///////////////////////////////////////////////////////////////
                            FORM ERRORS
    //////////////////////////////////////////////////////////////*/

    /// @dev is emitted when the allowance in direct deposit is not correct
    error DIRECT_DEPOSIT_INSUFFICIENT_ALLOWANCE();

    /// @dev is emitted when the amount in direct deposit is not correct
    error DIRECT_DEPOSIT_INVALID_DATA();

    /// @dev is emitted when the collateral in direct deposit is not correct
    error DIRECT_DEPOSIT_INVALID_COLLATERAL();

    /// @dev is emitted when the collateral in direct withdraw is not correct
    error DIRECT_WITHDRAW_INVALID_COLLATERAL();

    /// @dev is emitted when the amount in direct withdraw is not correct
    error DIRECT_WITHDRAW_INVALID_LIQ_REQUEST();

    /// @dev is emitted when the amount in xchain withdraw is not correct
    error XCHAIN_WITHDRAW_INVALID_LIQ_REQUEST();

    /// @dev unlock already requested, cooldown period didn't pass yet
    error WITHDRAW_COOLDOWN_PERIOD();

    /// @dev error thrown when the unlock reques
    error LOCKED();
}<|MERGE_RESOLUTION|>--- conflicted
+++ resolved
@@ -54,12 +54,7 @@
     /// @dev error thrown when the safe gas param is incorrectly set
     error INVALID_GAS_OVERRIDE();
 
-<<<<<<< HEAD
-    error ALREADY_SET();
-=======
-    /// @dev error thrown if function callability has been disabled
     error DISABLED();
->>>>>>> 1a95a4be
 
     /*///////////////////////////////////////////////////////////////
                         STATE REGISTRY ERRORS
