// SPDX-License-Identifier: Apache-2.0
pragma solidity ^0.8.21;

library Error {
    /*///////////////////////////////////////////////////////////////
                        GENERAL ERRORS
    //////////////////////////////////////////////////////////////*/

    /// @dev is emitted when the chain id input is invalid.
    error INVALID_INPUT_CHAIN_ID();

    /// @dev error thrown when address input is address 0
    error ZERO_ADDRESS();

    /// @dev error thrown when address input is address 0
    error ZERO_AMOUNT();

    /// @dev error thrown when beacon id already exists
    error FORM_IMPLEMENTATION_ID_ALREADY_EXISTS();

    /// @dev thrown when msg.sender is not core state registry
    error NOT_CORE_STATE_REGISTRY();

    /// @dev thrown when msg.sender is not emergency queue
    error NOT_EMERGENCY_QUEUE();

    /// @dev thrown when msg.sender is not form
    error NOT_SUPERFORM();

    /// @dev thrown when msg.sender is not two step form
    error NOT_TWO_STEP_SUPERFORM();

    /// @dev thrown when msg.sender is not a valid amb implementation
    error NOT_AMB_IMPLEMENTATION();

    /// @dev thrown when msg.sender is not state registry
    error NOT_STATE_REGISTRY();

    /// @dev thrown when msg.sender is not an allowed broadcaster
    error NOT_ALLOWED_BROADCASTER();

    /// @dev thrown when msg.sender is not broadcast state registry
    error NOT_BROADCAST_REGISTRY();

    /// @dev thrown when msg.sender is not broadcast amb implementation
    error NOT_BROADCAST_AMB_IMPLEMENTATION();

    /// @dev thrown if the broadcast payload is invalid
    error INVALID_BROADCAST_PAYLOAD();

    /// @dev thrown if the underlying collateral mismatches
    error INVALID_DEPOSIT_TOKEN();

    /// @dev thrown when msg.sender is not two step state registry
    error NOT_TWO_STEP_STATE_REGISTRY();

    /// @dev thrown when msg.sender is not protocol admin
    error NOT_PROTOCOL_ADMIN();

    /// @dev thrown when msg.sender is not emergency admin
    error NOT_EMERGENCY_ADMIN();

    /// @dev thrown when msg.sender is not super router
    error NOT_SUPER_ROUTER();

    /// @dev thrown when msg.sender is not minter
    error NOT_MINTER();

    /// @dev thrown when msg.sender is not burner
    error NOT_BURNER();

    /// @dev thrown when msg.sender is not minter state registry
    error NOT_MINTER_STATE_REGISTRY_ROLE();

    /// @dev if the msg-sender is not super form factory
    error NOT_SUPERFORM_FACTORY();

    /// @dev thrown if the msg-sender is not super registry
    error NOT_SUPER_REGISTRY();

    /// @dev thrown if the msg-sender is not privileged caller
    error NOT_PREVILAGED_CALLER(bytes32 role);

    /// @dev thrown if the msg-sender does not have SWAPPER role
    error NOT_SWAPPER();

    /// @dev thrown when the bridge tokens haven't arrived to destination
    error BRIDGE_TOKENS_PENDING();

    /// @dev thrown when trying to set again pseudo immutables in SuperRegistry
    error DISABLED();

    /// @dev thrown if rescue delay not yet set for a chain
    error DELAY_NOT_SET();

    /// @dev thrown when the native tokens transfer has failed
    error NATIVE_TOKEN_TRANSFER_FAILURE();

    /// @dev thrown when not possible to revoke last admin
    error CANNOT_REVOKE_LAST_ADMIN();

    /// @dev thrown when not possible to revoke a role in broadcast mode
    error CANNOT_REVOKE_NON_BROADCASTABLE_ROLES();

    /// @dev thrown if the delay is invalid
    error INVALID_TIMELOCK_DELAY();

    /// @dev thrown if rescue is already proposed
    error RESCUE_ALREADY_PROPOSED();

<<<<<<< HEAD
    /// @dev thrown if DstSwapper fails to send native tokens to CoreStateRegistry
    error FAILED_TO_SEND_NATIVE();

    /// @dev thrown when actual amount recieved is less than the ideal amount adjusted with max slippage
    error MAX_SLIPPAGE_INVARIANT_BROKEN();

    /// @dev thrown when the failed dstSwap is already updated
    error FAILED_DST_SWAP_ALREADY_UPDATED();

    /// @dev thrown when the failed dstSwap is already processed
    error FAILED_DST_SWAP_ALREADY_PROCESSED();

=======
    /// @dev thrown if dst refund address is zero
    error ZERO_DST_REFUND_ADDRESS();
>>>>>>> 7a6129b2
    /// @dev thrown if permit2 not supported on given chain
    error PERMIT2_NOT_SUPPORTED();

    /// @dev thrown if tx history is not found while state sync
    error TX_HISTORY_NOT_FOUND();

    /// @dev thrown if chain id exceeds max(uint64)
    error BLOCK_CHAIN_ID_OUT_OF_BOUNDS();

    /*///////////////////////////////////////////////////////////////
                         LIQUIDITY BRIDGE ERRORS
    //////////////////////////////////////////////////////////////*/

    /// @dev is emitted when the chain id in the txdata is invalid
    error INVALID_TXDATA_CHAIN_ID();

    /// @dev thrown the when validation of bridge txData fails due to wrong receiver
    error INVALID_TXDATA_RECEIVER();

    /// @dev thrown when the validation of bridge txData fails due to wrong token
    error INVALID_TXDATA_TOKEN();

    /// @dev thrown when in deposits, the liqDstChainId doesn't match the stateReq dstChainId
    error INVALID_DEPOSIT_LIQ_DST_CHAIN_ID();

    /// @dev when a certain action of the user is not allowed given the txData provided
    error INVALID_ACTION();

    /// @dev thrown when the validation of bridge txData fails due to a destination call present
    error INVALID_TXDATA_NO_DESTINATIONCALL_ALLOWED();

    /// @dev thrown when dst swap output is less than minimum expected
    error INVALID_SWAP_OUTPUT();

    /// @dev thrown when try to process dst swap for same payload id
    error DST_SWAP_ALREADY_PROCESSED();

    /// @dev thrown if index is invalid
    error INVALID_INDEX();

    /// @dev thrown if msg.sender is not the refund address to dispute
    error INVALID_DISUPTER();

    /// @dev thrown if the rescue passed dispute deadline
    error DISPUTE_TIME_ELAPSED();

    /// @dev thrown if the rescue is still in timelocked state
    error RESCUE_LOCKED();

    /// @dev error thrown when txData must be present (in case of xChain acitons)
    error NO_TXDATA_PRESENT();

    /// @dev error thrown if we try to decode the final swap output token in a xChain liquidity bridging action
    error CANNOT_DECODE_FINAL_SWAP_OUTPUT_TOKEN();

    /*///////////////////////////////////////////////////////////////
                        STATE REGISTRY ERRORS
    //////////////////////////////////////////////////////////////*/

    /// @dev hyperlane adapter specific error, when caller not hyperlane mailbox
    error CALLER_NOT_MAILBOX();

    /// @dev wormhole relayer specific error, when caller not wormhole relayer
    error CALLER_NOT_RELAYER();

    /// @dev layerzero adapter specific error, when caller not layerzero endpoint
    error CALLER_NOT_ENDPOINT();

    /// @dev thrown when src chain sender is not valid
    error INVALID_SRC_SENDER();

    /// @dev thrown when broadcast finality for wormhole is invalid
    error INVALID_BROADCAST_FINALITY();

    /// @dev thrown when src chain is blocked from messaging
    error INVALID_SRC_CHAIN_ID();

    /// @dev thrown when payload is not unique
    error DUPLICATE_PAYLOAD();

    /// @dev is emitted when the chain id brought in the cross chain message is invalid
    error INVALID_CHAIN_ID();

    /// @dev thrown if ambId is not valid leading to an address 0 of the implementation
    error INVALID_BRIDGE_ID();

    /// @dev thrown if payload id does not exist
    error INVALID_PAYLOAD_ID();

    /// @dev is thrown is payload is already updated (during xChain deposits)
    error PAYLOAD_ALREADY_UPDATED();

    /// @dev is thrown is payload is already processed
    error PAYLOAD_ALREADY_PROCESSED();

    /// @dev is thrown if the payload hash is zero during `retryMessage` on Layezero implementation
    error ZERO_PAYLOAD_HASH();

    /// @dev is thrown if the payload hash is invalid during `retryMessage` on Layezero implementation
    error INVALID_PAYLOAD_HASH();

    /// @dev thrown if update payload function was called on a wrong payload
    error INVALID_PAYLOAD_UPDATE_REQUEST();

    /// @dev thrown if payload update amount mismatch with dst swapper amount
    error INVALID_DST_SWAP_AMOUNT();

    /// @dev thrown if payload update amount mismatch with failed dst swap amount
    error INVALID_FAILED_DST_SWAP_AMOUNT();

    /// @dev thrown if payload is being updated with final amounts length different than amounts length
    error DIFFERENT_PAYLOAD_UPDATE_AMOUNTS_LENGTH();

    /// @dev thrown if payload is being updated with tx data length different than liq data length
    error DIFFERENT_PAYLOAD_UPDATE_TX_DATA_LENGTH();

    /// @dev thrown if the amounts being sent in update payload mean a negative slippage
    error NEGATIVE_SLIPPAGE();

    /// @dev thrown if payload is not in UPDATED state
    error PAYLOAD_NOT_UPDATED();

    /// @dev thrown if withdrawal TX_DATA cannot be updated
    error CANNOT_UPDATE_WITHDRAW_TX_DATA();

    /// @dev thrown if withdrawal TX_DATA is not updated
    error WITHDRAW_TX_DATA_NOT_UPDATED();

    /// @dev thrown if message hasn't reached the specified level of quorum needed
    error QUORUM_NOT_REACHED();

    /// @dev thrown if message amb and proof amb are the same
    error INVALID_PROOF_BRIDGE_ID();

    /// @dev thrown if a duplicate proof amb is found
    error DUPLICATE_PROOF_BRIDGE_ID();

    /// @dev thrown if the rescue data lengths are invalid
    error INVALID_RESCUE_DATA();

    /// @dev thrown if not enough native fees is paid for amb to send the message
    error CROSS_CHAIN_TX_UNDERPAID();

    /*///////////////////////////////////////////////////////////////
                        SUPERFORM FACTORY ERRORS
    //////////////////////////////////////////////////////////////*/

    /// @dev thrown when a form is not ERC165 compatible
    error ERC165_UNSUPPORTED();

    /// @dev thrown when a form is not FORM interface compatible
    error FORM_INTERFACE_UNSUPPORTED();

    /// @dev thrown when a form does not exist
    error FORM_DOES_NOT_EXIST();

    /// @dev thrown when same vault and beacon is used to create new superform
    error VAULT_FORM_IMPLEMENTATION_COMBINATION_EXISTS();

    /// @dev thrown when there is an array length mismatch
    error ARRAY_LENGTH_MISMATCH();

    /// @dev thrown slippage is outside of bounds
    error SLIPPAGE_OUT_OF_BOUNDS();

    /*///////////////////////////////////////////////////////////////
                        SUPERFORM ROUTER ERRORS
    //////////////////////////////////////////////////////////////*/

    /// @dev thrown when form id is larger than max uint16
    error INVALID_FORM_ID();

    /// @dev thrown when the vaults data is invalid
    error INVALID_SUPERFORMS_DATA();

    /// @dev thrown when the chain ids data is invalid
    error INVALID_CHAIN_IDS();

    /// @dev thrown when the payload is invalid
    error INVALID_PAYLOAD();

    /// @dev thrown if src senders mismatch in state sync
    error SRC_SENDER_MISMATCH();

    /// @dev thrown if src tx types mismatch in state sync
    error SRC_TX_TYPE_MISMATCH();

    /// @dev thrown if the payload status is invalid
    error INVALID_PAYLOAD_STATUS();

    /*///////////////////////////////////////////////////////////////
                        LIQUIDITY HANDLER ERRORS
    //////////////////////////////////////////////////////////////*/

    /// @dev thrown if liquidity bridge fails for erc20 tokens
    error FAILED_TO_EXECUTE_TXDATA();

    /// @dev thrown if liquidity bridge fails for native tokens
    error FAILED_TO_EXECUTE_TXDATA_NATIVE();

    /// @dev thrown if native amount is not at least equal to the amount in the request
    error INSUFFICIENT_NATIVE_AMOUNT();

    /*///////////////////////////////////////////////////////////////
                            FORM ERRORS
    //////////////////////////////////////////////////////////////*/

    /// @dev thrown when the form has insufficient balance for emergency withdraw
    error EMERGENCY_WITHDRAW_INSUFFICIENT_BALANCE();

    /// @dev thrown when emergency withdraw is already processed
    error EMERGENCY_WITHDRAW_PROCESSED_ALREADY();

    /// @dev thrown when the allowance in direct deposit is not correct
    error DIRECT_DEPOSIT_INSUFFICIENT_ALLOWANCE();

    /// @dev thrown when the amount in direct deposit is not correct
    error DIRECT_DEPOSIT_INVALID_DATA();

    /// @dev thrown when the collateral in direct withdraw is not correct
    error DIRECT_WITHDRAW_INVALID_COLLATERAL();

    /// @dev thrown when the amount in direct withdraw is not correct
    error DIRECT_WITHDRAW_INVALID_LIQ_REQUEST();

    /// @dev thrown when the amount in xchain withdraw is not correct
    error XCHAIN_WITHDRAW_INVALID_LIQ_REQUEST();

    /// @dev thrown when unlock has already been requested - cooldown period didn't pass yet
    error WITHDRAW_COOLDOWN_PERIOD();

    /// @dev thrown when trying to finalize the payload but the withdraw is still locked
    error LOCKED();

    /// @dev thrown when liqData token is empty but txData is not
    error EMPTY_TOKEN_NON_EMPTY_TXDATA();

    /// @dev if implementation formBeacon is PAUSED then users cannot perform any action
    error PAUSED();

    /// @dev in case of no txData, if liqData.token != collateral. In case of txData, if token output of swap ==
    /// vault.asset()
    error DIFFERENT_TOKENS();

    /*///////////////////////////////////////////////////////////////
                        PAYMASTER ERRORS
    //////////////////////////////////////////////////////////////*/
    /// @dev - when msg.sender is not payment admin
    error NOT_PAYMENT_ADMIN();

    /// @dev thrown when user pays zero
    error ZERO_MSG_VALUE();

    /// @dev thrown when payment withdrawal fails
    error FAILED_WITHDRAW();

    /*///////////////////////////////////////////////////////////////
                        SUPER POSITIONS ERRORS
    //////////////////////////////////////////////////////////////*/

    /// @dev thrown when the uri cannot be updated
    error DYNAMIC_URI_FROZEN();

    /*///////////////////////////////////////////////////////////////
                        SUPER TRANSMUTER ERRORS
    //////////////////////////////////////////////////////////////*/

    /// @dev thrown when the transmuter is not yet registered
    error TRANSMUTER_NOT_REGISTERED();

    /*///////////////////////////////////////////////////////////////
                        PAYMENT HELPER ERRORS
    //////////////////////////////////////////////////////////////*/

    /// @dev thrown when chainlink is reporting an improper price
    error CHAINLINK_MALFUNCTION();

    /// @dev thrown when chainlink is reporting an incomplete round
    error CHAINLINK_INCOMPLETE_ROUND();
}<|MERGE_RESOLUTION|>--- conflicted
+++ resolved
@@ -108,7 +108,6 @@
     /// @dev thrown if rescue is already proposed
     error RESCUE_ALREADY_PROPOSED();
 
-<<<<<<< HEAD
     /// @dev thrown if DstSwapper fails to send native tokens to CoreStateRegistry
     error FAILED_TO_SEND_NATIVE();
 
@@ -121,10 +120,8 @@
     /// @dev thrown when the failed dstSwap is already processed
     error FAILED_DST_SWAP_ALREADY_PROCESSED();
 
-=======
     /// @dev thrown if dst refund address is zero
     error ZERO_DST_REFUND_ADDRESS();
->>>>>>> 7a6129b2
     /// @dev thrown if permit2 not supported on given chain
     error PERMIT2_NOT_SUPPORTED();
 
