// SPDX-License-Identifier: Apache-2.0
pragma solidity ^0.8.21;

library Error {
    /*///////////////////////////////////////////////////////////////
                        GENERAL ERRORS
    //////////////////////////////////////////////////////////////*/

    /// @dev is emitted when the chain id input is invalid.
    error INVALID_INPUT_CHAIN_ID();

    /// @dev error thrown when address input is address 0
    error ZERO_ADDRESS();

    /// @dev error thrown when address input is address 0
    error ZERO_AMOUNT();

    /// @dev error thrown when beacon id already exists
    error FORM_IMPLEMENTATION_ID_ALREADY_EXISTS();

    /// @dev thrown when msg.sender is not core state registry
    error NOT_CORE_STATE_REGISTRY();

    /// @dev thrown when msg.sender is not emergency queue
    error NOT_EMERGENCY_QUEUE();

    /// @dev thrown when msg.sender is not form
    error NOT_SUPERFORM();

    /// @dev thrown when msg.sender is not two step form
    error NOT_TWO_STEP_SUPERFORM();

    /// @dev thrown when msg.sender is not a valid amb implementation
    error NOT_AMB_IMPLEMENTATION();

    /// @dev thrown when msg.sender is not state registry
    error NOT_STATE_REGISTRY();

    /// @dev thrown when msg.sender is not an allowed broadcaster
    error NOT_ALLOWED_BROADCASTER();

    /// @dev thrown when msg.sender is not broadcast state registry
    error NOT_BROADCAST_REGISTRY();

    /// @dev thrown when msg.sender is not broadcast amb implementation
    error NOT_BROADCAST_AMB_IMPLEMENTATION();

    /// @dev thrown if the broadcast payload is invalid
    error INVALID_BROADCAST_PAYLOAD();

    /// @dev thrown if the underlying collateral mismatches
    error INVALID_DEPOSIT_TOKEN();

    /// @dev thrown when msg.sender is not two step state registry
    error NOT_TWO_STEP_STATE_REGISTRY();

    /// @dev thrown when msg.sender is not protocol admin
    error NOT_PROTOCOL_ADMIN();

    /// @dev thrown when msg.sender is not emergency admin
    error NOT_EMERGENCY_ADMIN();

    /// @dev thrown when msg.sender is not super router
    error NOT_SUPER_ROUTER();

    /// @dev thrown when msg.sender is not minter
    error NOT_MINTER();

    /// @dev thrown when msg.sender is not burner
    error NOT_BURNER();

    /// @dev thrown when msg.sender is not minter state registry
    error NOT_MINTER_STATE_REGISTRY_ROLE();

    /// @dev if the msg-sender is not super form factory
    error NOT_SUPERFORM_FACTORY();

    /// @dev thrown if the msg-sender is not super registry
    error NOT_SUPER_REGISTRY();

    /// @dev thrown if the msg-sender does not have SWAPPER role
    error NOT_SWAPPER();

    /// @dev thrown if the msg-sender does not have PROCESSOR role
    error NOT_PROCESSOR();

    /// @dev thrown if the msg-sender does not have UPDATER role
    error NOT_UPDATER();

    /// @dev thrown if the msg-sender does not have RESCUER role
    error NOT_RESCUER();

    /// @dev thrown when the bridge tokens haven't arrived to destination
    error BRIDGE_TOKENS_PENDING();

    /// @dev thrown when trying to set again pseudo immutables in SuperRegistry
    error DISABLED();

    /// @dev thrown when the native tokens transfer has failed
    error NATIVE_TOKEN_TRANSFER_FAILURE();

    /// @dev thrown when not possible to revoke last admin
    error CANNOT_REVOKE_LAST_ADMIN();

    /// @dev thrown when not possible to revoke a role in broadcast mode
    error CANNOT_REVOKE_NON_BROADCASTABLE_ROLES();

    /// @dev thrown if the delay is invalid
    error INVALID_TIMELOCK_DELAY();

    /// @dev thrown if rescue is already proposed
    error RESCUE_ALREADY_PROPOSED();

<<<<<<< HEAD
    /// @dev thrown if DstSwapper fails to send native tokens to CoreStateRegistry
    error FAILED_TO_SEND_NATIVE();

    /// @dev thrown when actual amount recieved is less than the ideal amount adjusted with max slippage
    error MAX_SLIPPAGE_INVARIANT_BROKEN();

    /// @dev thrown when the failed dstSwap is already enqueued
    error FAILED_DST_SWAP_ALREADY_PROCESSED();
=======
    /// @dev thrown if permit2 not supported on given chain
    error PERMIT2_NOT_SUPPORTED();

    /// @dev thrown if tx history is not found while state sync
    error TX_HISTORY_NOT_FOUND();

    /// @dev thrown if chain id exceeds max(uint64)
    error BLOCK_CHAIN_ID_OUT_OF_BOUNDS();
>>>>>>> e07c0d0b

    /*///////////////////////////////////////////////////////////////
                         LIQUIDITY BRIDGE ERRORS
    //////////////////////////////////////////////////////////////*/

    /// @dev is emitted when the chain id in the txdata is invalid
    error INVALID_TXDATA_CHAIN_ID();

    /// @dev thrown the when validation of bridge txData fails due to wrong receiver
    error INVALID_TXDATA_RECEIVER();

    /// @dev thrown when the validation of bridge txData fails due to wrong token
    error INVALID_TXDATA_TOKEN();

    /// @dev thrown when in deposits, the liqDstChainId doesn't match the stateReq dstChainId
    error INVALID_DEPOSIT_LIQ_DST_CHAIN_ID();

    /// @dev when a certain action of the user is not allowed given the txData provided
    error INVALID_ACTION();

    /// @dev thrown when the validation of bridge txData fails due to a destination call present
    error INVALID_TXDATA_NO_DESTINATIONCALL_ALLOWED();

    /// @dev thrown when dst swap output is less than minimum expected
    error INVALID_SWAP_OUTPUT();

    /// @dev thrown when try to process dst swap for same payload id
    error DST_SWAP_ALREADY_PROCESSED();

    /// @dev thrown if index is invalid
    error INVALID_INDEX();

    /// @dev thrown if msg.sender is not the refund address to dispute
    error INVALID_DISUPTER();

    /// @dev thrown if the rescue passed dispute deadline
    error DISPUTE_TIME_ELAPSED();

    /// @dev thrown if the rescue is still in timelocked state
    error RESCUE_LOCKED();

    /// @dev error thrown when txData must be present (in case of xChain acitons)
    error NO_TXDATA_PRESENT();

    /*///////////////////////////////////////////////////////////////
                        STATE REGISTRY ERRORS
    //////////////////////////////////////////////////////////////*/

    /// @dev hyperlane adapter specific error, when caller not hyperlane mailbox
    error CALLER_NOT_MAILBOX();

    /// @dev wormhole relayer specific error, when caller not wormhole relayer
    error CALLER_NOT_RELAYER();

    /// @dev layerzero adapter specific error, when caller not layerzero endpoint
    error CALLER_NOT_ENDPOINT();

    /// @dev thrown when src chain sender is not valid
    error INVALID_SRC_SENDER();

    /// @dev thrown when broadcast finality for wormhole is invalid
    error INVALID_BROADCAST_FINALITY();

    /// @dev thrown when src chain is blocked from messaging
    error INVALID_SRC_CHAIN_ID();

    /// @dev thrown when payload is not unique
    error DUPLICATE_PAYLOAD();

    /// @dev is emitted when the chain id brought in the cross chain message is invalid
    error INVALID_CHAIN_ID();

    /// @dev thrown if ambId is not valid leading to an address 0 of the implementation
    error INVALID_BRIDGE_ID();

    /// @dev thrown if payload id does not exist
    error INVALID_PAYLOAD_ID();

    /// @dev is thrown is payload is already updated (during xChain deposits)
    error PAYLOAD_ALREADY_UPDATED();

    /// @dev is thrown is payload is already processed
    error PAYLOAD_ALREADY_PROCESSED();

    /// @dev is thrown if the payload hash is zero during `retryMessage` on Layezero implementation
    error ZERO_PAYLOAD_HASH();

    /// @dev is thrown if the payload hash is invalid during `retryMessage` on Layezero implementation
    error INVALID_PAYLOAD_HASH();

    /// @dev thrown if update payload function was called on a wrong payload
    error INVALID_PAYLOAD_UPDATE_REQUEST();

    /// @dev thrown if payload update amount mismatch with dst swapper amount
    error INVALID_DST_SWAP_AMOUNT();

    /// @dev thrown if payload update amount mismatch with failed dst swap amount
    error INVALID_FAILED_DST_SWAP_AMOUNT();

    /// @dev thrown if payload is being updated with final amounts length different than amounts length
    error DIFFERENT_PAYLOAD_UPDATE_AMOUNTS_LENGTH();

    /// @dev thrown if payload is being updated with tx data length different than liq data length
    error DIFFERENT_PAYLOAD_UPDATE_TX_DATA_LENGTH();

    /// @dev thrown if the amounts being sent in update payload mean a negative slippage
    error NEGATIVE_SLIPPAGE();

    /// @dev thrown if payload is not in UPDATED state
    error PAYLOAD_NOT_UPDATED();

    /// @dev thrown if withdrawal TX_DATA cannot be updated
    error CANNOT_UPDATE_WITHDRAW_TX_DATA();

    /// @dev thrown if withdrawal TX_DATA is not updated
    error WITHDRAW_TX_DATA_NOT_UPDATED();

    /// @dev thrown if message hasn't reached the specified level of quorum needed
    error QUORUM_NOT_REACHED();

    /// @dev thrown if message amb and proof amb are the same
    error INVALID_PROOF_BRIDGE_ID();

    /// @dev thrown if a duplicate proof amb is found
    error DUPLICATE_PROOF_BRIDGE_ID();

    /// @dev thrown if the rescue data lengths are invalid
    error INVALID_RESCUE_DATA();

    /// @dev thrown if not enough native fees is paid for amb to send the message
    error CROSS_CHAIN_TX_UNDERPAID();

    /*///////////////////////////////////////////////////////////////
                        SUPERFORM FACTORY ERRORS
    //////////////////////////////////////////////////////////////*/

    /// @dev thrown when a form is not ERC165 compatible
    error ERC165_UNSUPPORTED();

    /// @dev thrown when a form is not FORM interface compatible
    error FORM_INTERFACE_UNSUPPORTED();

    /// @dev thrown when a form does not exist
    error FORM_DOES_NOT_EXIST();

    /// @dev thrown when same vault and beacon is used to create new superform
    error VAULT_FORM_IMPLEMENTATION_COMBINATION_EXISTS();

    /// @dev thrown when there is an array length mismatch
    error ARRAY_LENGTH_MISMATCH();

    /// @dev thrown slippage is outside of bounds
    error SLIPPAGE_OUT_OF_BOUNDS();

    /*///////////////////////////////////////////////////////////////
                        SUPERFORM ROUTER ERRORS
    //////////////////////////////////////////////////////////////*/

    /// @dev thrown when form id is larger than max uint16
    error INVALID_FORM_ID();

    /// @dev thrown when the vaults data is invalid
    error INVALID_SUPERFORMS_DATA();

    /// @dev thrown when the chain ids data is invalid
    error INVALID_CHAIN_IDS();

    /// @dev thrown when the payload is invalid
    error INVALID_PAYLOAD();

    /// @dev thrown if src senders mismatch in state sync
    error SRC_SENDER_MISMATCH();

    /// @dev thrown if src tx types mismatch in state sync
    error SRC_TX_TYPE_MISMATCH();

    /// @dev thrown if the payload status is invalid
    error INVALID_PAYLOAD_STATUS();

    /*///////////////////////////////////////////////////////////////
                        LIQUIDITY HANDLER ERRORS
    //////////////////////////////////////////////////////////////*/

    /// @dev thrown if liquidity bridge fails for erc20 tokens
    error FAILED_TO_EXECUTE_TXDATA();

    /// @dev thrown if liquidity bridge fails for native tokens
    error FAILED_TO_EXECUTE_TXDATA_NATIVE();

    /// @dev thrown if native amount is not at least equal to the amount in the request
    error INSUFFICIENT_NATIVE_AMOUNT();

    /*///////////////////////////////////////////////////////////////
                            FORM ERRORS
    //////////////////////////////////////////////////////////////*/

    /// @dev thrown when the form has insufficient balance for emergency withdraw
    error EMERGENCY_WITHDRAW_INSUFFICIENT_BALANCE();

    /// @dev thrown when emergency withdraw is already processed
    error EMERGENCY_WITHDRAW_PROCESSED_ALREADY();

    /// @dev thrown when the allowance in direct deposit is not correct
    error DIRECT_DEPOSIT_INSUFFICIENT_ALLOWANCE();

    /// @dev thrown when the amount in direct deposit is not correct
    error DIRECT_DEPOSIT_INVALID_DATA();

    /// @dev thrown when the collateral in direct withdraw is not correct
    error DIRECT_WITHDRAW_INVALID_COLLATERAL();

    /// @dev thrown when the amount in direct withdraw is not correct
    error DIRECT_WITHDRAW_INVALID_LIQ_REQUEST();

    /// @dev thrown when the amount in xchain withdraw is not correct
    error XCHAIN_WITHDRAW_INVALID_LIQ_REQUEST();

    /// @dev thrown when unlock has already been requested - cooldown period didn't pass yet
    error WITHDRAW_COOLDOWN_PERIOD();

    /// @dev thrown when trying to finalize the payload but the withdraw is still locked
    error LOCKED();

    /// @dev thrown when liqData token is empty but txData is not
    error EMPTY_TOKEN_NON_EMPTY_TXDATA();

    /// @dev if implementation formBeacon is PAUSED then users cannot perform any action
    error PAUSED();

    /*///////////////////////////////////////////////////////////////
                        PAYMASTER ERRORS
    //////////////////////////////////////////////////////////////*/
    /// @dev - when msg.sender is not payment admin
    error NOT_PAYMENT_ADMIN();

    /// @dev thrown when user pays zero
    error ZERO_MSG_VALUE();

    /// @dev thrown when payment withdrawal fails
    error FAILED_WITHDRAW();

    /*///////////////////////////////////////////////////////////////
                        SUPER POSITIONS ERRORS
    //////////////////////////////////////////////////////////////*/

    /// @dev thrown when the uri cannot be updated
    error DYNAMIC_URI_FROZEN();

    /*///////////////////////////////////////////////////////////////
                        SUPER TRANSMUTER ERRORS
    //////////////////////////////////////////////////////////////*/

    /// @dev thrown when the transmuter is not yet registered
    error TRANSMUTER_NOT_REGISTERED();

    /*///////////////////////////////////////////////////////////////
                        PAYMENT HELPER ERRORS
    //////////////////////////////////////////////////////////////*/

    /// @dev thrown when chainlink is reporting an improper price
    error CHAINLINK_MALFUNCTION();

    /// @dev thrown when chainlink is reporting an incomplete round
    error CHAINLINK_INCOMPLETE_ROUND();
}<|MERGE_RESOLUTION|>--- conflicted
+++ resolved
@@ -111,7 +111,6 @@
     /// @dev thrown if rescue is already proposed
     error RESCUE_ALREADY_PROPOSED();
 
-<<<<<<< HEAD
     /// @dev thrown if DstSwapper fails to send native tokens to CoreStateRegistry
     error FAILED_TO_SEND_NATIVE();
 
@@ -120,7 +119,6 @@
 
     /// @dev thrown when the failed dstSwap is already enqueued
     error FAILED_DST_SWAP_ALREADY_PROCESSED();
-=======
     /// @dev thrown if permit2 not supported on given chain
     error PERMIT2_NOT_SUPPORTED();
 
@@ -129,7 +127,6 @@
 
     /// @dev thrown if chain id exceeds max(uint64)
     error BLOCK_CHAIN_ID_OUT_OF_BOUNDS();
->>>>>>> e07c0d0b
 
     /*///////////////////////////////////////////////////////////////
                          LIQUIDITY BRIDGE ERRORS
