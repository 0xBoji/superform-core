--- conflicted
+++ resolved
@@ -128,11 +128,7 @@
         BaseForm(payable(superform_)).initialize(address(superRegistry), vault_, formImplementationId_);
 
         /// @dev this will always be unique because all chainIds are unique
-<<<<<<< HEAD
         superformId_ = DataLib.packSuperform(superform_, formBeaconId_, CHAIN_ID);
-=======
-        superformId_ = DataLib.packSuperform(superform_, formImplementationId_, uint64(block.chainid));
->>>>>>> c5e685c1
 
         vaultToSuperforms[vault_].push(superformId_);
 
@@ -164,13 +160,8 @@
         if (extraData_.length > 0) {
             BroadcastMessage memory factoryPayload = BroadcastMessage(
                 "SUPERFORM_FACTORY",
-<<<<<<< HEAD
-                SYNC_BEACON_STATUS,
-                abi.encode(CHAIN_ID, ++xChainPayloadCounter, formBeaconId_, paused_)
-=======
                 SYNC_IMPLEMENTATION_STATUS,
-                abi.encode(uint64(block.chainid), ++xChainPayloadCounter, formImplementationId_, paused_)
->>>>>>> c5e685c1
+                abi.encode(CHAIN_ID, ++xChainPayloadCounter, formImplementationId_, paused_)
             );
 
             _broadcast(abi.encode(factoryPayload), extraData_);
