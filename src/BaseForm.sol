--- conflicted
+++ resolved
@@ -7,10 +7,6 @@
 import {ERC20} from "@solmate/tokens/ERC20.sol";
 import {InitSingleVaultData} from "./types/DataTypes.sol";
 import {LiqRequest} from "./types/LiquidityTypes.sol";
-<<<<<<< HEAD
-import {IBaseStateRegistry} from "./interfaces/IBaseStateRegistry.sol";
-=======
->>>>>>> da3f3523
 import {IBaseForm} from "./interfaces/IBaseForm.sol";
 import {ISuperFormFactory} from "./interfaces/ISuperFormFactory.sol";
 
@@ -37,12 +33,6 @@
 
     /// @notice state variable are all declared public to avoid creating functions to expose.
 
-<<<<<<< HEAD
-    /// @dev stateRegistry points to the state registry interface deployed in the respective chain.
-    IBaseStateRegistry public stateRegistry;
-
-=======
->>>>>>> da3f3523
     /// @dev The superFormFactory address is used to create new SuperForms
     ISuperFormFactory public immutable superFormFactory;
 
@@ -60,15 +50,7 @@
     /// @param superFormFactory_         ISuperFormFactory address deployed
     /// @dev sets caller as the admin of the contract.
     /// @dev FIXME: missing means for admin to change implementations
-<<<<<<< HEAD
-    constructor(
-        uint80 chainId_,
-        IBaseStateRegistry stateRegistry_,
-        ISuperFormFactory superFormFactory_
-    ) {
-=======
     constructor(uint16 chainId_, ISuperFormFactory superFormFactory_) {
->>>>>>> da3f3523
         chainId = chainId_;
         superFormFactory = superFormFactory_;
         /// TODO: add tokenBank also for superRouter role for deposit and withdraw
