///SPDX-License-Identifier: Apache-2.0
pragma solidity ^0.8.21;

import { Initializable } from "openzeppelin-contracts/contracts/proxy/utils/Initializable.sol";
import { ERC165 } from "openzeppelin-contracts/contracts/utils/introspection/ERC165.sol";
import { IERC165 } from "openzeppelin-contracts/contracts/utils/introspection/IERC165.sol";
import { InitSingleVaultData } from "./types/DataTypes.sol";
import { IBaseForm } from "./interfaces/IBaseForm.sol";
import { ISuperRegistry } from "./interfaces/ISuperRegistry.sol";
import { Error } from "./utils/Error.sol";
import { ISuperformFactory } from "./interfaces/ISuperformFactory.sol";
import { IEmergencyQueue } from "./interfaces/IEmergencyQueue.sol";
import { DataLib } from "./libraries/DataLib.sol";

/// @title BaseForm
/// @author Zeropoint Labs.
/// @dev Abstract contract to be inherited by different form implementations
abstract contract BaseForm is Initializable, ERC165, IBaseForm {
    using DataLib for uint256;

    //////////////////////////////////////////////////////////////
    //                         CONSTANTS                        //
    //////////////////////////////////////////////////////////////

    ISuperRegistry public immutable superRegistry;
    uint64 public immutable CHAIN_ID;

    //////////////////////////////////////////////////////////////
    //                     STATE VARIABLES                      //
    //////////////////////////////////////////////////////////////

    /// @dev the address of the vault that was added
    address public vault;

    /// @dev underlying asset of vault this form pertains to
    address public asset;

    /// @dev form which this vault was added to
    uint32 public formImplementationId;

    //////////////////////////////////////////////////////////////
    //                       MODIFIERS                          //
    //////////////////////////////////////////////////////////////

    modifier notPaused(InitSingleVaultData memory singleVaultData_) {
        if (
            !ISuperformFactory(superRegistry.getAddress(keccak256("SUPERFORM_FACTORY"))).isSuperform(
                singleVaultData_.superformId
            )
        ) {
            revert Error.SUPERFORM_ID_NONEXISTENT();
        }
        (, uint32 formImplementationId_,) = singleVaultData_.superformId.getSuperform();

        if (formImplementationId != formImplementationId_) revert Error.INVALID_SUPERFORMS_DATA();

        if (
            ISuperformFactory(superRegistry.getAddress(keccak256("SUPERFORM_FACTORY"))).isFormImplementationPaused(
                formImplementationId_
            )
        ) revert Error.PAUSED();
        _;
    }

    modifier onlySuperRouter() {
        if (superRegistry.getAddress(keccak256("SUPERFORM_ROUTER")) != msg.sender) revert Error.NOT_SUPER_ROUTER();
        _;
    }

    modifier onlyCoreStateRegistry() {
        if (superRegistry.getAddress(keccak256("CORE_STATE_REGISTRY")) != msg.sender) {
            revert Error.NOT_CORE_STATE_REGISTRY();
        }
        _;
    }

    modifier onlyEmergencyQueue() {
        if (msg.sender != superRegistry.getAddress(keccak256("EMERGENCY_QUEUE"))) {
            revert Error.NOT_EMERGENCY_QUEUE();
        }
        _;
    }

    //////////////////////////////////////////////////////////////
    //                      CONSTRUCTOR                         //
    //////////////////////////////////////////////////////////////

    constructor(address superRegistry_) {
        if (block.chainid > type(uint64).max) {
            revert Error.BLOCK_CHAIN_ID_OUT_OF_BOUNDS();
        }

        CHAIN_ID = uint64(block.chainid);
        superRegistry = ISuperRegistry(superRegistry_);

        _disableInitializers();
    }

    //////////////////////////////////////////////////////////////
    //              EXTERNAL VIEW FUNCTIONS                     //
    //////////////////////////////////////////////////////////////

    function supportsInterface(bytes4 interfaceId_) public view virtual override(ERC165, IERC165) returns (bool) {
        return interfaceId_ == type(IBaseForm).interfaceId || super.supportsInterface(interfaceId_);
    }

    /// @inheritdoc IBaseForm
    function superformYieldTokenName() external view virtual override returns (string memory);

    /// @inheritdoc IBaseForm
    function superformYieldTokenSymbol() external view virtual override returns (string memory);

    /// @inheritdoc IBaseForm
    function getStateRegistryId() external view virtual override returns (uint8);

    // @inheritdoc IBaseForm
    function getVaultAddress() external view override returns (address) {
        return vault;
    }

    // @inheritdoc IBaseForm
    function getVaultAsset() public view override returns (address) {
        return asset;
    }

    /// @inheritdoc IBaseForm
    function getVaultName() public view virtual override returns (string memory);

    /// @inheritdoc IBaseForm
    function getVaultSymbol() public view virtual override returns (string memory);

    /// @inheritdoc IBaseForm
    function getVaultDecimals() public view virtual override returns (uint256);

    /// @inheritdoc IBaseForm
    function getPricePerVaultShare() public view virtual override returns (uint256);

    /// @inheritdoc IBaseForm
    function getVaultShareBalance() public view virtual override returns (uint256);

    /// @inheritdoc IBaseForm
    function getTotalAssets() public view virtual override returns (uint256);

    // @inheritdoc IBaseForm
    function getPreviewPricePerVaultShare() public view virtual override returns (uint256);

    /// @inheritdoc IBaseForm
    function previewDepositTo(uint256 assets_) public view virtual override returns (uint256);

    /// @inheritdoc IBaseForm
    function previewWithdrawFrom(uint256 assets_) public view virtual override returns (uint256);

    /// @inheritdoc IBaseForm
    function previewRedeemFrom(uint256 shares_) public view virtual override returns (uint256);

    //////////////////////////////////////////////////////////////
    //              EXTERNAL WRITE FUNCTIONS                    //
    //////////////////////////////////////////////////////////////

    receive() external payable { }

    /// @param superRegistry_        ISuperRegistry address deployed
    /// @param vault_         The vault address this form pertains to
    /// @dev sets caller as the admin of the contract.
    function initialize(
        address superRegistry_,
        address vault_,
        uint32 formImplementationId_,
        address asset_
    )
        external
        initializer
    {
        if (ISuperRegistry(superRegistry_) != superRegistry) revert Error.NOT_SUPER_REGISTRY();

        formImplementationId = formImplementationId_;
        vault = vault_;
        asset = asset_;
    }

<<<<<<< HEAD
    /*///////////////////////////////////////////////////////////////
                        External Write Functions
    //////////////////////////////////////////////////////////////*/
    function supportsInterface(bytes4 interfaceId_) public view virtual override(ERC165, IERC165) returns (bool) {
        return interfaceId_ == type(IBaseForm).interfaceId || super.supportsInterface(interfaceId_);
    }

=======
>>>>>>> 10685aaf
    /// @inheritdoc IBaseForm
    function directDepositIntoVault(
        InitSingleVaultData memory singleVaultData_,
        address srcSender_
    )
        external
        payable
        override
        onlySuperRouter
        notPaused(singleVaultData_)
        returns (uint256 dstAmount)
    {
        dstAmount = _directDepositIntoVault(singleVaultData_, srcSender_);
    }

    /// @inheritdoc IBaseForm
    function directWithdrawFromVault(
        InitSingleVaultData memory singleVaultData_,
        address srcSender_
    )
        external
        override
        onlySuperRouter
        returns (uint256 dstAmount)
    {
        if (!_isPaused(singleVaultData_.superformId)) {
            dstAmount = _directWithdrawFromVault(singleVaultData_, srcSender_);
        } else {
            IEmergencyQueue(superRegistry.getAddress(keccak256("EMERGENCY_QUEUE"))).queueWithdrawal(
                singleVaultData_, srcSender_
            );
        }
    }

    /// @inheritdoc IBaseForm
    function xChainDepositIntoVault(
        InitSingleVaultData memory singleVaultData_,
        address srcSender_,
        uint64 srcChainId_
    )
        external
        override
        onlyCoreStateRegistry
        notPaused(singleVaultData_)
        returns (uint256 dstAmount)
    {
        dstAmount = _xChainDepositIntoVault(singleVaultData_, srcSender_, srcChainId_);
    }

    /// @inheritdoc IBaseForm
    function xChainWithdrawFromVault(
        InitSingleVaultData memory singleVaultData_,
        address srcSender_,
        uint64 srcChainId_
    )
        external
        override
        onlyCoreStateRegistry
        returns (uint256 dstAmount)
    {
        if (!_isPaused(singleVaultData_.superformId)) {
            dstAmount = _xChainWithdrawFromVault(singleVaultData_, srcSender_, srcChainId_);
        } else {
            IEmergencyQueue(superRegistry.getAddress(keccak256("EMERGENCY_QUEUE"))).queueWithdrawal(
                singleVaultData_, srcSender_
            );
        }
    }

    /// @inheritdoc IBaseForm
    function emergencyWithdraw(
        address srcSender_,
        address refundAddress_,
        uint256 amount_
    )
        external
        override
        onlyEmergencyQueue
    {
        _emergencyWithdraw(srcSender_, refundAddress_, amount_);
    }

    /// @inheritdoc IBaseForm
    function forwardDustToPaymaster() external override {
        _forwardDustToPaymaster();
    }

    //////////////////////////////////////////////////////////////
    //                  INTERNAL FUNCTIONS                      //
    //////////////////////////////////////////////////////////////

    /// @dev Deposits underlying tokens into a vault
    function _directDepositIntoVault(
        InitSingleVaultData memory singleVaultData_,
        address srcSender_
    )
        internal
        virtual
        returns (uint256 dstAmount);

    /// @dev Deposits underlying tokens into a vault
    function _xChainDepositIntoVault(
        InitSingleVaultData memory singleVaultData_,
        address srcSender_,
        uint64 srcChainId_
    )
        internal
        virtual
        returns (uint256 dstAmount);

    /// @dev Withdraws underlying tokens from a vault
    function _directWithdrawFromVault(
        InitSingleVaultData memory singleVaultData_,
        address srcSender_
    )
        internal
        virtual
        returns (uint256 dstAmount_);

    /// @dev Withdraws underlying tokens from a vault
    function _xChainWithdrawFromVault(
        InitSingleVaultData memory singleVaultData_,
        address srcSender_,
        uint64 srcChainId_
    )
        internal
        virtual
        returns (uint256 dstAmount);

    /// @dev withdraws vault shares from form during emergency
    function _emergencyWithdraw(address srcSender_, address refundAddress_, uint256 amount_) internal virtual;

    /// @dev forwards dust to paymaster
    function _forwardDustToPaymaster() internal virtual;

    /// @dev returns if a form id is paused
    function _isPaused(uint256 superformId) internal view returns (bool) {
        if (!ISuperformFactory(superRegistry.getAddress(keccak256("SUPERFORM_FACTORY"))).isSuperform(superformId)) {
            revert Error.SUPERFORM_ID_NONEXISTENT();
        }
        (, uint32 formImplementationId_,) = superformId.getSuperform();

        if (formImplementationId != formImplementationId_) revert Error.INVALID_SUPERFORMS_DATA();

        return ISuperformFactory(superRegistry.getAddress(keccak256("SUPERFORM_FACTORY"))).isFormImplementationPaused(
            formImplementationId_
        );
    }

    /// @dev Converts a vault share amount into an equivalent underlying asset amount
    function _vaultSharesAmountToUnderlyingAmount(
        uint256 vaultSharesAmount_,
        uint256 pricePerVaultShare_
    )
        internal
        view
        virtual
        returns (uint256);

    /// @dev Converts a vault share amount into an equivalent underlying asset amount, rounding up
    function _vaultSharesAmountToUnderlyingAmountRoundingUp(
        uint256 vaultSharesAmount_,
        uint256 pricePerVaultShare_
    )
        internal
        view
        virtual
        returns (uint256);

    /// @dev Converts an underlying asset amount into an equivalent vault shares amount
    function _underlyingAmountToVaultSharesAmount(
        uint256 underlyingAmount_,
        uint256 pricePerVaultShare_
    )
        internal
        view
        virtual
        returns (uint256);
}<|MERGE_RESOLUTION|>--- conflicted
+++ resolved
@@ -178,16 +178,6 @@
         asset = asset_;
     }
 
-<<<<<<< HEAD
-    /*///////////////////////////////////////////////////////////////
-                        External Write Functions
-    //////////////////////////////////////////////////////////////*/
-    function supportsInterface(bytes4 interfaceId_) public view virtual override(ERC165, IERC165) returns (bool) {
-        return interfaceId_ == type(IBaseForm).interfaceId || super.supportsInterface(interfaceId_);
-    }
-
-=======
->>>>>>> 10685aaf
     /// @inheritdoc IBaseForm
     function directDepositIntoVault(
         InitSingleVaultData memory singleVaultData_,
