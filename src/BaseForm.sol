--- conflicted
+++ resolved
@@ -207,11 +207,7 @@
     function superformYieldTokenSymbol() external view virtual override returns (string memory);
 
     // @inheritdoc IBaseForm
-<<<<<<< HEAD
-    function getVaultAsset() external view override returns (address) {
-=======
     function getVaultAsset() public view override returns (address) {
->>>>>>> 784c66c3
         return asset;
     }
 
