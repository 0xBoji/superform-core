--- conflicted
+++ resolved
@@ -160,17 +160,9 @@
     //              EXTERNAL WRITE FUNCTIONS                    //
     //////////////////////////////////////////////////////////////
 
-<<<<<<< HEAD
-    /// @param superRegistry_        ISuperRegistry address deployed
-    /// @param vault_         The vault address this form pertains to
-    /// @dev sets caller as the admin of the contract.
-=======
-    receive() external payable { }
-
     /// @param superRegistry_  ISuperRegistry address deployed
     /// @param vault_ The vault address this form pertains to
     /// @param asset_ The underlying asset address of the vault this form pertains to
->>>>>>> 28e9c9bd
     function initialize(address superRegistry_, address vault_, address asset_) external initializer {
         if (ISuperRegistry(superRegistry_) != superRegistry) revert Error.NOT_SUPER_REGISTRY();
         if (vault_ == address(0) || asset_ == address(0)) revert Error.ZERO_ADDRESS();
@@ -322,8 +314,6 @@
 
         (, uint32 formImplementationId_,) = superformId.getSuperform();
 
-        return ISuperformFactory(factory).isFormImplementationPaused(
-            formImplementationId_
-        );
+        return ISuperformFactory(factory).isFormImplementationPaused(formImplementationId_);
     }
 }