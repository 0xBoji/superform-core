--- conflicted
+++ resolved
@@ -4,7 +4,6 @@
 import { Transmuter } from "ERC1155A/transmuter/Transmuter.sol";
 import { IERC1155A } from "ERC1155A/interfaces/IERC1155A.sol";
 import { sERC20 } from "ERC1155A/transmuter/sERC20.sol";
-<<<<<<< HEAD
 import { StateSyncer } from "src/StateSyncer.sol";
 import { DataLib } from "src/libraries/DataLib.sol";
 import { ISuperTransmuter } from "src/interfaces/ISuperTransmuter.sol";
@@ -13,15 +12,8 @@
 import { Error } from "src/utils/Error.sol";
 import { IStateSyncer } from "src/interfaces/IStateSyncer.sol";
 import { ISuperRBAC } from "./interfaces/ISuperRBAC.sol";
-=======
-import { DataLib } from "./libraries/DataLib.sol";
-import { ISuperTransmuter } from "./interfaces/ISuperTransmuter.sol";
-import { ISuperRegistry } from "./interfaces/ISuperRegistry.sol";
-import { IBaseForm } from "./interfaces/IBaseForm.sol";
 import { IBroadcastRegistry } from "./interfaces/IBroadcastRegistry.sol";
-import { Error } from "./utils/Error.sol";
 import { BroadcastMessage } from "./types/DataTypes.sol";
->>>>>>> 24a9e5cd
 
 /// @title SuperTransmuter
 /// @author Zeropoint Labs.
@@ -95,8 +87,6 @@
         if (superform == address(0)) revert Error.NOT_SUPERFORM();
         if (formBeaconId == 0) revert Error.FORM_DOES_NOT_EXIST();
         if (synthethicTokenId[superformId] != address(0)) revert TRANSMUTER_ALREADY_REGISTERED();
-<<<<<<< HEAD
-=======
 
         string memory name =
             string(abi.encodePacked("Synthetic ERC20 ", IBaseForm(superform).superformYieldTokenName()));
@@ -106,7 +96,6 @@
         /// @dev if we call this on the chain where the superform is, it works
         /// @dev however we need this to be called on certain chains where the superform is not deployed
         /// @dev with broadcasting this could be forwarded to all the other chains
->>>>>>> 24a9e5cd
         address syntheticToken = address(
             new sERC20(
                 name,
@@ -131,7 +120,6 @@
         return synthethicTokenId[superformId];
     }
 
-<<<<<<< HEAD
     /// @inheritdoc IStateSyncer
     function mintSingle(
         address srcSender_,
@@ -284,7 +272,8 @@
         }
 
         emit Completed(returnData.payloadId);
-=======
+    }
+
     /// @inheritdoc ISuperTransmuter
     function stateSyncBroadcast(bytes memory data_) external payable override {
         /// @dev this function is only accessible through broadcast registry
@@ -330,6 +319,5 @@
         );
 
         synthethicTokenId[superformId] = syntheticToken;
->>>>>>> 24a9e5cd
     }
 }