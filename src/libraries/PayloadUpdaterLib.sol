// SPDX-License-Identifier: Apache-2.0
pragma solidity ^0.8.23;

import { DataLib } from "./DataLib.sol";
import { Error } from "../libraries/Error.sol";
import { PayloadState, CallbackType, LiqRequest } from "../types/DataTypes.sol";

/// @dev library to validate slippage updation
library PayloadUpdaterLib {
    function validateSlippage(
        uint256 newAmount_,
        uint256 maxAmount_,
        uint256 slippage_
    )
        internal
        pure
        returns (bool valid_)
    {
        /// @dev args validation
        if (newAmount_ > maxAmount_) {
            revert Error.NEGATIVE_SLIPPAGE();
        }

        uint256 minAmount = (maxAmount_ * (10_000 - slippage_)) / 10_000;

        /// @dev amount must fall within the slippage bounds
        if (newAmount_ < minAmount) {
            return false;
        }

        return true;
    }

    function validateLiqReq(LiqRequest memory req_) internal pure {
<<<<<<< HEAD
        /// revert if token is address(0) -> user wants settlement without any liq data
        /// revert if token is not address(0) and txData is already present
        if (req_.token == address(0) || (req_.token != address(0) && req_.txData.length > 0)) {
=======
        /// req token should be address(0)
        /// req tx data length should be 0
        if (req_.token != address(0) && req_.txData.length != 0) {
>>>>>>> b6c296b1
            revert Error.CANNOT_UPDATE_WITHDRAW_TX_DATA();
        }
    }

    function validatePayloadUpdate(
        uint256 txInfo_,
        uint8 txType_,
        PayloadState currentPayloadState_,
        uint8 isMulti_
    )
        internal
        pure
    {
        (uint256 txType, uint256 callbackType, uint8 multi,,,) = DataLib.decodeTxInfo(txInfo_);

        if (!(txType == txType_ && callbackType == uint256(CallbackType.INIT))) {
            revert Error.INVALID_PAYLOAD_UPDATE_REQUEST();
        }

        if (currentPayloadState_ != PayloadState.STORED) {
            revert Error.PAYLOAD_ALREADY_UPDATED();
        }

        if (multi != isMulti_) {
            revert Error.INVALID_PAYLOAD_UPDATE_REQUEST();
        }
    }
}<|MERGE_RESOLUTION|>--- conflicted
+++ resolved
@@ -32,15 +32,9 @@
     }
 
     function validateLiqReq(LiqRequest memory req_) internal pure {
-<<<<<<< HEAD
         /// revert if token is address(0) -> user wants settlement without any liq data
         /// revert if token is not address(0) and txData is already present
-        if (req_.token == address(0) || (req_.token != address(0) && req_.txData.length > 0)) {
-=======
-        /// req token should be address(0)
-        /// req tx data length should be 0
-        if (req_.token != address(0) && req_.txData.length != 0) {
->>>>>>> b6c296b1
+        if (req_.token == address(0) || (req_.token != address(0) && req_.txData.length != 0)) {
             revert Error.CANNOT_UPDATE_WITHDRAW_TX_DATA();
         }
     }
