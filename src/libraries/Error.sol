// SPDX-License-Identifier: BUSL-1.1
pragma solidity ^0.8.23;

library Error {
    //////////////////////////////////////////////////////////////
    //                  CONFIGURATION ERRORS                    //
    //////////////////////////////////////////////////////////////
    ///@notice errors thrown in protocol setup

    /// @dev thrown if chain id exceeds max(uint64)
    error BLOCK_CHAIN_ID_OUT_OF_BOUNDS();

    /// @dev thrown if not possible to revoke a role in broadcasting
    error CANNOT_REVOKE_NON_BROADCASTABLE_ROLES();

    /// @dev thrown if not possible to revoke last admin
    error CANNOT_REVOKE_LAST_ADMIN();

    /// @dev thrown if trying to set again pseudo immutables in super registry
    error DISABLED();

    /// @dev thrown if rescue delay is not yet set for a chain
    error DELAY_NOT_SET();

    /// @dev thrown if wormhole relayer is not set
    error RELAYER_NOT_SET();

    //////////////////////////////////////////////////////////////
    //                  AUTHORIZATION ERRORS                    //
    //////////////////////////////////////////////////////////////
    ///@notice errors thrown if functions cannot be called

    /// COMMON AUTHORIZATION ERRORS
    /// @dev thrown if caller is not address(this), internal call
    error INVALID_INTERNAL_CALL();

    /// @dev thrown if msg.sender is not a valid amb implementation
    error NOT_AMB_IMPLEMENTATION();

    /// @dev thrown if msg.sender is not an allowed broadcaster
    error NOT_ALLOWED_BROADCASTER();

    /// @dev thrown if msg.sender is not broadcast amb implementation
    error NOT_BROADCAST_AMB_IMPLEMENTATION();

    /// @dev thrown if msg.sender is not broadcast state registry
    error NOT_BROADCAST_REGISTRY();

    /// @dev thrown if msg.sender is not core state registry
    error NOT_CORE_STATE_REGISTRY();

    /// @dev thrown if msg.sender is not emergency admin
    error NOT_EMERGENCY_ADMIN();

    /// @dev thrown if msg.sender is not emergency queue
    error NOT_EMERGENCY_QUEUE();

    /// @dev thrown if msg.sender is not minter
    error NOT_MINTER();

    /// @dev thrown if msg.sender is not minter state registry
    error NOT_MINTER_STATE_REGISTRY_ROLE();

    /// @dev thrown if msg.sender is not paymaster
    error NOT_PAYMASTER();

    /// @dev thrown if msg.sender is not payment admin
    error NOT_PAYMENT_ADMIN();

    /// @dev thrown if msg.sender is not protocol admin
    error NOT_PROTOCOL_ADMIN();

    /// @dev thrown if msg.sender is not state registry
    error NOT_STATE_REGISTRY();

    /// @dev thrown if msg.sender is not super registry
    error NOT_SUPER_REGISTRY();

    /// @dev thrown if msg.sender is not superform router
    error NOT_SUPERFORM_ROUTER();

    /// @dev thrown if msg.sender is not a superform
    error NOT_SUPERFORM();

    /// @dev thrown if msg.sender is not superform factory
    error NOT_SUPERFORM_FACTORY();

    /// @dev thrown if msg.sender is not timelock form
    error NOT_TIMELOCK_SUPERFORM();

    /// @dev thrown if msg.sender is not timelock state registry
    error NOT_TIMELOCK_STATE_REGISTRY();

    /// @dev thrown if msg.sender is not user or disputer
    error NOT_VALID_DISPUTER();

    /// @dev thrown if the msg.sender is not privileged caller
    error NOT_PRIVILEGED_CALLER(bytes32 role);

    /// STATE REGISTRY AUTHORIZATION ERRORS
    /// @dev layerzero adapter specific error, thrown if caller not layerzero endpoint
    error CALLER_NOT_ENDPOINT();

    /// @dev hyperlane adapter specific error, thrown if caller not hyperlane mailbox
    error CALLER_NOT_MAILBOX();

    /// @dev wormhole relayer specific error, thrown if caller not wormhole relayer
    error CALLER_NOT_RELAYER();

    /// @dev thrown if src chain sender is not valid
    error INVALID_SRC_SENDER();

    //////////////////////////////////////////////////////////////
    //                  INPUT VALIDATION ERRORS                 //
    //////////////////////////////////////////////////////////////
    ///@notice errors thrown if input variables are not valid

    /// COMMON INPUT VALIDATION ERRORS
    /// @dev thrown if there is an array length mismatch
    error ARRAY_LENGTH_MISMATCH();
    
    /// @dev thrown if payload id does not exist
    error INVALID_PAYLOAD_ID();

    /// @dev thrown if amb ids length is 0
    error ZERO_AMB_ID_LENGTH();

    /// @dev thrown if address input is address 0
    error ZERO_ADDRESS();

    /// @dev thrown if amount input is 0
    error ZERO_AMOUNT();

    /// @dev thrown if value input is 0
    error ZERO_INPUT_VALUE();

    /// SUPERFORM ROUTER INPUT VALIDATION ERRORS
    /// @dev thrown if the vaults data is invalid
    error INVALID_SUPERFORMS_DATA();

    /// @dev thrown if receiver address is not set
    error RECEIVER_ADDRESS_NOT_SET();

    /// SUPERFORM FACTORY INPUT VALIDATION ERRORS
    /// @dev thrown if a form is not ERC165 compatible
    error ERC165_UNSUPPORTED();

    /// @dev thrown if a form is not form interface compatible
    error FORM_INTERFACE_UNSUPPORTED();

    /// @dev error thrown if form implementation address already exists
    error FORM_IMPLEMENTATION_ALREADY_EXISTS();

    /// @dev error thrown if form implementation id already exists
    error FORM_IMPLEMENTATION_ID_ALREADY_EXISTS();

    /// @dev thrown if a form does not exist
    error FORM_DOES_NOT_EXIST();

    /// @dev thrown if form id is larger than max uint16
    error INVALID_FORM_ID();

    /// @dev thrown if superform not on factory
    error SUPERFORM_ID_NONEXISTENT();

    /// @dev thrown if same vault and form implementation is used to create new superform
    error VAULT_FORM_IMPLEMENTATION_COMBINATION_EXISTS();

    /// FORM INPUT VALIDATION ERRORS
    /// @dev thrown if in case of no txData, if liqData.token != vault.asset()
    /// in case of txData, if token output of swap != vault.asset()
    error DIFFERENT_TOKENS();

<<<<<<< HEAD
    /// @dev thrown if the amount in direct deposit is not correct
    error DIRECT_DEPOSIT_INVALID_DATA();
=======
    /// @dev thrown if the token in direct withdraw is not correct
    error DIRECT_WITHDRAW_INVALID_TOKEN();
>>>>>>> afe71464

    /// @dev thrown if the amount in direct withdraw is not correct
    error DIRECT_WITHDRAW_INVALID_LIQ_REQUEST();

    /// @dev thrown if the amount in xchain withdraw is not correct
    error XCHAIN_WITHDRAW_INVALID_LIQ_REQUEST();

    /// LIQUIDITY BRIDGE INPUT VALIDATION ERRORS
    /// @dev thrown if a certain action of the user is not allowed given the txData provided
    error INVALID_ACTION();

    /// @dev thrown if in deposits, the liqDstChainId doesn't match the stateReq dstChainId
    error INVALID_DEPOSIT_LIQ_DST_CHAIN_ID();

    /// @dev thrown if index is invalid
    error INVALID_INDEX();

    /// @dev thrown if the chain id in the txdata is invalid
    error INVALID_TXDATA_CHAIN_ID();

    /// @dev thrown if the validation of bridge txData fails due to a destination call present
    error INVALID_TXDATA_NO_DESTINATIONCALL_ALLOWED();

    /// @dev thrown if the validation of bridge txData fails due to wrong receiver
    error INVALID_TXDATA_RECEIVER();

    /// @dev thrown if the validation of bridge txData fails due to wrong token
    error INVALID_TXDATA_TOKEN();

    /// @dev thrown if txData is not present (in case of xChain actions)
    error NO_TXDATA_PRESENT();

    /// STATE REGISTRY INPUT VALIDATION ERRORS
    /// @dev thrown if payload is being updated with final amounts length different than amounts length
    error DIFFERENT_PAYLOAD_UPDATE_AMOUNTS_LENGTH();

    /// @dev thrown if payload is being updated with tx data length different than liq data length
    error DIFFERENT_PAYLOAD_UPDATE_TX_DATA_LENGTH();

    /// @dev thrown if broadcast finality for wormhole is invalid
    error INVALID_BROADCAST_FINALITY();

    /// @dev thrown if amb id is not valid leading to an address 0 of the implementation
    error INVALID_BRIDGE_ID();

    /// @dev thrown if chain id involved in xchain message is invalid
    error INVALID_CHAIN_ID();

    /// @dev thrown if payload update amount isn't equal to dst swapper amount
    error INVALID_DST_SWAP_AMOUNT();

    /// @dev thrown if message amb and proof amb are the same
    error INVALID_PROOF_BRIDGE_ID();

    /// @dev thrown if order of proof AMBs is incorrect, either duplicated or not incrementing
    error INVALID_PROOF_BRIDGE_IDS();

    /// @dev thrown if rescue data lengths are invalid
    error INVALID_RESCUE_DATA();

    /// @dev thrown if delay is invalid
    error INVALID_TIMELOCK_DELAY();

    /// @dev thrown if amounts being sent in update payload mean a negative slippage
    error NEGATIVE_SLIPPAGE();

    /// @dev thrown if slippage is outside of bounds
    error SLIPPAGE_OUT_OF_BOUNDS();

    /// SUPERPOSITION INPUT VALIDATION ERRORS
    /// @dev thrown if src senders mismatch in state sync
    error SRC_SENDER_MISMATCH();

    /// @dev thrown if src tx types mismatch in state sync
    error SRC_TX_TYPE_MISMATCH();

    /// @dev error thrown when msg value should be zero in certain payable functions
    error MSG_VALUE_NOT_ZERO();

    //////////////////////////////////////////////////////////////
    //                  EXECUTION ERRORS                        //
    //////////////////////////////////////////////////////////////
    ///@notice errors thrown due to function execution logic

    /// COMMON EXECUTION ERRORS
    /// @dev thrown if the swap in a direct deposit resulted in insufficient tokens
    error DIRECT_DEPOSIT_SWAP_FAILED();

    /// @dev thrown if payload is not unique
    error DUPLICATE_PAYLOAD();

    /// @dev thrown if native tokens fail to be sent to superform contracts
    error FAILED_TO_SEND_NATIVE();

    /// @dev thrown if allowance is not correct to deposit
    error INSUFFICIENT_ALLOWANCE_FOR_DEPOSIT();

    /// @dev thrown if native amount is not at least equal to the amount in the request
    error INSUFFICIENT_NATIVE_AMOUNT();

    /// @dev thrown if payload cannot be decoded
    error INVALID_PAYLOAD();

    /// @dev thrown if payload status is invalid
    error INVALID_PAYLOAD_STATUS();

    /// @dev thrown if payload type is invalid
    error INVALID_PAYLOAD_TYPE();

    /// @dev thrown if contract has insufficient balance for operations
    error INSUFFICIENT_BALANCE();

    /// LIQUIDITY BRIDGE EXECUTION ERRORS
    /// @dev thrown if we try to decode the final swap output token in a xChain liquidity bridging action
    error CANNOT_DECODE_FINAL_SWAP_OUTPUT_TOKEN();

    /// @dev thrown if liquidity bridge fails for erc20 or native tokens
    error FAILED_TO_EXECUTE_TXDATA(address token);

    /// @dev thrown if asset being used for deposit mismatches in multivault deposits
    error INVALID_DEPOSIT_TOKEN();

    /// STATE REGISTRY EXECUTION ERRORS
    /// @dev thrown if bridge tokens haven't arrived to destination
    error BRIDGE_TOKENS_PENDING();

    /// @dev thrown if withdrawal tx data cannot be updated
    error CANNOT_UPDATE_WITHDRAW_TX_DATA();

    /// @dev thrown if rescue passed dispute deadline
    error DISPUTE_TIME_ELAPSED();

    /// @dev thrown if message failed to reach the specified level of quorum needed
    error INSUFFICIENT_QUORUM();

    /// @dev thrown if broadcast payload is invalid
    error INVALID_BROADCAST_PAYLOAD();

    /// @dev thrown if broadcast fee is invalid
    error INVALID_BROADCAST_FEE();

    /// @dev thrown if broadcast message type is wrong
    error INVALID_MESSAGE_TYPE();

    /// @dev thrown if payload hash is invalid during `retryMessage` on Layezero implementation
    error INVALID_PAYLOAD_HASH();

    /// @dev thrown if update payload function was called on a wrong payload
    error INVALID_PAYLOAD_UPDATE_REQUEST();

    /// @dev thrown if trying to finalize the payload but the withdraw is still locked
    error LOCKED();

    /// @dev thrown if payload is already updated (during xChain deposits)
    error PAYLOAD_ALREADY_UPDATED();

    /// @dev thrown if payload is already processed
    error PAYLOAD_ALREADY_PROCESSED();

    /// @dev thrown if payload is not in UPDATED state
    error PAYLOAD_NOT_UPDATED();

    /// @dev thrown if rescue is still in timelocked state
    error RESCUE_LOCKED();

    /// @dev thrown if rescue is already proposed
    error RESCUE_ALREADY_PROPOSED();

    /// @dev thrown if payload hash is zero during `retryMessage` on Layezero implementation
    error ZERO_PAYLOAD_HASH();

    /// @dev thrown in forms where a certain functionality is not allowed or implemented
    error NOT_IMPLEMENTED();

    /// @dev thrown when redeeming from vault yields zero collateral
    error WITHDRAW_ZERO_COLLATERAL();

    /// @dev thrown if a state registry id is 0
    error INVALID_REGISTRY_ID();

    /*///////////////////////////////////////////////////////////////
                        PAYMASTER ERRORS
    //////////////////////////////////////////////////////////////*/

    /// DST SWAPPER EXECUTION ERRORS
    /// @dev forbid xChain deposits with destination swaps without interim token set (for user protection)
    error INVALID_INTERIM_TOKEN();

    /// @dev thrown if process dst swap is tried for processed payload id
    error DST_SWAP_ALREADY_PROCESSED();

    /// @dev thrown if failed dst swap is already updated
    error FAILED_DST_SWAP_ALREADY_UPDATED();

    /// @dev thrown if failed dst swap is already processed
    error FAILED_DST_SWAP_ALREADY_PROCESSED();

    /// @dev thrown if dst swap output is less than minimum expected
    error INVALID_SWAP_OUTPUT();

    /// @dev thrown if failed swap token amount is 0
    error INVALID_DST_SWAPPER_FAILED_SWAP();

    /// @dev thrown if failed swap token amount is not 0 and if token balance is less than amount (non zero)
    error INVALID_DST_SWAPPER_FAILED_SWAP_NO_TOKEN_BALANCE();

    /// @dev thrown if failed swap token amount is not 0 and if native amount is less than amount (non zero)
    error INVALID_DST_SWAPPER_FAILED_SWAP_NO_NATIVE_BALANCE();

    /// FORM EXECUTION ERRORS
    /// @dev thrown in KYCDAO form if no KYC token is present
    error NO_VALID_KYC_TOKEN();

    /// @dev thrown if form implementation is PAUSED, users cannot perform any action
    error PAUSED();

    /// @dev thrown if withdrawal tx data is not updated
    error WITHDRAW_TOKEN_NOT_UPDATED();

    /// @dev thrown if withdrawal tx data is not updated
    error WITHDRAW_TX_DATA_NOT_UPDATED();

    /// PAYMENT HELPER EXECUTION ERRORS
    /// @dev thrown if chainlink is reporting an improper price
    error CHAINLINK_MALFUNCTION();

    /// @dev thrown if chainlink is reporting an incomplete round
    error CHAINLINK_INCOMPLETE_ROUND();

    /// EMERGENCY QUEUE EXECUTION ERRORS

    /// @dev thrown if emergency withdraw is not queued
    error EMERGENCY_WITHDRAW_NOT_QUEUED();

    /// @dev thrown if emergency withdraw is already processed
    error EMERGENCY_WITHDRAW_PROCESSED_ALREADY();

    /// SUPERPOSITION EXECUTION ERRORS
    /// @dev thrown if uri cannot be updated
    error DYNAMIC_URI_FROZEN();

    /// @dev thrown if tx history is not found while state sync
    error TX_HISTORY_NOT_FOUND();
}<|MERGE_RESOLUTION|>--- conflicted
+++ resolved
@@ -118,7 +118,7 @@
     /// COMMON INPUT VALIDATION ERRORS
     /// @dev thrown if there is an array length mismatch
     error ARRAY_LENGTH_MISMATCH();
-    
+
     /// @dev thrown if payload id does not exist
     error INVALID_PAYLOAD_ID();
 
@@ -171,14 +171,6 @@
     /// in case of txData, if token output of swap != vault.asset()
     error DIFFERENT_TOKENS();
 
-<<<<<<< HEAD
-    /// @dev thrown if the amount in direct deposit is not correct
-    error DIRECT_DEPOSIT_INVALID_DATA();
-=======
-    /// @dev thrown if the token in direct withdraw is not correct
-    error DIRECT_WITHDRAW_INVALID_TOKEN();
->>>>>>> afe71464
-
     /// @dev thrown if the amount in direct withdraw is not correct
     error DIRECT_WITHDRAW_INVALID_LIQ_REQUEST();
 
