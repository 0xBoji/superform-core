--- conflicted
+++ resolved
@@ -205,6 +205,9 @@
     /// LIQUIDITY BRIDGE INPUT VALIDATION ERRORS
     /// ---------------------------------------------------------
 
+    /// @dev error thrown when txData selector of lifi bridged is a blacklisted selector
+    error BLACKLISTED_SELECTOR();
+
     /// @dev thrown if a certain action of the user is not allowed given the txData provided
     error INVALID_ACTION();
 
@@ -280,15 +283,6 @@
     /// @dev thrown if src tx types mismatch in state sync
     error SRC_TX_TYPE_MISMATCH();
 
-<<<<<<< HEAD
-=======
-    /// @dev error thrown when msg value should be zero in certain payable functions
-    error MSG_VALUE_NOT_ZERO();
-
-    /// @dev error thrown when txData selector of lifi bridged is a blacklisted selector
-    error BLACKLISTED_SELECTOR();
-
->>>>>>> 79772426
     //////////////////////////////////////////////////////////////
     //                  EXECUTION ERRORS                        //
     //////////////////////////////////////////////////////////////
