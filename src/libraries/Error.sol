--- conflicted
+++ resolved
@@ -25,16 +25,14 @@
     /// @dev thrown if wormhole relayer is not set
     error RELAYER_NOT_SET();
 
-<<<<<<< HEAD
     /// @dev thrown if get native token price estimate in paymentHelper is 0
     error INVALID_NATIVE_TOKEN_PRICE();
-=======
+
     /// @dev thrown if indices are out of bounds
     error INDEX_OUT_OF_BOUNDS();
 
     /// @dev thrown if indices have duplicates
     error DUPLICATE_INDEX();
->>>>>>> 0f472032
 
     //////////////////////////////////////////////////////////////
     //                  AUTHORIZATION ERRORS                    //
