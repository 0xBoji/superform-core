--- conflicted
+++ resolved
@@ -258,15 +258,12 @@
     ///@notice errors thrown due to function execution logic
 
     /// COMMON EXECUTION ERRORS
-<<<<<<< HEAD
     /// @dev thrown if allowance in direct deposit is not correct
     error DIRECT_DEPOSIT_INSUFFICIENT_ALLOWANCE();
 
     /// @dev thrown if the swap in a direct deposit resulted in insufficient tokens
     error DIRECT_DEPOSIT_SWAP_FAILED();
 
-=======
->>>>>>> ee4a9103
     /// @dev thrown if payload is not unique
     error DUPLICATE_PAYLOAD();
 
