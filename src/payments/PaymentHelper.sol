--- conflicted
+++ resolved
@@ -216,15 +216,9 @@
         override
         returns (uint256 liqAmount, uint256 srcAmount, uint256 dstAmount, uint256 totalAmount)
     {
-<<<<<<< HEAD
-        uint256 dstNativeFeeExplicit;
-
-        for (uint256 i; i < req_.dstChainIds.length;) {
-=======
         uint256 len = req_.dstChainIds.length;
         uint256 superformIdsLen;
         for (uint256 i; i < len;) {
->>>>>>> 8fb6e57e
             uint256 totalDstGas;
 
             /// @dev step 1: estimate amb costs
@@ -252,14 +246,8 @@
             }
 
             /// @dev step 6: estimate execution costs in dst (withdraw / deposit)
-<<<<<<< HEAD
-            /// note: execution cost includes acknowledgement messaging cost
-            totalDstGas +=
-                _estimateDstExecutionCost(isDeposit, req_.dstChainIds[i], req_.superformsData[i].superformIds.length);
-=======
             /// note: only execution cost (not acknowledgement messaging cost)
             totalDstGas += _estimateDstExecutionCost(isDeposit, req_.dstChainIds[i], superformIdsLen);
->>>>>>> 8fb6e57e
 
             /// @dev step 7: convert all dst gas estimates to src chain estimate  (withdraw / deposit)
             dstAmount += _convertToNativeFee(req_.dstChainIds[i], totalDstGas);
@@ -348,13 +336,8 @@
         if (isDeposit) totalDstGas += _estimateUpdateCost(req_.dstChainId, superformIdsLen);
 
         /// @dev step 4: estimate execution costs in dst
-<<<<<<< HEAD
-        /// note: execution cost includes acknowledgement messaging cost
-        totalDstGas += _estimateDstExecutionCost(isDeposit, req_.dstChainId, req_.superformsData.superformIds.length);
-=======
         /// note: only execution cost (not acknowledgement messaging cost)
         totalDstGas += _estimateDstExecutionCost(isDeposit, req_.dstChainId, superformIdsLen);
->>>>>>> 8fb6e57e
 
         /// @dev step 5: estimation execution cost of acknowledgement
         if (isDeposit) srcAmount += _estimateAckProcessingCost(1, superformIdsLen);
