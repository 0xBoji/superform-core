--- conflicted
+++ resolved
@@ -499,13 +499,8 @@
                 extraDataPerAMB[i] = abi.encode(gasReq);
             }
 
-<<<<<<< HEAD
-            if (ambIds_[i] == 4) {
-                extraDataPerAMB[i] = abi.encode(0, gasReq);
-=======
             if (ambIds_[i] == 3) {
                 extraDataPerAMB[i] = abi.encode(0, totalDstGasReqInWei);
->>>>>>> 7e47f5ff
             }
 
             unchecked {
