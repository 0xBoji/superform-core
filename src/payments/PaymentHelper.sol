--- conflicted
+++ resolved
@@ -405,7 +405,6 @@
 
         /// @dev not adding dstAmount to save some GAS
         totalAmount = liqAmount + srcAmount;
-
     }
 
     /// @inheritdoc IPaymentHelper
@@ -424,11 +423,7 @@
             uint256 twoStepPrice = twoStepCost[uint64(block.chainid)] * _getGasPrice(uint64(block.chainid));
             /// @dev only if timelock form withdrawal is involved
             if (!isDeposit_ && formId == TIMELOCK_FORM_ID) {
-<<<<<<< HEAD
-                srcAmount += timelockCost[CHAIN_ID] * _getGasPrice(CHAIN_ID);
-=======
                 srcAmount += twoStepPrice;
->>>>>>> 00c5e4d3
             }
 
             unchecked {
@@ -440,7 +435,6 @@
 
         /// @dev not adding dstAmount to save some GAS
         totalAmount = liqAmount + srcAmount;
-
     }
 
     /// @inheritdoc IPaymentHelper
@@ -804,7 +798,7 @@
     /// @return native token price
     function _getGasPrice(uint64 chainId_) internal view returns (uint256) {
         address oracleAddr = address(gasPriceOracle[chainId_]);
-        if (oracleAddr!= address(0)) {
+        if (oracleAddr != address(0)) {
             (, int256 value,, uint256 updatedAt,) = AggregatorV3Interface(oracleAddr).latestRoundData();
             if (value <= 0) revert Error.CHAINLINK_MALFUNCTION();
             if (updatedAt == 0) revert Error.CHAINLINK_INCOMPLETE_ROUND();
