// SPDX-License-Identifier: BUSL-1.1
pragma solidity ^0.8.23;

import { AggregatorV3Interface } from "../vendor/chainlink/AggregatorV3Interface.sol";
import { IPaymentHelper } from "../interfaces/IPaymentHelper.sol";
import { ISuperRBAC } from "../interfaces/ISuperRBAC.sol";
import { ISuperRegistry } from "../interfaces/ISuperRegistry.sol";
import { IBaseStateRegistry } from "../interfaces/IBaseStateRegistry.sol";
import { IAmbImplementation } from "../interfaces/IAmbImplementation.sol";
import { Error } from "../libraries/Error.sol";
import { DataLib } from "../libraries/DataLib.sol";
import { ProofLib } from "../libraries/ProofLib.sol";
import { ArrayCastLib } from "../libraries/ArrayCastLib.sol";
import "../types/DataTypes.sol";

/// @dev interface to read public variable from state registry
interface ReadOnlyBaseRegistry is IBaseStateRegistry {
    function payloadsCount() external view returns (uint256);
}

/// @title PaymentHelper
/// @author ZeroPoint Labs
/// @dev helps estimating the cost for the entire transaction lifecycle
contract PaymentHelper is IPaymentHelper {
    using DataLib for uint256;
    using ArrayCastLib for LiqRequest;
    using ArrayCastLib for bool;
    using ProofLib for bytes;
    using ProofLib for AMBMessage;

    //////////////////////////////////////////////////////////////
    //                         CONSTANTS                        //
    //////////////////////////////////////////////////////////////

    ISuperRegistry public immutable superRegistry;
    uint64 public immutable CHAIN_ID;
    uint32 private constant TIMELOCK_FORM_ID = 2;
    uint256 private constant MAX_UINT256 = type(uint256).max;

    //////////////////////////////////////////////////////////////
    //                     STATE VARIABLES                      //
    //////////////////////////////////////////////////////////////

    /// @dev xchain params
    mapping(uint64 chainId => AggregatorV3Interface) public nativeFeedOracle;
    mapping(uint64 chainId => AggregatorV3Interface) public gasPriceOracle;
    mapping(uint64 chainId => uint256 gasForSwap) public swapGasUsed;
    mapping(uint64 chainId => uint256 gasForUpdate) public updateGasUsed;
    mapping(uint64 chainId => uint256 gasForOps) public depositGasUsed;
    mapping(uint64 chainId => uint256 gasForOps) public withdrawGasUsed;
    mapping(uint64 chainId => uint256 defaultNativePrice) public nativePrice;
    mapping(uint64 chainId => uint256 defaultGasPrice) public gasPrice;
    mapping(uint64 chainId => uint256 gasPerByte) public gasPerByte;
    mapping(uint64 chainId => uint256 gasForOps) public ackGasCost;
    mapping(uint64 chainId => uint256 gasForOps) public timelockCost;

    /// @dev register transmuter params
    bytes public extraDataForTransmuter;

    //////////////////////////////////////////////////////////////
    //                           STRUCTS                        //
    //////////////////////////////////////////////////////////////

    struct EstimateAckCostVars {
        uint256 currPayloadId;
        uint256 payloadHeader;
        uint8 callbackType;
        bytes payloadBody;
        uint8[] ackAmbIds;
        uint8 isMulti;
        uint64 srcChainId;
        bytes message;
    }

    //////////////////////////////////////////////////////////////
    //                       MODIFIERS                          //
    //////////////////////////////////////////////////////////////

    modifier onlyProtocolAdmin() {
        if (!ISuperRBAC(superRegistry.getAddress(keccak256("SUPER_RBAC"))).hasProtocolAdminRole(msg.sender)) {
            revert Error.NOT_PROTOCOL_ADMIN();
        }
        _;
    }

    modifier onlyEmergencyAdmin() {
        if (!ISuperRBAC(superRegistry.getAddress(keccak256("SUPER_RBAC"))).hasEmergencyAdminRole(msg.sender)) {
            revert Error.NOT_EMERGENCY_ADMIN();
        }
        _;
    }

    //////////////////////////////////////////////////////////////
    //                      CONSTRUCTOR                         //
    //////////////////////////////////////////////////////////////

    constructor(address superRegistry_) {
        if (block.chainid > type(uint64).max) {
            revert Error.BLOCK_CHAIN_ID_OUT_OF_BOUNDS();
        }

        CHAIN_ID = uint64(block.chainid);
        superRegistry = ISuperRegistry(superRegistry_);
    }

    //////////////////////////////////////////////////////////////
    //              EXTERNAL VIEW FUNCTIONS                     //
    //////////////////////////////////////////////////////////////

    /// @inheritdoc IPaymentHelper
    function calculateAMBData(
        uint64 dstChainId_,
        uint8[] calldata ambIds_,
        bytes memory message_
    )
        external
        view
        override
        returns (uint256 totalFees, bytes memory extraData)
    {
        (uint256[] memory gasPerAMB, bytes[] memory extraDataPerAMB, uint256 fees) =
            _estimateAMBFeesReturnExtraData(dstChainId_, ambIds_, message_);

        extraData = abi.encode(AMBExtraData(gasPerAMB, extraDataPerAMB));
        totalFees = fees;
    }

    /// @inheritdoc IPaymentHelper
    function getRegisterTransmuterAMBData() external view override returns (bytes memory) {
        return extraDataForTransmuter;
    }

    /// @inheritdoc IPaymentHelper
    function estimateMultiDstMultiVault(
        MultiDstMultiVaultStateReq calldata req_,
        bool isDeposit_
    )
        external
        view
        override
        returns (uint256 liqAmount, uint256 srcAmount, uint256 dstAmount, uint256 totalAmount)
    {
        uint256 len = req_.dstChainIds.length;
        uint256 superformIdsLen;
        uint256 totalDstGas;

        for (uint256 i; i < len; ++i) {
            bool xChain = req_.dstChainIds[i] != CHAIN_ID;

            totalDstGas = 0;

            /// @dev step 1: estimate amb costs
            uint256 ambFees = xChain
                ? _estimateAMBFees(req_.ambIds[i], req_.dstChainIds[i], _generateMultiVaultMessage(req_.superformsData[i]))
                : 0;

            superformIdsLen = req_.superformsData[i].superformIds.length;
            srcAmount += ambFees;

            if (isDeposit_) {
<<<<<<< HEAD
                /// @dev step 2: estimate update cost (only for deposit)
                totalDstGas += _estimateUpdateCost(req_.dstChainIds[i], superformIdsLen);

                /// @dev step 3: estimation processing cost of acknowledgement
                /// @notice optimistically estimating. (Ideal case scenario: no failed deposits / withdrawals)
                uint256 arrLen = req_.superformsData[i].retain4626s.length;
                uint256 ackLen;
                for (uint256 j; j < arrLen; ++j) {
                    if (!req_.superformsData[i].retain4626s[j]) ++ackLen;
                }

                srcAmount += _estimateAckProcessingCost(ackLen);

                /// @dev step 4: estimate liq amount
=======
                /// @dev step 2: estimate liq amount
>>>>>>> afe71464
                liqAmount += _estimateLiqAmount(req_.superformsData[i].liqRequests);
                if (xChain) {
                    /// @dev step 3: estimate update cost (only for deposit)
                    totalDstGas += _estimateUpdateCost(req_.dstChainIds[i], superformIdsLen);

                    /// @dev step 4: estimation processing cost of acknowledgement
                    /// @notice optimistically estimating. (Ideal case scenario: no failed deposits / withdrawals)
                    srcAmount += _estimateAckProcessingCost(superformIdsLen);

                    /// @dev step 5: estimate dst swap cost if it exists
                    totalDstGas += _estimateSwapFees(req_.dstChainIds[i], req_.superformsData[i].hasDstSwaps);
                } 
            } else {
                /// @dev step 6: estimate if timelock form processing costs are involved
                for (uint256 j; j < superformIdsLen; ++j) {
                    (, uint32 formId,) = req_.superformsData[i].superformIds[j].getSuperform();
                    if (formId == TIMELOCK_FORM_ID) {
                        totalDstGas += timelockCost[req_.dstChainIds[i]];
                    }
                }
            }

            /// @dev step 7: estimate execution costs in dst (withdraw / deposit)
            /// note: execution cost includes acknowledgement messaging cost
            totalDstGas += xChain ? _estimateDstExecutionCost(isDeposit_, req_.dstChainIds[i], superformIdsLen) : 0;

            /// @dev step 8: convert all dst gas estimates to src chain estimate  (withdraw / deposit)
            dstAmount += _convertToNativeFee(req_.dstChainIds[i], totalDstGas);
        }

        totalAmount = srcAmount + dstAmount + liqAmount;
    }

    /// @inheritdoc IPaymentHelper
    function estimateMultiDstSingleVault(
        MultiDstSingleVaultStateReq calldata req_,
        bool isDeposit_
    )
        external
        view
        override
        returns (uint256 liqAmount, uint256 srcAmount, uint256 dstAmount, uint256 totalAmount)
    {
        uint256 len = req_.dstChainIds.length;
        for (uint256 i; i < len; ++i) {
            bool xChain = req_.dstChainIds[i] != CHAIN_ID;
            uint256 totalDstGas;

            /// @dev step 1: estimate amb costs
            uint256 ambFees = xChain
                ? _estimateAMBFees(req_.ambIds[i], req_.dstChainIds[i], _generateSingleVaultMessage(req_.superformsData[i]))
                : 0;

            srcAmount += ambFees;

            if (isDeposit_) {
<<<<<<< HEAD
                /// @dev step 2: estimate update cost (only for deposit)
                totalDstGas += _estimateUpdateCost(req_.dstChainIds[i], 1);

                /// @dev step 3: estimation execution cost of acknowledgement
                if (!req_.superformsData[i].retain4626) {
                    srcAmount += _estimateAckProcessingCost(1);
                }

                /// @dev step 4: estimate the liqAmount
=======
                /// @dev step 2: estimate the liqAmount
>>>>>>> afe71464
                liqAmount += _estimateLiqAmount(req_.superformsData[i].liqRequest.castLiqRequestToArray());
                if (xChain) {
                    /// @dev step 3: estimate update cost (only for deposit)
                    totalDstGas += _estimateUpdateCost(req_.dstChainIds[i], 1);

                    /// @dev step 4: estimation execution cost of acknowledgement
                    srcAmount += _estimateAckProcessingCost(1);

                    /// @dev step 5: estimate if swap costs are involved
                    totalDstGas +=
                        _estimateSwapFees(req_.dstChainIds[i], req_.superformsData[i].hasDstSwap.castBoolToArray());
                } 
            } else {
                /// @dev step 6: estimate if timelock form processing costs are involved
                (, uint32 formId,) = req_.superformsData[i].superformId.getSuperform();
                if (formId == TIMELOCK_FORM_ID) {
                    totalDstGas += timelockCost[req_.dstChainIds[i]];
                }
            }

            /// @dev step 7: estimate execution costs in dst
            /// note: execution cost includes acknowledgement messaging cost
            totalDstGas += xChain ? _estimateDstExecutionCost(isDeposit_, req_.dstChainIds[i], 1) : 0;

            /// @dev step 8: convert all dst gas estimates to src chain estimate
            dstAmount += _convertToNativeFee(req_.dstChainIds[i], totalDstGas);
        }

        totalAmount = srcAmount + dstAmount + liqAmount;
    }

    /// @inheritdoc IPaymentHelper
    function estimateSingleXChainMultiVault(
        SingleXChainMultiVaultStateReq calldata req_,
        bool isDeposit_
    )
        external
        view
        override
        returns (uint256 liqAmount, uint256 srcAmount, uint256 dstAmount, uint256 totalAmount)
    {
        uint256 totalDstGas;
        uint256 superformIdsLen = req_.superformsData.superformIds.length;

        /// @dev step 1: estimate AMB costs
        uint256 ambFees =
            _estimateAMBFees(req_.ambIds, req_.dstChainId, _generateMultiVaultMessage(req_.superformsData));
        srcAmount += ambFees;

        if (isDeposit_) {

<<<<<<< HEAD
        /// @dev step 4: estimation execution cost of acknowledgement
        if (isDeposit_) {
            uint256 arrLen = req_.superformsData.retain4626s.length;
            uint256 ackLen;
            for (uint256 j; j < arrLen; ++j) {
                if (!req_.superformsData.retain4626s[j]) ++ackLen;
            }
            srcAmount += _estimateAckProcessingCost(ackLen);
        }
=======
            /// @dev step 2: estimate update cost (only for deposit)
            totalDstGas += _estimateUpdateCost(req_.dstChainId, superformIdsLen);
>>>>>>> afe71464

            /// @dev step 3: estimation execution cost of acknowledgement
            srcAmount += _estimateAckProcessingCost(superformIdsLen);

            /// @dev step 4: estimate the liqAmount
            liqAmount += _estimateLiqAmount(req_.superformsData.liqRequests);

            /// @dev step 5: estimate if swap costs are involved
            totalDstGas += _estimateSwapFees(req_.dstChainId, req_.superformsData.hasDstSwaps);
        } else {
            /// @dev step 6: process non-deposit logic for timelock form processing costs
            for (uint256 i; i < superformIdsLen; ++i) {
                (, uint32 formId,) = req_.superformsData.superformIds[i].getSuperform();
                if (formId == TIMELOCK_FORM_ID) {
                    totalDstGas += timelockCost[req_.dstChainId];
                }
            }
        }

        /// @dev step 7: estimate execution costs in destination
        totalDstGas += _estimateDstExecutionCost(isDeposit_, req_.dstChainId, superformIdsLen);

        /// @dev step 8: convert all destination gas estimates to source chain estimate
        dstAmount += _convertToNativeFee(req_.dstChainId, totalDstGas);

        totalAmount = srcAmount + dstAmount + liqAmount;
    }


    /// @inheritdoc IPaymentHelper
    function estimateSingleXChainSingleVault(
        SingleXChainSingleVaultStateReq calldata req_,
        bool isDeposit_
    )
        external
        view
        override
        returns (uint256 liqAmount, uint256 srcAmount, uint256 dstAmount, uint256 totalAmount)
    {
        uint256 totalDstGas;

        /// @dev step 1: estimate AMB costs
        uint256 ambFees =
            _estimateAMBFees(req_.ambIds, req_.dstChainId, _generateSingleVaultMessage(req_.superformData));
        srcAmount += ambFees;

        if (isDeposit_) {

            /// @dev step 2: estimate update cost (only for deposit)
            totalDstGas += _estimateUpdateCost(req_.dstChainId, 1);

<<<<<<< HEAD
        /// @dev step 4: estimation execution cost of acknowledgement
        if (isDeposit_ && req_.superformData.hasDstSwap) srcAmount += _estimateAckProcessingCost(1);
=======
            /// @dev step 3: estimation execution cost of acknowledgement
            srcAmount += _estimateAckProcessingCost(1);
>>>>>>> afe71464

            /// @dev step 4: estimate the liqAmount
            liqAmount += _estimateLiqAmount(req_.superformData.liqRequest.castLiqRequestToArray());

            /// @dev step 5: estimate if swap costs are involved
            totalDstGas += _estimateSwapFees(req_.dstChainId, req_.superformData.hasDstSwap.castBoolToArray());
        } else {
            /// @dev step 6: process non-deposit logic for timelock form processing costs
            (, uint32 formId,) = req_.superformData.superformId.getSuperform();
            if (formId == TIMELOCK_FORM_ID) {
                totalDstGas += timelockCost[req_.dstChainId];
            }
        }

        /// @dev step 7: estimate execution costs in destination
        totalDstGas += _estimateDstExecutionCost(isDeposit_, req_.dstChainId, 1);

        /// @dev step 8: convert all destination gas estimates to source chain estimate
        dstAmount += _convertToNativeFee(req_.dstChainId, totalDstGas);

        totalAmount = srcAmount + dstAmount + liqAmount;
    }


    /// @inheritdoc IPaymentHelper
    function estimateSingleDirectSingleVault(
        SingleDirectSingleVaultStateReq calldata req_,
        bool isDeposit_
    )
        external
        view
        override
        returns (uint256 liqAmount, uint256 srcAmount, uint256 totalAmount)
    {
        if (!isDeposit_) {
            /// @dev only if timelock form withdrawal is involved
            (, uint32 formId,) = req_.superformData.superformId.getSuperform();
            if (formId == TIMELOCK_FORM_ID) {
                srcAmount = timelockCost[CHAIN_ID] * _getGasPrice(CHAIN_ID);
            }
        } else {
            liqAmount = _estimateLiqAmount(req_.superformData.liqRequest.castLiqRequestToArray());
        }
        
        /// @dev not adding dstAmount to save some GAS
        totalAmount = liqAmount + srcAmount;
    }

    /// @inheritdoc IPaymentHelper
    function estimateSingleDirectMultiVault(
        SingleDirectMultiVaultStateReq calldata req_,
        bool isDeposit_
    )
        external
        view
        override
        returns (uint256 liqAmount, uint256 srcAmount, uint256 totalAmount)
    {
        if (!isDeposit_) {
            uint256 len = req_.superformData.superformIds.length;
            uint256 timelockPrice = timelockCost[CHAIN_ID] * _getGasPrice(CHAIN_ID);
            for (uint256 i; i < len; ++i) {
                (, uint32 formId,) = req_.superformData.superformIds[i].getSuperform();
                /// @dev only if timelock form withdrawal is involved
                if (formId == TIMELOCK_FORM_ID) {
                    srcAmount += timelockPrice;
                }
            }
        } else {
            liqAmount += _estimateLiqAmount(req_.superformData.liqRequests);
        }

        /// @dev not adding dstAmount to save some GAS
        totalAmount = liqAmount + srcAmount;
    }

    /// @inheritdoc IPaymentHelper
    function estimateAMBFees(
        uint8[] memory ambIds_,
        uint64 dstChainId_,
        bytes memory message_,
        bytes[] memory extraData_
    )
        public
        view
        returns (uint256 totalFees, uint256[] memory)
    {
        uint256 len = ambIds_.length;
        uint256[] memory fees = new uint256[](len);

        /// @dev just checks the estimate for sending message from src -> dst
        if (CHAIN_ID != dstChainId_) {
            for (uint256 i; i < len; ++i) {
                fees[i] = IAmbImplementation(superRegistry.getAmbAddress(ambIds_[i])).estimateFees(
                    dstChainId_, message_, extraData_[i]
                );

                totalFees += fees[i];
            }
        }

        return (totalFees, fees);
    }

    /// @dev helps estimate the acknowledgement costs for amb processing
    function estimateAckCost(uint256 payloadId_) external view returns (uint256 totalFees) {
        EstimateAckCostVars memory v;
        IBaseStateRegistry coreStateRegistry =
            IBaseStateRegistry(superRegistry.getAddress(keccak256("CORE_STATE_REGISTRY")));
        v.currPayloadId = coreStateRegistry.payloadsCount();

        if (payloadId_ > v.currPayloadId) revert Error.INVALID_PAYLOAD_ID();

        v.payloadHeader = coreStateRegistry.payloadHeader(payloadId_);
        v.payloadBody = coreStateRegistry.payloadBody(payloadId_);

        (, v.callbackType, v.isMulti,,, v.srcChainId) = DataLib.decodeTxInfo(v.payloadHeader);

        /// if callback type is return then return 0
        if (v.callbackType != 0) return 0;

        if (v.isMulti == 1) {
            InitMultiVaultData memory data = abi.decode(v.payloadBody, (InitMultiVaultData));
            v.payloadBody = abi.encode(ReturnMultiData(v.currPayloadId, data.superformIds, data.amounts));
        } else {
            InitSingleVaultData memory data = abi.decode(v.payloadBody, (InitSingleVaultData));
            v.payloadBody = abi.encode(ReturnSingleData(v.currPayloadId, data.superformId, data.amount));
        }

        v.ackAmbIds = coreStateRegistry.getMessageAMB(payloadId_);

        v.message = abi.encode(AMBMessage(coreStateRegistry.payloadHeader(payloadId_), v.payloadBody));

        return _estimateAMBFees(v.ackAmbIds, v.srcChainId, v.message);
    }

    //////////////////////////////////////////////////////////////
    //              EXTERNAL WRITE FUNCTIONS                    //
    //////////////////////////////////////////////////////////////

    /// @inheritdoc IPaymentHelper
    function addRemoteChain(
        uint64 chainId_,
        PaymentHelperConfig calldata config_
    )
        external
        override
        onlyProtocolAdmin
    {
        if (config_.nativeFeedOracle != address(0)) {
            nativeFeedOracle[chainId_] = AggregatorV3Interface(config_.nativeFeedOracle);
        }

        if (config_.gasPriceOracle != address(0)) {
            gasPriceOracle[chainId_] = AggregatorV3Interface(config_.gasPriceOracle);
        }

        swapGasUsed[chainId_] = config_.swapGasUsed;
        updateGasUsed[chainId_] = config_.updateGasUsed;
        depositGasUsed[chainId_] = config_.depositGasUsed;
        withdrawGasUsed[chainId_] = config_.withdrawGasUsed;
        nativePrice[chainId_] = config_.defaultNativePrice;
        gasPrice[chainId_] = config_.defaultGasPrice;
        gasPerByte[chainId_] = config_.dstGasPerByte;
        ackGasCost[chainId_] = config_.ackGasCost;
        timelockCost[chainId_] = config_.timelockCost;
        emit ChainConfigAdded(chainId_, config_);
    }

    /// @inheritdoc IPaymentHelper
    function updateRemoteChain(
        uint64 chainId_,
        uint256 configType_,
        bytes memory config_
    )
        external
        override
        onlyEmergencyAdmin
    {
        /// @dev Type 1: DST TOKEN PRICE FEED ORACLE
        if (configType_ == 1) {
            nativeFeedOracle[chainId_] = AggregatorV3Interface(abi.decode(config_, (address)));
        }

        /// @dev Type 2: DST GAS PRICE ORACLE
        if (configType_ == 2) {
            gasPriceOracle[chainId_] = AggregatorV3Interface(abi.decode(config_, (address)));
        }

        /// @dev Type 3: SWAP GAS USED
        if (configType_ == 3) {
            swapGasUsed[chainId_] = abi.decode(config_, (uint256));
        }

        /// @dev Type 4: PAYLOAD UPDATE GAS COST PER TX FOR DEPOSIT
        if (configType_ == 4) {
            updateGasUsed[chainId_] = abi.decode(config_, (uint256));
        }

        /// @dev Type 5: DEPOSIT GAS COST PER TX
        if (configType_ == 5) {
            depositGasUsed[chainId_] = abi.decode(config_, (uint256));
        }

        /// @dev Type 6: WITHDRAW GAS COST PER TX
        if (configType_ == 6) {
            withdrawGasUsed[chainId_] = abi.decode(config_, (uint256));
        }

        /// @dev Type 7: DEFAULT NATIVE PRICE
        if (configType_ == 7) {
            nativePrice[chainId_] = abi.decode(config_, (uint256));
        }

        /// @dev Type 8: DEFAULT GAS PRICE
        if (configType_ == 8) {
            gasPrice[chainId_] = abi.decode(config_, (uint256));
        }

        /// @dev Type 9: GAS PRICE PER Byte of Message
        if (configType_ == 9) {
            gasPerByte[chainId_] = abi.decode(config_, (uint256));
        }

        /// @dev Type 10: ACK GAS COST
        if (configType_ == 10) {
            ackGasCost[chainId_] = abi.decode(config_, (uint256));
        }

        /// @dev Type 11: TIMELOCK PROCESSING COST
        if (configType_ == 11) {
            timelockCost[chainId_] = abi.decode(config_, (uint256));
        }

        emit ChainConfigUpdated(chainId_, configType_, config_);
    }

    /// @inheritdoc IPaymentHelper
    function updateRegisterAERC20Params(bytes memory extraDataForTransmuter_) external onlyEmergencyAdmin {
        extraDataForTransmuter = extraDataForTransmuter_;
    }

    //////////////////////////////////////////////////////////////
    //                  INTERNAL FUNCTIONS                      //
    //////////////////////////////////////////////////////////////

    /// @dev helps generate extra data per amb
    function _generateExtraData(
        uint64 dstChainId_,
        uint8[] memory ambIds_,
        bytes memory message_
    )
        internal
        view
        returns (bytes[] memory extraDataPerAMB)
    {
        AMBMessage memory ambIdEncodedMessage = abi.decode(message_, (AMBMessage));
        ambIdEncodedMessage.params = abi.encode(ambIds_, ambIdEncodedMessage.params);

        uint256 len = ambIds_.length;
        uint256 gasReqPerByte = gasPerByte[dstChainId_];
        uint256 totalDstGasReqInWei = abi.encode(ambIdEncodedMessage).length * gasReqPerByte;

        AMBMessage memory decodedMessage = abi.decode(message_, (AMBMessage));
        decodedMessage.params = message_.computeProofBytes();

        uint256 totalDstGasReqInWeiForProof = abi.encode(decodedMessage).length * gasReqPerByte;

        extraDataPerAMB = new bytes[](len);

        for (uint256 i; i < len; ++i) {
            uint256 gasReq = i != 0 ? totalDstGasReqInWeiForProof : totalDstGasReqInWei;

            /// @dev amb id 1: layerzero
            /// @dev amb id 2: hyperlane
            /// @dev amb id 3: wormhole

            /// @notice id 1: encoded layerzero adapter params (version 2). Other values are not used atm.
            /// @notice id 2: encoded dst gas limit
            /// @notice id 3: encoded dst gas limit
            if (ambIds_[i] == 1) {
                extraDataPerAMB[i] = abi.encodePacked(uint16(2), gasReq, uint256(0), address(0));
            } else if (ambIds_[i] == 2) {
                extraDataPerAMB[i] = abi.encode(gasReq);
            } else if (ambIds_[i] == 3) {
                extraDataPerAMB[i] = abi.encode(0, gasReq);
            }
        }
    }

    /// @dev helps estimate the cross-chain message costs
    function _estimateAMBFees(
        uint8[] memory ambIds_,
        uint64 dstChainId_,
        bytes memory message_
    )
        internal
        view
        returns (uint256 totalFees)
    {
        uint256 len = ambIds_.length;

        bytes[] memory extraDataPerAMB = _generateExtraData(dstChainId_, ambIds_, message_);

        AMBMessage memory ambIdEncodedMessage = abi.decode(message_, (AMBMessage));
        ambIdEncodedMessage.params = abi.encode(ambIds_, ambIdEncodedMessage.params);

        bytes memory proof_ = abi.encode(AMBMessage(MAX_UINT256, abi.encode(keccak256(message_))));

        /// @dev just checks the estimate for sending message from src -> dst
        /// @dev only ambIds_[0] = primary amb (rest of the ambs send only the proof)
        if (CHAIN_ID != dstChainId_) {
            for (uint256 i; i < len; ++i) {
                uint256 tempFee = IAmbImplementation(superRegistry.getAmbAddress(ambIds_[i])).estimateFees(
                    dstChainId_, i != 0 ? proof_ : abi.encode(ambIdEncodedMessage), extraDataPerAMB[i]
                );

                totalFees += tempFee;
            }
        }
    }

    /// @dev helps estimate the cross-chain message costs
    function _estimateAMBFeesReturnExtraData(
        uint64 dstChainId_,
        uint8[] calldata ambIds_,
        bytes memory message_
    )
        internal
        view
        returns (uint256[] memory feeSplitUp, bytes[] memory extraDataPerAMB, uint256 totalFees)
    {
        AMBMessage memory ambIdEncodedMessage = abi.decode(message_, (AMBMessage));
        ambIdEncodedMessage.params = abi.encode(ambIds_, ambIdEncodedMessage.params);

        uint256 len = ambIds_.length;

        extraDataPerAMB = _generateExtraData(dstChainId_, ambIds_, message_);

        feeSplitUp = new uint256[](len);

        bytes memory proof_ = abi.encode(AMBMessage(MAX_UINT256, abi.encode(keccak256(message_))));

        /// @dev just checks the estimate for sending message from src -> dst
        if (CHAIN_ID != dstChainId_) {
            for (uint256 i; i < len; ++i) {
                uint256 tempFee = IAmbImplementation(superRegistry.getAmbAddress(ambIds_[i])).estimateFees(
                    dstChainId_, i != 0 ? proof_ : abi.encode(ambIdEncodedMessage), extraDataPerAMB[i]
                );

                totalFees += tempFee;
                feeSplitUp[i] = tempFee;
            }
        }
    }

    /// @dev helps estimate the liq amount involved in the tx
    function _estimateLiqAmount(LiqRequest[] memory req_) internal pure returns (uint256 liqAmount) {
        uint256 len = req_.length;
        for (uint256 i; i < len; ++i) {
            liqAmount += req_[i].nativeAmount;
        }
    }

    /// @dev helps estimate the dst chain swap gas limit (if multi-tx is involved)
    function _estimateSwapFees(
        uint64 dstChainId_,
        bool[] memory hasDstSwaps_
    )
        internal
        view
        returns (uint256 gasUsed)
    {
        uint256 totalSwaps;

        if (CHAIN_ID == dstChainId_) {
            return 0;
        }

        uint256 len = hasDstSwaps_.length;
        for (uint256 i; i < len; ++i) {
            /// @dev checks if hasDstSwap is true
            if (hasDstSwaps_[i]) {
                ++totalSwaps;
            }
        }

        if (totalSwaps == 0) {
            return 0;
        }

        return totalSwaps * swapGasUsed[dstChainId_];
    }

    /// @dev helps estimate the dst chain update payload gas limit
    function _estimateUpdateCost(uint64 dstChainId_, uint256 vaultsCount_) internal view returns (uint256 gasUsed) {
        return vaultsCount_ * updateGasUsed[dstChainId_];
    }

    /// @dev helps estimate the dst chain processing gas limit
    function _estimateDstExecutionCost(
        bool isDeposit_,
        uint64 dstChainId_,
        uint256 vaultsCount_
    )
        internal
        view
        returns (uint256 gasUsed)
    {
        uint256 executionGasPerVault = isDeposit_ ? depositGasUsed[dstChainId_] : withdrawGasUsed[dstChainId_];

        return executionGasPerVault * vaultsCount_;
    }

    /// @dev helps estimate the src chain processing fee
    function _estimateAckProcessingCost(uint256 vaultsCount_) internal view returns (uint256 nativeFee) {
        uint256 gasCost = vaultsCount_ * ackGasCost[CHAIN_ID];

        return gasCost * _getGasPrice(CHAIN_ID);
    }

    /// @dev generates the amb message for single vault data
    function _generateSingleVaultMessage(SingleVaultSFData memory sfData_)
        internal
        view
        returns (bytes memory message_)
    {
        bytes memory ambData = abi.encode(
            InitSingleVaultData(
                _getNextPayloadId(),
                sfData_.superformId,
                sfData_.amount,
                sfData_.maxSlippage,
                sfData_.liqRequest,
                sfData_.hasDstSwap,
                sfData_.retain4626,
                sfData_.receiverAddress,
                sfData_.extraFormData
            )
        );
        message_ = abi.encode(AMBMessage(MAX_UINT256, ambData));
    }

    /// @dev generates the amb message for multi vault data
    function _generateMultiVaultMessage(MultiVaultSFData memory sfData_)
        internal
        view
        returns (bytes memory message_)
    {
        bytes memory ambData = abi.encode(
            InitMultiVaultData(
                _getNextPayloadId(),
                sfData_.superformIds,
                sfData_.amounts,
                sfData_.maxSlippages,
                sfData_.liqRequests,
                sfData_.hasDstSwaps,
                sfData_.retain4626s,
                sfData_.receiverAddress,
                sfData_.extraFormData
            )
        );
        message_ = abi.encode(AMBMessage(MAX_UINT256, ambData));
    }

    /// @dev helps convert the dst gas fee into src chain native fee
    /// @dev https://docs.soliditylang.org/en/v0.8.4/units-and-global-variables.html#ether-units
    /// @dev all native tokens should be 18 decimals across all EVMs
    function _convertToNativeFee(uint64 dstChainId_, uint256 dstGas_) internal view returns (uint256 nativeFee) {
        /// @dev gas fee * gas price (to get the gas amounts in dst chain's native token)
        /// @dev gas price is 9 decimal (in gwei)
        /// @dev assumption: all evm native tokens are 18 decimals
        uint256 dstNativeFee = dstGas_ * _getGasPrice(dstChainId_);

        if (dstNativeFee == 0) {
            return 0;
        }

        /// @dev converts the gas to pay in terms of native token to usd value
        /// @dev native token price is 8 decimal
        uint256 dstUsdValue = dstNativeFee * _getNativeTokenPrice(dstChainId_); // native token price - 8 decimal

        if (dstUsdValue == 0) {
            return 0;
        }

        /// @dev converts the usd value to source chain's native token
        /// @dev native token price is 8 decimal which cancels the 8 decimal multiplied in previous step
        nativeFee = (dstUsdValue) / _getNativeTokenPrice(CHAIN_ID);
    }

    /// @dev helps generate the new payload id
    /// @dev next payload id = current payload id + 1
    function _getNextPayloadId() internal view returns (uint256 nextPayloadId) {
        nextPayloadId = ReadOnlyBaseRegistry(superRegistry.getAddress(keccak256("CORE_STATE_REGISTRY"))).payloadsCount();
        ++nextPayloadId;
    }

    /// @dev helps return the current gas price of different networks
    /// @return native token price
    function _getGasPrice(uint64 chainId_) internal view returns (uint256) {
        address oracleAddr = address(gasPriceOracle[chainId_]);
        if (oracleAddr != address(0)) {
            (, int256 value,, uint256 updatedAt,) = AggregatorV3Interface(oracleAddr).latestRoundData();
            if (value <= 0) revert Error.CHAINLINK_MALFUNCTION();
            if (updatedAt == 0) revert Error.CHAINLINK_INCOMPLETE_ROUND();
            return uint256(value);
        }

        return gasPrice[chainId_];
    }

    /// @dev helps return the dst chain token price of different networks
    /// @return native token price
    function _getNativeTokenPrice(uint64 chainId_) internal view returns (uint256) {
        address oracleAddr = address(nativeFeedOracle[chainId_]);
        if (oracleAddr != address(0)) {
            (, int256 dstTokenPrice,, uint256 updatedAt,) = AggregatorV3Interface(oracleAddr).latestRoundData();
            if (dstTokenPrice <= 0) revert Error.CHAINLINK_MALFUNCTION();
            if (updatedAt == 0) revert Error.CHAINLINK_INCOMPLETE_ROUND();
            return uint256(dstTokenPrice);
        }

        return nativePrice[chainId_];
    }
}<|MERGE_RESOLUTION|>--- conflicted
+++ resolved
@@ -158,36 +158,25 @@
             srcAmount += ambFees;
 
             if (isDeposit_) {
-<<<<<<< HEAD
-                /// @dev step 2: estimate update cost (only for deposit)
-                totalDstGas += _estimateUpdateCost(req_.dstChainIds[i], superformIdsLen);
-
-                /// @dev step 3: estimation processing cost of acknowledgement
-                /// @notice optimistically estimating. (Ideal case scenario: no failed deposits / withdrawals)
-                uint256 arrLen = req_.superformsData[i].retain4626s.length;
-                uint256 ackLen;
-                for (uint256 j; j < arrLen; ++j) {
-                    if (!req_.superformsData[i].retain4626s[j]) ++ackLen;
-                }
-
-                srcAmount += _estimateAckProcessingCost(ackLen);
-
-                /// @dev step 4: estimate liq amount
-=======
                 /// @dev step 2: estimate liq amount
->>>>>>> afe71464
                 liqAmount += _estimateLiqAmount(req_.superformsData[i].liqRequests);
+
                 if (xChain) {
                     /// @dev step 3: estimate update cost (only for deposit)
                     totalDstGas += _estimateUpdateCost(req_.dstChainIds[i], superformIdsLen);
 
+                    uint256 arrLen = req_.superformsData[i].retain4626s.length;
+                    uint256 ackLen;
+                    for (uint256 j; j < arrLen; ++j) {
+                        if (!req_.superformsData[i].retain4626s[j]) ++ackLen;
+                    }
                     /// @dev step 4: estimation processing cost of acknowledgement
                     /// @notice optimistically estimating. (Ideal case scenario: no failed deposits / withdrawals)
-                    srcAmount += _estimateAckProcessingCost(superformIdsLen);
+                    srcAmount += _estimateAckProcessingCost(ackLen);
 
                     /// @dev step 5: estimate dst swap cost if it exists
                     totalDstGas += _estimateSwapFees(req_.dstChainIds[i], req_.superformsData[i].hasDstSwaps);
-                } 
+                }
             } else {
                 /// @dev step 6: estimate if timelock form processing costs are involved
                 for (uint256 j; j < superformIdsLen; ++j) {
@@ -232,31 +221,21 @@
             srcAmount += ambFees;
 
             if (isDeposit_) {
-<<<<<<< HEAD
-                /// @dev step 2: estimate update cost (only for deposit)
-                totalDstGas += _estimateUpdateCost(req_.dstChainIds[i], 1);
-
-                /// @dev step 3: estimation execution cost of acknowledgement
-                if (!req_.superformsData[i].retain4626) {
-                    srcAmount += _estimateAckProcessingCost(1);
-                }
-
-                /// @dev step 4: estimate the liqAmount
-=======
                 /// @dev step 2: estimate the liqAmount
->>>>>>> afe71464
                 liqAmount += _estimateLiqAmount(req_.superformsData[i].liqRequest.castLiqRequestToArray());
                 if (xChain) {
                     /// @dev step 3: estimate update cost (only for deposit)
                     totalDstGas += _estimateUpdateCost(req_.dstChainIds[i], 1);
 
                     /// @dev step 4: estimation execution cost of acknowledgement
-                    srcAmount += _estimateAckProcessingCost(1);
+                    if (!req_.superformsData[i].retain4626) {
+                        srcAmount += _estimateAckProcessingCost(1);
+                    }
 
                     /// @dev step 5: estimate if swap costs are involved
                     totalDstGas +=
                         _estimateSwapFees(req_.dstChainIds[i], req_.superformsData[i].hasDstSwap.castBoolToArray());
-                } 
+                }
             } else {
                 /// @dev step 6: estimate if timelock form processing costs are involved
                 (, uint32 formId,) = req_.superformsData[i].superformId.getSuperform();
@@ -295,24 +274,18 @@
         srcAmount += ambFees;
 
         if (isDeposit_) {
-
-<<<<<<< HEAD
-        /// @dev step 4: estimation execution cost of acknowledgement
-        if (isDeposit_) {
+            /// @dev step 2: estimate update cost (only for deposit)
+            totalDstGas += _estimateUpdateCost(req_.dstChainId, superformIdsLen);
+
             uint256 arrLen = req_.superformsData.retain4626s.length;
             uint256 ackLen;
+
             for (uint256 j; j < arrLen; ++j) {
                 if (!req_.superformsData.retain4626s[j]) ++ackLen;
             }
+
+            /// @dev step 3: estimation execution cost of acknowledgement
             srcAmount += _estimateAckProcessingCost(ackLen);
-        }
-=======
-            /// @dev step 2: estimate update cost (only for deposit)
-            totalDstGas += _estimateUpdateCost(req_.dstChainId, superformIdsLen);
->>>>>>> afe71464
-
-            /// @dev step 3: estimation execution cost of acknowledgement
-            srcAmount += _estimateAckProcessingCost(superformIdsLen);
 
             /// @dev step 4: estimate the liqAmount
             liqAmount += _estimateLiqAmount(req_.superformsData.liqRequests);
@@ -338,7 +311,6 @@
         totalAmount = srcAmount + dstAmount + liqAmount;
     }
 
-
     /// @inheritdoc IPaymentHelper
     function estimateSingleXChainSingleVault(
         SingleXChainSingleVaultStateReq calldata req_,
@@ -357,17 +329,11 @@
         srcAmount += ambFees;
 
         if (isDeposit_) {
-
             /// @dev step 2: estimate update cost (only for deposit)
             totalDstGas += _estimateUpdateCost(req_.dstChainId, 1);
 
-<<<<<<< HEAD
-        /// @dev step 4: estimation execution cost of acknowledgement
-        if (isDeposit_ && req_.superformData.hasDstSwap) srcAmount += _estimateAckProcessingCost(1);
-=======
             /// @dev step 3: estimation execution cost of acknowledgement
             srcAmount += _estimateAckProcessingCost(1);
->>>>>>> afe71464
 
             /// @dev step 4: estimate the liqAmount
             liqAmount += _estimateLiqAmount(req_.superformData.liqRequest.castLiqRequestToArray());
@@ -391,7 +357,6 @@
         totalAmount = srcAmount + dstAmount + liqAmount;
     }
 
-
     /// @inheritdoc IPaymentHelper
     function estimateSingleDirectSingleVault(
         SingleDirectSingleVaultStateReq calldata req_,
@@ -411,7 +376,7 @@
         } else {
             liqAmount = _estimateLiqAmount(req_.superformData.liqRequest.castLiqRequestToArray());
         }
-        
+
         /// @dev not adding dstAmount to save some GAS
         totalAmount = liqAmount + srcAmount;
     }
