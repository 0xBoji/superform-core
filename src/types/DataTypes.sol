// SPDX-License-Identifier: Apache-2.0
pragma solidity 0.8.19;
import "./LiquidityTypes.sol";

/// @dev contains all the common struct and enums used for data communication between chains.

/// @notice We should optimize those types more
enum TransactionType {
    DEPOSIT,
    WITHDRAW
}

enum CallbackType {
    INIT,
    RETURN
}

enum PayloadState {
    STORED,
    UPDATED,
    PROCESSED
}

<<<<<<< HEAD
struct StateReq {
    uint8 ambId;
    uint8[] proofAmbId;
    uint80 dstChainId;
    uint256[] amounts;
=======
//; Liq Data: 0 (chainId 1) => [LiqData (SfData1)] | 1 (chainId 2) => [LiqData (SfData3 + SfData4)] | 2 (chainId 3) => [LiqData (SfData5) | 3 (chainId 3) => [LiqData (SfData6)]
struct MultiVaultsSFData {
    // superFormids must have same destination. Can have different different underlyings
>>>>>>> da3f3523
    uint256[] superFormIds;
    uint256[] amounts;
    uint256[] maxSlippage;
    LiqRequest[] liqRequests; // if length = 1; amount = sum(amounts)| else  amounts must match the amounts being sent
    bytes extraFormData; // extraFormData
}
struct SingleVaultSFData {
    // superFormids must have same destination. Can have different different underlyings
    uint256 superFormId;
    uint256 amount;
    uint256 maxSlippage;
    LiqRequest liqRequest; // if length = 1; amount = sum(amounts)| else  amounts must match the amounts being sent
    bytes extraFormData; // extraFormData
}

struct MultiDstMultiVaultsStateReq {
    uint8 primaryAmbId;
    uint8[] secondaryAmbIds;
    uint16[] dstChainIds;
    MultiVaultsSFData[] superFormsData;
    bytes adapterParam;
    uint256 msgValue;
}

struct SingleDstMultiVaultsStateReq {
    uint8 primaryAmbId;
    uint8[] secondaryAmbIds;
    uint16 dstChainId;
    MultiVaultsSFData superFormsData;
    bytes adapterParam;
    uint256 msgValue;
}

struct MultiDstSingleVaultStateReq {
    uint8 primaryAmbId;
    uint8[] secondaryAmbIds;
    uint16[] dstChainIds;
    SingleVaultSFData[] superFormsData;
    bytes adapterParam;
    uint256 msgValue;
}

struct SingleXChainSingleVaultStateReq {
    uint8 primaryAmbId;
    uint8[] secondaryAmbIds;
    uint16 dstChainId;
    SingleVaultSFData superFormData;
    bytes adapterParam;
    uint256 msgValue;
}

struct SingleDirectSingleVaultStateReq {
    uint16 dstChainId;
    SingleVaultSFData superFormData;
    bytes adapterParam;
    uint256 msgValue;
}

struct InitMultiVaultData {
    uint256 txData; // <- tight packing of (address srcSender (160 bits), srcChainId(uint16), txId (80bits))
    uint256[] superFormIds;
    uint256[] amounts;
    uint256[] maxSlippage;
    bytes extraFormData;
    bytes liqData;
}

struct InitSingleVaultData {
    uint256 txData; // <- tight packing of (address srcSender (160 bits), srcChainId(uint16), txId (80bits))
    uint256 superFormId;
    uint256 amount;
    uint256 maxSlippage;
    bytes extraFormData;
    bytes liqData;
}

struct AMBMessage {
    uint256 txInfo; // tight packing of  TransactionType txType,  CallbackType flag and if multi/single vault
    bytes params; // abi.encode (AMBInitData)
}

struct ReturnMultiData {
    uint256 returnTxInfo; // tight packing of status, srcChainId, dstChainId and original txId
    uint256[] amounts;
}

struct ReturnSingleData {
    uint256 returnTxInfo; // tight packing of status, srcChainId, dstChainId and original txId
    uint256 amount;
}<|MERGE_RESOLUTION|>--- conflicted
+++ resolved
@@ -21,17 +21,9 @@
     PROCESSED
 }
 
-<<<<<<< HEAD
-struct StateReq {
-    uint8 ambId;
-    uint8[] proofAmbId;
-    uint80 dstChainId;
-    uint256[] amounts;
-=======
 //; Liq Data: 0 (chainId 1) => [LiqData (SfData1)] | 1 (chainId 2) => [LiqData (SfData3 + SfData4)] | 2 (chainId 3) => [LiqData (SfData5) | 3 (chainId 3) => [LiqData (SfData6)]
 struct MultiVaultsSFData {
     // superFormids must have same destination. Can have different different underlyings
->>>>>>> da3f3523
     uint256[] superFormIds;
     uint256[] amounts;
     uint256[] maxSlippage;
@@ -49,7 +41,7 @@
 
 struct MultiDstMultiVaultsStateReq {
     uint8 primaryAmbId;
-    uint8[] secondaryAmbIds;
+    uint8[] proofAmbId;
     uint16[] dstChainIds;
     MultiVaultsSFData[] superFormsData;
     bytes adapterParam;
@@ -58,7 +50,7 @@
 
 struct SingleDstMultiVaultsStateReq {
     uint8 primaryAmbId;
-    uint8[] secondaryAmbIds;
+    uint8[] proofAmbId;
     uint16 dstChainId;
     MultiVaultsSFData superFormsData;
     bytes adapterParam;
@@ -67,7 +59,7 @@
 
 struct MultiDstSingleVaultStateReq {
     uint8 primaryAmbId;
-    uint8[] secondaryAmbIds;
+    uint8[] proofAmbId;
     uint16[] dstChainIds;
     SingleVaultSFData[] superFormsData;
     bytes adapterParam;
@@ -76,7 +68,7 @@
 
 struct SingleXChainSingleVaultStateReq {
     uint8 primaryAmbId;
-    uint8[] secondaryAmbIds;
+    uint8[] proofAmbId;
     uint16 dstChainId;
     SingleVaultSFData superFormData;
     bytes adapterParam;
