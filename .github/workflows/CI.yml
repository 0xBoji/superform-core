--- conflicted
+++ resolved
@@ -21,11 +21,7 @@
 
 jobs:
   build:
-<<<<<<< HEAD
-    runs-on: "self-hosted"
-=======
     runs-on: self-hosted
->>>>>>> e07c0d0b
     steps:
       - name: "Check out the repo"
         uses: "actions/checkout@v3"
@@ -60,11 +56,7 @@
 
   test-unit:
     needs: ["build"]
-<<<<<<< HEAD
-    runs-on: "self-hosted"
-=======
     runs-on: self-hosted
->>>>>>> e07c0d0b
     steps:
       - name: "Check out the repo"
         uses: "actions/checkout@v3"
@@ -98,11 +90,7 @@
 
   test-fuzz:
     needs: ["build"]
-<<<<<<< HEAD
-    runs-on: "self-hosted"
-=======
     runs-on: self-hosted
->>>>>>> e07c0d0b
     steps:
       - name: "Check out the repo"
         uses: "actions/checkout@v3"
@@ -133,52 +121,9 @@
         run: |
           echo "## Fork tests result" >> $GITHUB_STEP_SUMMARY
           echo "✅ Passed" >> $GITHUB_STEP_SUMMARY
-<<<<<<< HEAD
-                
-  coverage:
-    needs: ["build"]
-    runs-on: "self-hosted"
-=======
-
-                  
-  test-invariant:
-    needs: ["build"]
-    runs-on: self-hosted
-    steps:
-      - name: "Check out the repo"
-        uses: "actions/checkout@v3"
-        with:
-          submodules: "recursive"
-
-      - name: "Install Foundry"
-        uses: "foundry-rs/foundry-toolchain@v1"
-
-      - name: "Restore the cached build"
-        uses: "actions/cache/restore@v3"
-        with:
-          fail-on-cache-miss: true
-          key: "foundry-build-${{ github.sha }}"
-          path: |
-            cache
-            out
-            out-optimized
-
-      - name: "Generate fuzz seed that changes weekly to avoid burning through RPC allowance"
-        run: |
-          echo "FOUNDRY_FUZZ_SEED=$(echo $(($EPOCHSECONDS / 604800)))" >> $GITHUB_ENV
-
-      - name: "Run invariant tests against the optimized build"
-        run: "forge test --match-path \"test/invariant/**/*.sol\""
-
-      - name: "Add test summary"
-        run: |
-          echo "## Fork tests result" >> $GITHUB_STEP_SUMMARY
-          echo "✅ Passed" >> $GITHUB_STEP_SUMMARY
-                
   coverage:
     needs: ["build"]
     runs-on: self-hosted
->>>>>>> e07c0d0b
     steps:
       - name: "Check out the repo"
         uses: "actions/checkout@v3"
@@ -201,40 +146,4 @@
       - name: "Add coverage summary"
         run: |
           echo "## Coverage result" >> $GITHUB_STEP_SUMMARY
-<<<<<<< HEAD
-          echo "✅ Uploaded to Codecov" >> $GITHUB_STEP_SUMMARY
-=======
-          echo "✅ Uploaded to Codecov" >> $GITHUB_STEP_SUMMARY
-
-
-  slither:
-   needs: ["build"]
-   runs-on: self-hosted
-   env:
-    FOUNDRY_TEST: 'nonexisten'
-   steps:
-    - name: "Check out the repo"
-      uses: "actions/checkout@v3"
-      with:
-        submodules: "recursive"
-
-    - name: "Install Foundry"
-      uses: "foundry-rs/foundry-toolchain@v1"
-
-    - name: "Restore the cached build"
-      uses: "actions/cache/restore@v3"
-      with:
-        fail-on-cache-miss: true
-        key: "foundry-build-${{ github.sha }}"
-        path: |
-          cache
-          out
-          out-optimized
-
-    - name: "Run Slither"
-      uses: crytic/slither-action@v0.3.0
-      id: slither
-      with:
-        fail-on: none
-        slither-args: '--exclude-low --exclude-medium --exclude-optimization --exclude-informational --json-types console,detectors --filter-paths mock,test,script,lib'
->>>>>>> e07c0d0b
+          echo "✅ Uploaded to Codecov" >> $GITHUB_STEP_SUMMARY