name: CI

concurrency:
  cancel-in-progress: true
  group: ${{github.workflow}}-${{github.ref}}

on:
  push:
    branches: [main, develop]
  pull_request:
    branches: [main, develop]

env:
  BSC_RPC_URL: ${{ secrets.BSC_RPC_URL }}
  ARBITRUM_RPC_URL: ${{ secrets.ARBITRUM_RPC_URL }}
  OPTIMISM_RPC_URL: ${{ secrets.OPTIMISM_RPC_URL }}
  ETHEREUM_RPC_URL: ${{ secrets.ETHEREUM_RPC_URL }}
  POLYGON_RPC_URL: ${{ secrets.POLYGON_RPC_URL }}
  AVALANCHE_RPC_URL: ${{ secrets.AVALANCHE_RPC_URL }}
  FANTOM_RPC_URL: ${{ secrets.FANTOM_RPC_URL }}

jobs:
  build:
    runs-on: "SuperformCore2"
    steps:
      - name: "Check out the repo"
        uses: "actions/checkout@v3"
        with:
          submodules: "recursive"

      - name: "Install Foundry"
        uses: "foundry-rs/foundry-toolchain@v1"

      - name: "Show the Foundry config"
        run: "forge config"

      - name: "Perform mainnet size checks"
        run: forge build --sizes

      - name: "Cache unoptimized build"
        run: "FOUNDRY_PROFILE=localdev forge build"

      - name: "Cache the build so that it can be re-used by the other jobs"
        uses: "actions/cache/save@v3"
        with:
          key: "foundry-build-${{ github.sha }}"
          path: |
            cache
            out
            out-optimized

      - name: "Add build summary"
        run: |
          echo "## Build result" >> $GITHUB_STEP_SUMMARY
          echo "✅ Passed" >> $GITHUB_STEP_SUMMARY

  test-unit:
<<<<<<< HEAD
=======
    needs: ["build"]
    runs-on: "SuperformCore2"
    steps:
      - name: "Check out the repo"
        uses: "actions/checkout@v3"
        with:
          submodules: "recursive"

      - name: "Install Foundry"
        uses: "foundry-rs/foundry-toolchain@v1"

      - name: "Restore the cached build"
        uses: "actions/cache/restore@v3"
        with:
          fail-on-cache-miss: true
          key: "foundry-build-${{ github.sha }}"
          path: "out"

      - name: "Generate fuzz seed that changes weekly to avoid burning through RPC allowance"
        run: |
          echo "FOUNDRY_FUZZ_SEED=$(echo $(($EPOCHSECONDS / 604800)))" >> $GITHUB_ENV

      - name: "Run unit tests against the optimized build"
        run: "forge test --match-path \"test/unit/**/*.sol\""

      - name: "Add test summary"
        run: |
          echo "## Fork tests result" >> $GITHUB_STEP_SUMMARY
          echo "✅ Passed" >> $GITHUB_STEP_SUMMARY

  test-fuzz:
>>>>>>> ed9e4b12
    needs: ["build"]
    runs-on: "SuperformCore2"
    steps:
      - name: "Check out the repo"
        uses: "actions/checkout@v3"
        with:
          submodules: "recursive"

      - name: "Install Foundry"
        uses: "foundry-rs/foundry-toolchain@v1"

      - name: "Restore the cached build"
        uses: "actions/cache/restore@v3"
        with:
          fail-on-cache-miss: true
          key: "foundry-build-${{ github.sha }}"
          path: |
            cache
            out
            out-optimized

      - name: "Generate fuzz seed that changes weekly to avoid burning through RPC allowance"
        run: |
          echo "FOUNDRY_FUZZ_SEED=$(echo $(($EPOCHSECONDS / 604800)))" >> $GITHUB_ENV

<<<<<<< HEAD
      - name: "Run unit tests against the optimized build"
        run: "forge test --match-path \"test/unit/**/*.sol\""
=======
      - name: "Run fuzz tests against the optimized build"
        run: "forge test --match-path \"test/fuzz/**/*.sol\""
>>>>>>> ed9e4b12

      - name: "Add test summary"
        run: |
          echo "## Fork tests result" >> $GITHUB_STEP_SUMMARY
          echo "✅ Passed" >> $GITHUB_STEP_SUMMARY

<<<<<<< HEAD
  test-fuzz:
=======
                  
  test-invariant:
    needs: ["build"]
    runs-on: "SuperformCore2"
    steps:
      - name: "Check out the repo"
        uses: "actions/checkout@v3"
        with:
          submodules: "recursive"

      - name: "Install Foundry"
        uses: "foundry-rs/foundry-toolchain@v1"

      - name: "Restore the cached build"
        uses: "actions/cache/restore@v3"
        with:
          fail-on-cache-miss: true
          key: "foundry-build-${{ github.sha }}"
          path: "out"

      - name: "Generate fuzz seed that changes weekly to avoid burning through RPC allowance"
        run: |
          echo "FOUNDRY_FUZZ_SEED=$(echo $(($EPOCHSECONDS / 604800)))" >> $GITHUB_ENV

      - name: "Run invariant tests against the optimized build"
        run: "forge test --match-path \"test/invariant/**/*.sol\""

      - name: "Add test summary"
        run: |
          echo "## Fork tests result" >> $GITHUB_STEP_SUMMARY
          echo "✅ Passed" >> $GITHUB_STEP_SUMMARY
                
  coverage:
>>>>>>> ed9e4b12
    needs: ["build"]
    runs-on: "SuperformCore2"
    steps:
      - name: "Check out the repo"
        uses: "actions/checkout@v3"
        with:
          submodules: "recursive"

      - name: "Install Foundry"
        uses: "foundry-rs/foundry-toolchain@v1"

      - name: "Restore the cached build"
        uses: "actions/cache/restore@v3"
        with:
          fail-on-cache-miss: true
          key: "foundry-build-${{ github.sha }}"
          path: |
            cache
            out
            out-optimized

      - name: "Generate fuzz seed that changes weekly to avoid burning through RPC allowance"
        run: |
          echo "FOUNDRY_FUZZ_SEED=$(echo $(($EPOCHSECONDS / 604800)))" >> $GITHUB_ENV

      - name: "Run fuzz tests against the optimized build"
        run: "forge test --match-path \"test/fuzz/**/*.sol\""

      - name: "Add test summary"
        run: |
          echo "## Fork tests result" >> $GITHUB_STEP_SUMMARY
          echo "✅ Passed" >> $GITHUB_STEP_SUMMARY

                  
  test-invariant:
    needs: ["build"]
    runs-on: "SuperformCore2"
    steps:
      - name: "Check out the repo"
        uses: "actions/checkout@v3"
        with:
          submodules: "recursive"

      - name: "Install Foundry"
        uses: "foundry-rs/foundry-toolchain@v1"

      - name: "Restore the cached build"
        uses: "actions/cache/restore@v3"
        with:
          fail-on-cache-miss: true
          key: "foundry-build-${{ github.sha }}"
          path: |
            cache
            out
            out-optimized

      - name: "Generate fuzz seed that changes weekly to avoid burning through RPC allowance"
        run: |
          echo "FOUNDRY_FUZZ_SEED=$(echo $(($EPOCHSECONDS / 604800)))" >> $GITHUB_ENV

      - name: "Run invariant tests against the optimized build"
        run: "forge test --match-path \"test/invariant/**/*.sol\""

      - name: "Add test summary"
        run: |
          echo "## Fork tests result" >> $GITHUB_STEP_SUMMARY
          echo "✅ Passed" >> $GITHUB_STEP_SUMMARY
                
  coverage:
    runs-on: "SuperformCore2"
    steps:
      - name: "Check out the repo"
        uses: "actions/checkout@v3"
        with:
          submodules: "recursive"

      - name: "Install Foundry"
        uses: "foundry-rs/foundry-toolchain@v1"

      - name: "Generate the coverage report using the unit and the integration tests"
        run: "FOUNDRY_PROFILE=coverage forge coverage --match-path \"test/(unit|fuzz)/**/*.sol\" --report lcov"

      - name: "Upload coverage report to Codecov"
        uses: "codecov/codecov-action@v3"
        env:
          CODECOV_TOKEN: ${{ secrets.CODECOV_TOKEN }}
        with:
          files: "./lcov.info"

      - name: "Add coverage summary"
        run: |
          echo "## Coverage result" >> $GITHUB_STEP_SUMMARY
          echo "✅ Uploaded to Codecov" >> $GITHUB_STEP_SUMMARY

  slither:
   needs: ["build"]
   runs-on: "SuperformCore2"
   env:
    FOUNDRY_TEST: 'nonexisten'
   steps:
    - name: "Check out the repo"
      uses: "actions/checkout@v3"
      with:
        submodules: "recursive"

    - name: "Install Foundry"
      uses: "foundry-rs/foundry-toolchain@v1"

    - name: "Restore the cached build"
      uses: "actions/cache/restore@v3"
      with:
        fail-on-cache-miss: true
        key: "foundry-build-${{ github.sha }}"
        path: |
          cache
          out
          out-optimized

    - name: "Run Slither"
      uses: crytic/slither-action@v0.3.0
      id: slither
      with:
        fail-on: none
        slither-args: '--exclude-low --exclude-medium --exclude-optimization --exclude-informational --json-types console,detectors --filter-paths mock,test,script,lib'<|MERGE_RESOLUTION|>--- conflicted
+++ resolved
@@ -55,8 +55,6 @@
           echo "✅ Passed" >> $GITHUB_STEP_SUMMARY
 
   test-unit:
-<<<<<<< HEAD
-=======
     needs: ["build"]
     runs-on: "SuperformCore2"
     steps:
@@ -73,7 +71,10 @@
         with:
           fail-on-cache-miss: true
           key: "foundry-build-${{ github.sha }}"
-          path: "out"
+          path: |
+            cache
+            out
+            out-optimized
 
       - name: "Generate fuzz seed that changes weekly to avoid burning through RPC allowance"
         run: |
@@ -88,7 +89,6 @@
           echo "✅ Passed" >> $GITHUB_STEP_SUMMARY
 
   test-fuzz:
->>>>>>> ed9e4b12
     needs: ["build"]
     runs-on: "SuperformCore2"
     steps:
@@ -114,22 +114,14 @@
         run: |
           echo "FOUNDRY_FUZZ_SEED=$(echo $(($EPOCHSECONDS / 604800)))" >> $GITHUB_ENV
 
-<<<<<<< HEAD
-      - name: "Run unit tests against the optimized build"
-        run: "forge test --match-path \"test/unit/**/*.sol\""
-=======
       - name: "Run fuzz tests against the optimized build"
         run: "forge test --match-path \"test/fuzz/**/*.sol\""
->>>>>>> ed9e4b12
-
-      - name: "Add test summary"
-        run: |
-          echo "## Fork tests result" >> $GITHUB_STEP_SUMMARY
-          echo "✅ Passed" >> $GITHUB_STEP_SUMMARY
-
-<<<<<<< HEAD
-  test-fuzz:
-=======
+
+      - name: "Add test summary"
+        run: |
+          echo "## Fork tests result" >> $GITHUB_STEP_SUMMARY
+          echo "✅ Passed" >> $GITHUB_STEP_SUMMARY
+
                   
   test-invariant:
     needs: ["build"]
@@ -148,7 +140,10 @@
         with:
           fail-on-cache-miss: true
           key: "foundry-build-${{ github.sha }}"
-          path: "out"
+          path: |
+            cache
+            out
+            out-optimized
 
       - name: "Generate fuzz seed that changes weekly to avoid burning through RPC allowance"
         run: |
@@ -163,8 +158,6 @@
           echo "✅ Passed" >> $GITHUB_STEP_SUMMARY
                 
   coverage:
->>>>>>> ed9e4b12
-    needs: ["build"]
     runs-on: "SuperformCore2"
     steps:
       - name: "Check out the repo"
@@ -197,66 +190,6 @@
           echo "## Fork tests result" >> $GITHUB_STEP_SUMMARY
           echo "✅ Passed" >> $GITHUB_STEP_SUMMARY
 
-                  
-  test-invariant:
-    needs: ["build"]
-    runs-on: "SuperformCore2"
-    steps:
-      - name: "Check out the repo"
-        uses: "actions/checkout@v3"
-        with:
-          submodules: "recursive"
-
-      - name: "Install Foundry"
-        uses: "foundry-rs/foundry-toolchain@v1"
-
-      - name: "Restore the cached build"
-        uses: "actions/cache/restore@v3"
-        with:
-          fail-on-cache-miss: true
-          key: "foundry-build-${{ github.sha }}"
-          path: |
-            cache
-            out
-            out-optimized
-
-      - name: "Generate fuzz seed that changes weekly to avoid burning through RPC allowance"
-        run: |
-          echo "FOUNDRY_FUZZ_SEED=$(echo $(($EPOCHSECONDS / 604800)))" >> $GITHUB_ENV
-
-      - name: "Run invariant tests against the optimized build"
-        run: "forge test --match-path \"test/invariant/**/*.sol\""
-
-      - name: "Add test summary"
-        run: |
-          echo "## Fork tests result" >> $GITHUB_STEP_SUMMARY
-          echo "✅ Passed" >> $GITHUB_STEP_SUMMARY
-                
-  coverage:
-    runs-on: "SuperformCore2"
-    steps:
-      - name: "Check out the repo"
-        uses: "actions/checkout@v3"
-        with:
-          submodules: "recursive"
-
-      - name: "Install Foundry"
-        uses: "foundry-rs/foundry-toolchain@v1"
-
-      - name: "Generate the coverage report using the unit and the integration tests"
-        run: "FOUNDRY_PROFILE=coverage forge coverage --match-path \"test/(unit|fuzz)/**/*.sol\" --report lcov"
-
-      - name: "Upload coverage report to Codecov"
-        uses: "codecov/codecov-action@v3"
-        env:
-          CODECOV_TOKEN: ${{ secrets.CODECOV_TOKEN }}
-        with:
-          files: "./lcov.info"
-
-      - name: "Add coverage summary"
-        run: |
-          echo "## Coverage result" >> $GITHUB_STEP_SUMMARY
-          echo "✅ Uploaded to Codecov" >> $GITHUB_STEP_SUMMARY
 
   slither:
    needs: ["build"]
