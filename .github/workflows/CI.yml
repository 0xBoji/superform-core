name: CI

concurrency:
  cancel-in-progress: true
  group: ${{github.workflow}}-${{github.ref}}

on:
  push:
    branches: [main, develop]
  pull_request:
    branches: [main, develop]

env:
  BSC_RPC_URL: ${{ secrets.BSC_RPC_URL_VNET }}
  ARBITRUM_RPC_URL: ${{ secrets.ARBITRUM_RPC_URL_VNET }}
  OPTIMISM_RPC_URL: ${{ secrets.OPTIMISM_RPC_URL_VNET }}
  ETHEREUM_RPC_URL: ${{ secrets.ETHEREUM_RPC_URL_VNET }}
  POLYGON_RPC_URL: ${{ secrets.POLYGON_RPC_URL_VNET }}
  AVALANCHE_RPC_URL: ${{ secrets.AVALANCHE_RPC_URL_VNET }}
  BASE_RPC_URL: ${{ secrets.BASE_RPC_URL_VNET }}
  FANTOM_RPC_URL: ${{ secrets.FANTOM_RPC_URL_VNET }}
  BSC_RPC_URL_QN: ${{ secrets.BSC_RPC_URL }}
  ARBITRUM_RPC_URL_QN: ${{ secrets.ARBITRUM_RPC_URL }}
  OPTIMISM_RPC_URL_QN: ${{ secrets.OPTIMISM_RPC_URL }}
  ETHEREUM_RPC_URL_QN: ${{ secrets.ETHEREUM_RPC_URL }}
  POLYGON_RPC_URL_QN: ${{ secrets.POLYGON_RPC_URL }}
  AVALANCHE_RPC_URL_QN: ${{ secrets.AVALANCHE_RPC_URL }}
  BASE_RPC_URL_QN: ${{ secrets.BASE_RPC_URL }}
  FANTOM_RPC_URL_QN: ${{ secrets.FANTOM_RPC_URL }}
  TENDERLY_ACCESS_KEY: ${{ secrets.TENDERLY_ACCESS_KEY }}
  TENDERLY_PROJECT_SLUG: "v1" # your project slug
  TENDERLY_ACCOUNT_ID: "superform" # your username or organization name
  FOUNDRY_EXPORTS_OVERWRITE_LATEST: "true"
  OWNER_ADDRESS: ${{ secrets.OWNER_ADDRESS }}
  DEBUG_MODE: "false"

jobs:
  build:
    runs-on: SuperformCore2
    steps:
      - name: "Check out the repo"
        uses: "actions/checkout@v4"
        with:
          submodules: "recursive"

      - name: "Install Foundry"
        uses: "foundry-rs/foundry-toolchain@v1"
<<<<<<< HEAD
        with:
          version: "nightly-fbad377ab26a432e48444cf324feee1195a30960"
=======
>>>>>>> f4a0ad3a

      - name: "Show the Foundry config"
        run: "forge config"

      - name: "Perform mainnet size checks"
        run: "make build-sizes"

      - name: "Cache unoptimized build"
        run: "make build-unoptimized"

      - name: "Cache the build so that it can be re-used by the other jobs"
        uses: "actions/cache/save@v4"
        with:
          key: "foundry-build-${{ github.sha }}"
          path: |
            cache
            out
            localdev

      - name: "Add build summary"
        run: |
          echo "## Build result" >> $GITHUB_STEP_SUMMARY
          echo "✅ Passed" >> $GITHUB_STEP_SUMMARY

  test:
    needs: ["build"]
    runs-on: SuperformCore2
    steps:
      - name: "Check out the repo"
        uses: "actions/checkout@v4"
        with:
          submodules: "recursive"

      - name: "Install Foundry"
        uses: "foundry-rs/foundry-toolchain@v1"
<<<<<<< HEAD
        with:
          version: "nightly-fbad377ab26a432e48444cf324feee1195a30960"
=======
>>>>>>> f4a0ad3a

      - name: "Restore the cached build"
        uses: "actions/cache/restore@v4"
        with:
          fail-on-cache-miss: true
          key: "foundry-build-${{ github.sha }}"
          path: |
            cache
            out
            localdev

      - name: "Install Tenderly CLI"
        run: curl https://raw.githubusercontent.com/Tenderly/tenderly-cli/master/scripts/install-linux.sh | sudo sh

      - name: "Generate fuzz seed that changes weekly to avoid burning through RPC allowance"
        run: |
          echo "FOUNDRY_FUZZ_SEED=$(echo $(($EPOCHSECONDS / 604800)))" >> $GITHUB_ENV

      - name: "Run all tests except invariant against the optimized build"
        run: "make test-ci"

      - name: "Run all invariant tests (no vaultshares for now)"
        run: "make invariant-rewards"

      - name: "Add test summary"
        run: |
          echo "## Tests result" >> $GITHUB_STEP_SUMMARY
          echo "✅ Passed" >> $GITHUB_STEP_SUMMARY

  deploy-tenderly-devnets:
    needs: ["build"]
    runs-on: SuperformCore2
    steps:
      - name: "Check out the repo"
        uses: "actions/checkout@v4"
        with:
          submodules: "recursive"
      - name: "Install Foundry"
        uses: "foundry-rs/foundry-toolchain@v1"
<<<<<<< HEAD
        with:
          version: "nightly-fbad377ab26a432e48444cf324feee1195a30960"
=======
>>>>>>> f4a0ad3a

      - name: "Restore the cached build"
        uses: "actions/cache/restore@v4"
        with:
          fail-on-cache-miss: true
          key: "foundry-build-${{ github.sha }}"
          path: |
            cache
            out
            localdev

      - name: "Install Tenderly CLI"
        run: curl https://raw.githubusercontent.com/Tenderly/tenderly-cli/master/scripts/install-linux.sh | sudo sh

      - name: "Deploy to Tenderly Devnets"
        run: ./script/utils/run_script_tenderly.sh
        shell: bash

      - name: "Add devnet deployment summary"
        run: |
          echo "## Devnet deployment result" >> $GITHUB_STEP_SUMMARY
          echo "✅ Deployed to Tenderly Devnet" >> $GITHUB_STEP_SUMMARY

  coverage:
    runs-on: SuperformCore2
    needs: ["test"]
    steps:
      - name: "Check out the repo"
        uses: "actions/checkout@v4"
        with:
          submodules: "recursive"

      - name: "Install Foundry"
        uses: "foundry-rs/foundry-toolchain@v1"
<<<<<<< HEAD
        with:
          version: "nightly-fbad377ab26a432e48444cf324feee1195a30960"
=======
>>>>>>> f4a0ad3a

      - name: "Install Tenderly CLI"
        run: curl https://raw.githubusercontent.com/Tenderly/tenderly-cli/master/scripts/install-linux.sh | sudo sh

      - name: "Generate the coverage report using unit and integration tests"
        run: "make coverage"

      - name: "Upload coverage report to Codecov"
        uses: "codecov/codecov-action@v4"
        env:
          CODECOV_TOKEN: ${{ secrets.CODECOV_TOKEN }}
        with:
          files: "./lcov.info"

      - name: "Add coverage summary"
        run: |
          echo "## Coverage result" >> $GITHUB_STEP_SUMMARY
          echo "✅ Uploaded to Codecov" >> $GITHUB_STEP_SUMMARY<|MERGE_RESOLUTION|>--- conflicted
+++ resolved
@@ -45,11 +45,6 @@
 
       - name: "Install Foundry"
         uses: "foundry-rs/foundry-toolchain@v1"
-<<<<<<< HEAD
-        with:
-          version: "nightly-fbad377ab26a432e48444cf324feee1195a30960"
-=======
->>>>>>> f4a0ad3a
 
       - name: "Show the Foundry config"
         run: "forge config"
@@ -85,11 +80,6 @@
 
       - name: "Install Foundry"
         uses: "foundry-rs/foundry-toolchain@v1"
-<<<<<<< HEAD
-        with:
-          version: "nightly-fbad377ab26a432e48444cf324feee1195a30960"
-=======
->>>>>>> f4a0ad3a
 
       - name: "Restore the cached build"
         uses: "actions/cache/restore@v4"
@@ -129,11 +119,6 @@
           submodules: "recursive"
       - name: "Install Foundry"
         uses: "foundry-rs/foundry-toolchain@v1"
-<<<<<<< HEAD
-        with:
-          version: "nightly-fbad377ab26a432e48444cf324feee1195a30960"
-=======
->>>>>>> f4a0ad3a
 
       - name: "Restore the cached build"
         uses: "actions/cache/restore@v4"
@@ -168,11 +153,6 @@
 
       - name: "Install Foundry"
         uses: "foundry-rs/foundry-toolchain@v1"
-<<<<<<< HEAD
-        with:
-          version: "nightly-fbad377ab26a432e48444cf324feee1195a30960"
-=======
->>>>>>> f4a0ad3a
 
       - name: "Install Tenderly CLI"
         run: curl https://raw.githubusercontent.com/Tenderly/tenderly-cli/master/scripts/install-linux.sh | sudo sh
