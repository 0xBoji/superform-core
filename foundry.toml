--- conflicted
+++ resolved
@@ -62,16 +62,9 @@
 
 [invariant]
 runs = 20
-<<<<<<< HEAD
-depth = 5             # “Calls” refer to the number of times functions in the smart contract are called during a single test run. “Reverts” refers to the number of times a call to any function within the smart contract resulted in a transaction being reverted due to an error or exception.
-fail_on_revert = true
-call_override = false
-=======
 depth = 2 # “Calls” refer to the number of times functions in the smart contract are called during a single test run. “Reverts” refers to the number of times a call to any function within the smart contract resulted in a transaction being reverted due to an error or exception.
 fail_on_revert = false
-call_override = true
->>>>>>> 10685aaf
-
+call_override = false
 
 [fmt]
 bracket_spacing = true
